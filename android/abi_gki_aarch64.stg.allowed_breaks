# How to use this file: http://go/approve-abi-break
# ABI freeze commit: 666cbbfe5c567ca79da30dccad8b5257ca88f02c

type 'struct shash_alg' changed
  member 'u64 android_backport_reserved1' was removed
  member 'u64 android_backport_reserved2' was removed
  member 'union { int(* finup_mb)(struct shash_desc*, const u8* const*, unsigned int, u8* const*, unsigned int); struct { u64 android_backport_reserved1; }; union { }; }' was added
  member 'union { unsigned int mb_max_msgs; struct { u64 android_backport_reserved2; }; union { }; }' was added

type 'struct fsverity_info' changed
  byte size changed from 272 to 264
  member 'spinlock_t hash_page_init_lock' was removed

type 'enum binder_work_type' changed
  enumerator 'BINDER_WORK_FROZEN_BINDER' (10) was added
  ... 1 other enumerator(s) added

type 'struct ufs_clk_scaling' changed
  member 'bool suspend_on_no_request' was added

type 'struct tty_operations' changed
  member 'u64 android_kabi_reserved1' was removed
  member 'union { int(* ldisc_ok)(struct tty_struct*, int); struct { u64 android_kabi_reserved1; }; union { }; }' was added

type 'struct kvm_hyp_iommu' changed
  member changed from 'hyp_spinlock_t lock' to 'u32 lock'
    type changed from 'hyp_spinlock_t' = 'union hyp_spinlock' to 'u32' = '__u32' = 'unsigned int'
      resolved type changed from 'union hyp_spinlock' to 'unsigned int'

type 'struct fsverity_hash_alg' changed
  member 'int mb_max_msgs' was added

type 'struct pkvm_module_ops' changed
  member 'u64 android_kabi_reserved1' was removed
  member 'u64 android_kabi_reserved2' was removed
  member 'u64 android_kabi_reserved3' was removed
  member 'union { void(* iommu_flush_unmap_cache)(struct kvm_iommu_paddr_cache*); struct { u64 android_kabi_reserved1; }; union { }; }' was added
  member 'union { int(* host_stage2_enable_lazy_pte)(u64, u64); struct { u64 android_kabi_reserved2; }; union { }; }' was added
  member 'union { int(* host_stage2_disable_lazy_pte)(u64, u64); struct { u64 android_kabi_reserved3; }; union { }; }' was added

type 'struct kvm_hyp_iommu' changed
  member 'u32 unused' was removed
  member 'u32 lock' was added

type 'struct pkvm_module_ops' changed
  member 'u64 android_kabi_reserved2' was removed
  member 'u64 android_kabi_reserved3' was removed
  member 'union { int(* host_stage2_enable_lazy_pte)(u64, u64); struct { u64 android_kabi_reserved2; }; union { }; }' was added
  member 'union { int(* host_stage2_disable_lazy_pte)(u64, u64); struct { u64 android_kabi_reserved3; }; union { }; }' was added

11 function symbol(s) removed
  'int __traceiter_android_rvh_ogki_hiview_hievent_create(void*, unsigned int, void**)'
  'int __traceiter_android_rvh_ogki_hiview_hievent_destroy(void*, void*)'
  'int __traceiter_android_rvh_ogki_hiview_hievent_put_integral(void*, void*, const char*, long long, int*)'
  'int __traceiter_android_rvh_ogki_hiview_hievent_put_string(void*, void*, const char*, const char*, int*)'
  'int __traceiter_android_rvh_ogki_hiview_hievent_report(void*, void*, int*)'
  'int __traceiter_android_rvh_ogki_security_audit_log_module_sign(void*, int)'
  'int __traceiter_android_rvh_ogki_security_audit_log_usercopy(void*, bool, const char*, unsigned long)'
  'int __traceiter_android_vh_ogki_security_audit_log_cfi(void*, unsigned long, unsigned long*)'
  'int __traceiter_android_vh_ogki_security_audit_log_setid(void*, u32, u32, u32)'
  'int __traceiter_android_vh_ogki_tcp_rcv_established_fast_path(void*, struct sock*)'
  'int __traceiter_android_vh_ogki_tcp_rcv_established_slow_path(void*, struct sock*)'

11 variable symbol(s) removed
  'struct tracepoint __tracepoint_android_rvh_ogki_hiview_hievent_create'
  'struct tracepoint __tracepoint_android_rvh_ogki_hiview_hievent_destroy'
  'struct tracepoint __tracepoint_android_rvh_ogki_hiview_hievent_put_integral'
  'struct tracepoint __tracepoint_android_rvh_ogki_hiview_hievent_put_string'
  'struct tracepoint __tracepoint_android_rvh_ogki_hiview_hievent_report'
  'struct tracepoint __tracepoint_android_rvh_ogki_security_audit_log_module_sign'
  'struct tracepoint __tracepoint_android_rvh_ogki_security_audit_log_usercopy'
  'struct tracepoint __tracepoint_android_vh_ogki_security_audit_log_cfi'
  'struct tracepoint __tracepoint_android_vh_ogki_security_audit_log_setid'
  'struct tracepoint __tracepoint_android_vh_ogki_tcp_rcv_established_fast_path'
  'struct tracepoint __tracepoint_android_vh_ogki_tcp_rcv_established_slow_path'

type 'enum ftrace_dump_mode' changed
  enumerator 'DUMP_PARAM' (3) was added

1 function symbol(s) removed
  'int __traceiter_android_vh_suitable_migration_target_bypass(void*, struct page*, bool*)'

1 variable symbol(s) removed
  'struct tracepoint __tracepoint_android_vh_suitable_migration_target_bypass'

type 'struct cgroup_root' changed
  member 'u8 android_backport_reserved1[28]' was removed
  member 'union { struct callback_head rcu; struct { u8 android_backport_reserved1[28]; }; union { }; }' was added

1 function symbol(s) removed
  'int __traceiter_android_vh_mutex_unlock_slowpath_before_wakeq(void*, struct mutex*)'

1 variable symbol(s) removed
  'struct tracepoint __tracepoint_android_vh_mutex_unlock_slowpath_before_wakeq'

2 function symbol(s) removed
  'int __traceiter_android_vh_mutex_unlock_slowpath_before_wakeq(void*, struct mutex*)'
  'int __traceiter_android_vh_suitable_migration_target_bypass(void*, struct page*, bool*)'

2 variable symbol(s) removed
  'struct tracepoint __tracepoint_android_vh_mutex_unlock_slowpath_before_wakeq'
  'struct tracepoint __tracepoint_android_vh_suitable_migration_target_bypass'

7 function symbol(s) removed
  'int xhci_sideband_add_endpoint(struct xhci_sideband*, struct usb_host_endpoint*)'
  'int xhci_sideband_create_interrupter(struct xhci_sideband*, int, int, bool)'
  'int xhci_sideband_enable_interrupt(struct xhci_sideband*, u32)'
  'struct xhci_sideband* xhci_sideband_register(struct usb_device*)'
  'int xhci_sideband_remove_endpoint(struct xhci_sideband*, struct usb_host_endpoint*)'
  'void xhci_sideband_remove_interrupter(struct xhci_sideband*)'
  'void xhci_sideband_unregister(struct xhci_sideband*)'

type 'struct xhci_sideband' changed
  was fully defined, is now only declared

<<<<<<< HEAD
type 'struct pkvm_module_ops' changed
  member 'u64 android_kabi_reserved4' was removed
  member 'union { int(* register_guest_smc_handler)(bool(*)(struct arm_smccc_1_2_regs*, struct arm_smccc_res*, pkvm_handle_t), pkvm_handle_t); struct { u64 android_kabi_reserved4; }; union { }; }' was added

type 'struct pkvm_module_ops' changed
  member 'u64 android_kabi_reserved5' was removed
  member 'union { int(* guest_stage2_pa)(pkvm_handle_t, u64, phys_addr_t*); struct { u64 android_kabi_reserved5; }; union { }; }' was added
=======
type 'struct io_ring_ctx' changed
  member 'struct hlist_head io_buf_list' was removed
  28 members ('struct wait_queue_head poll_wq' .. 'struct page** sqe_pages') changed
    offset changed by -64
>>>>>>> 9eb342a0
<|MERGE_RESOLUTION|>--- conflicted
+++ resolved
@@ -113,7 +113,6 @@
 type 'struct xhci_sideband' changed
   was fully defined, is now only declared
 
-<<<<<<< HEAD
 type 'struct pkvm_module_ops' changed
   member 'u64 android_kabi_reserved4' was removed
   member 'union { int(* register_guest_smc_handler)(bool(*)(struct arm_smccc_1_2_regs*, struct arm_smccc_res*, pkvm_handle_t), pkvm_handle_t); struct { u64 android_kabi_reserved4; }; union { }; }' was added
@@ -121,9 +120,8 @@
 type 'struct pkvm_module_ops' changed
   member 'u64 android_kabi_reserved5' was removed
   member 'union { int(* guest_stage2_pa)(pkvm_handle_t, u64, phys_addr_t*); struct { u64 android_kabi_reserved5; }; union { }; }' was added
-=======
+
 type 'struct io_ring_ctx' changed
   member 'struct hlist_head io_buf_list' was removed
   28 members ('struct wait_queue_head poll_wq' .. 'struct page** sqe_pages') changed
     offset changed by -64
->>>>>>> 9eb342a0
