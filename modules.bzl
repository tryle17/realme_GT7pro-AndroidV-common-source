# SPDX-License-Identifier: GPL-2.0
# Copyright (C) 2022 The Android Open Source Project

"""
This module contains a full list of kernel modules
 compiled by GKI.
"""

_COMMON_GKI_MODULES_LIST = [
    # keep sorted
    "drivers/block/virtio_blk.ko",
    "drivers/block/zram/zram.ko",
    "drivers/bluetooth/btbcm.ko",
    "drivers/bluetooth/btqca.ko",
    "drivers/bluetooth/btsdio.ko",
    "drivers/bluetooth/hci_uart.ko",
    "drivers/char/virtio_console.ko",
    "drivers/misc/vcpu_stall_detector.ko",
    "drivers/net/can/dev/can-dev.ko",
    "drivers/net/can/slcan/slcan.ko",
    "drivers/net/can/vcan.ko",
    "drivers/net/macsec.ko",
    "drivers/net/mii.ko",
    "drivers/net/ppp/bsd_comp.ko",
    "drivers/net/ppp/ppp_deflate.ko",
    "drivers/net/ppp/ppp_generic.ko",
    "drivers/net/ppp/ppp_mppe.ko",
    "drivers/net/ppp/pppox.ko",
    "drivers/net/ppp/pptp.ko",
    "drivers/net/slip/slhc.ko",
    "drivers/net/usb/aqc111.ko",
    "drivers/net/usb/asix.ko",
    "drivers/net/usb/ax88179_178a.ko",
    "drivers/net/usb/cdc_eem.ko",
    "drivers/net/usb/cdc_ether.ko",
    "drivers/net/usb/cdc_ncm.ko",
    "drivers/net/usb/r8152.ko",
    "drivers/net/usb/r8153_ecm.ko",
    "drivers/net/usb/rtl8150.ko",
    "drivers/net/usb/usbnet.ko",
    "drivers/net/wwan/wwan.ko",
    "drivers/pps/pps_core.ko",
    "drivers/ptp/ptp.ko",
    "drivers/usb/class/cdc-acm.ko",
    "drivers/usb/mon/usbmon.ko",
    "drivers/usb/serial/ftdi_sio.ko",
    "drivers/usb/serial/usbserial.ko",
    "drivers/virtio/virtio_balloon.ko",
    "drivers/virtio/virtio_pci.ko",
    "drivers/virtio/virtio_pci_legacy_dev.ko",
    "drivers/virtio/virtio_pci_modern_dev.ko",
    "kernel/kheaders.ko",
    "lib/crypto/libarc4.ko",
    "mm/zsmalloc.ko",
    "net/6lowpan/6lowpan.ko",
    "net/6lowpan/nhc_dest.ko",
    "net/6lowpan/nhc_fragment.ko",
    "net/6lowpan/nhc_hop.ko",
    "net/6lowpan/nhc_ipv6.ko",
    "net/6lowpan/nhc_mobility.ko",
    "net/6lowpan/nhc_routing.ko",
    "net/6lowpan/nhc_udp.ko",
    "net/8021q/8021q.ko",
    "net/9p/9pnet.ko",
    "net/9p/9pnet_fd.ko",
    "net/bluetooth/bluetooth.ko",
    "net/bluetooth/hidp/hidp.ko",
    "net/bluetooth/rfcomm/rfcomm.ko",
    "net/can/can.ko",
    "net/can/can-bcm.ko",
    "net/can/can-gw.ko",
    "net/can/can-raw.ko",
    "net/ieee802154/6lowpan/ieee802154_6lowpan.ko",
    "net/ieee802154/ieee802154.ko",
    "net/ieee802154/ieee802154_socket.ko",
    "net/l2tp/l2tp_core.ko",
    "net/l2tp/l2tp_ppp.ko",
    "net/mac802154/mac802154.ko",
    "net/nfc/nfc.ko",
    "net/rfkill/rfkill.ko",
    "net/tipc/diag.ko",
    "net/tipc/tipc.ko",
    "net/tls/tls.ko",
    "net/vmw_vsock/vmw_vsock_virtio_transport.ko",
]

# Deprecated - Use `get_gki_modules_list` function instead.
COMMON_GKI_MODULES_LIST = _COMMON_GKI_MODULES_LIST

_ARM_GKI_MODULES_LIST = [
    # keep sorted
    "drivers/ptp/ptp_kvm.ko",
]

_ARM64_GKI_MODULES_LIST = [
    # keep sorted
    "arch/arm64/geniezone/gzvm.ko",
    "drivers/char/hw_random/cctrng.ko",
    "drivers/misc/open-dice.ko",
    "drivers/ptp/ptp_kvm.ko",
]

_X86_GKI_MODULES_LIST = [
    # keep sorted
    "drivers/ptp/ptp_kvm.ko",
]

_X86_64_GKI_MODULES_LIST = [
    # keep sorted
    "drivers/ptp/ptp_kvm.ko",
]

# buildifier: disable=unnamed-macro
def get_gki_modules_list(arch = None):
    """ Provides the list of GKI modules.

    Args:
      arch: One of [arm, arm64, i386, x86_64].

    Returns:
      The list of GKI modules for the given |arch|.
    """
    gki_modules_list = [] + _COMMON_GKI_MODULES_LIST
    if arch == "arm":
        gki_modules_list += _ARM_GKI_MODULES_LIST
    elif arch == "arm64":
        gki_modules_list += _ARM64_GKI_MODULES_LIST
    elif arch == "i386":
        gki_modules_list += _X86_GKI_MODULES_LIST
    elif arch == "x86_64":
        gki_modules_list += _X86_64_GKI_MODULES_LIST
    else:
        fail("{}: arch {} not supported. Use one of [arm, arm64, i386, x86_64]".format(
            str(native.package_relative_label(":x")).removesuffix(":x"),
            arch,
        ))

    return gki_modules_list

_KUNIT_FRAMEWORK_MODULES = [
    "lib/kunit/kunit.ko",
]

# Common Kunit test modules
_KUNIT_COMMON_MODULES_LIST = [
    # keep sorted
    "drivers/base/regmap/regmap-kunit.ko",
    "drivers/base/regmap/regmap-ram.ko",
    "drivers/base/regmap/regmap-raw-ram.ko",
    "drivers/hid/hid-uclogic-test.ko",
    "drivers/iio/test/iio-test-format.ko",
    "drivers/input/tests/input_test.ko",
    "drivers/rtc/lib_test.ko",
    "fs/ext4/ext4-inode-test.ko",
    "fs/fat/fat_test.ko",
    "kernel/time/time_test.ko",
    "lib/kunit/kunit-example-test.ko",
    "lib/kunit/kunit-test.ko",
    # "mm/kfence/kfence_test.ko",
    "net/core/dev_addr_lists_test.ko",
    "sound/soc/soc-topology-test.ko",
    "sound/soc/soc-utils-test.ko",
]

# KUnit test module for arm64 only
_KUNIT_CLK_MODULES_LIST = [
    "drivers/clk/clk-gate_test.ko",
    "drivers/clk/clk_test.ko",
]

# buildifier: disable=unnamed-macro
def get_kunit_modules_list(arch = None):
    """ Provides the list of GKI modules.

    Args:
      arch: One of [arm, arm64, i386, x86_64].

    Returns:
      The list of KUnit modules for the given |arch|.
    """
    kunit_modules_list = _KUNIT_FRAMEWORK_MODULES + _KUNIT_COMMON_MODULES_LIST
    if arch == "arm":
        kunit_modules_list += _KUNIT_CLK_MODULES_LIST
    elif arch == "arm64":
        kunit_modules_list += _KUNIT_CLK_MODULES_LIST
    elif arch == "i386":
        kunit_modules_list += []
    elif arch == "x86_64":
        kunit_modules_list += []
    else:
        fail("{}: arch {} not supported. Use one of [arm, arm64, i386, x86_64]".format(
            str(native.package_relative_label(":x")).removesuffix(":x"),
            arch,
        ))

<<<<<<< HEAD
    return kunit_modules_list
=======
    return kunit_modules_list

_COMMON_UNPROTECTED_MODULES_LIST = [
    "drivers/block/zram/zram.ko",
    "kernel/kheaders.ko",
    "mm/zsmalloc.ko",
]

# buildifier: disable=unnamed-macro
def get_gki_protected_modules_list(arch = None):
    all_gki_modules = get_gki_modules_list(arch) + get_kunit_modules_list(arch)
    unprotected_modules = _COMMON_UNPROTECTED_MODULES_LIST
    protected_modules = [mod for mod in all_gki_modules if mod not in unprotected_modules]
    return protected_modules
>>>>>>> 1acc7dc7
<|MERGE_RESOLUTION|>--- conflicted
+++ resolved
@@ -193,9 +193,6 @@
             arch,
         ))
 
-<<<<<<< HEAD
-    return kunit_modules_list
-=======
     return kunit_modules_list
 
 _COMMON_UNPROTECTED_MODULES_LIST = [
@@ -209,5 +206,4 @@
     all_gki_modules = get_gki_modules_list(arch) + get_kunit_modules_list(arch)
     unprotected_modules = _COMMON_UNPROTECTED_MODULES_LIST
     protected_modules = [mod for mod in all_gki_modules if mod not in unprotected_modules]
-    return protected_modules
->>>>>>> 1acc7dc7
+    return protected_modules