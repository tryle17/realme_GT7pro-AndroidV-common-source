# SPDX-License-Identifier: GPL-2.0
VERSION = 6
PATCHLEVEL = 6
SUBLEVEL = 66
EXTRAVERSION =
NAME = Pinguïn Aangedreven

# *DOCUMENTATION*
# To see a list of typical targets execute "make help"
# More info can be located in ./README
# Comments in this file are targeted only to the developer, do not
# expect to learn how to build the kernel reading this file.

ifeq ($(filter undefine,$(.FEATURES)),)
$(error GNU Make >= 3.82 is required. Your Make version is $(MAKE_VERSION))
endif

$(if $(filter __%, $(MAKECMDGOALS)), \
	$(error targets prefixed with '__' are only for internal use))

# That's our default target when none is given on the command line
PHONY := __all
__all:

# We are using a recursive build, so we need to do a little thinking
# to get the ordering right.
#
# Most importantly: sub-Makefiles should only ever modify files in
# their own directory. If in some directory we have a dependency on
# a file in another dir (which doesn't happen often, but it's often
# unavoidable when linking the built-in.a targets which finally
# turn into vmlinux), we will call a sub make in that other dir, and
# after that we are sure that everything which is in that other dir
# is now up to date.
#
# The only cases where we need to modify files which have global
# effects are thus separated out and done before the recursive
# descending is started. They are now explicitly listed as the
# prepare rule.

this-makefile := $(lastword $(MAKEFILE_LIST))
export abs_srctree := $(realpath $(dir $(this-makefile)))
export abs_objtree := $(CURDIR)

ifneq ($(sub_make_done),1)

# Do not use make's built-in rules and variables
# (this increases performance and avoids hard-to-debug behaviour)
MAKEFLAGS += -rR

# Avoid funny character set dependencies
unexport LC_ALL
LC_COLLATE=C
LC_NUMERIC=C
export LC_COLLATE LC_NUMERIC

# Avoid interference with shell env settings
unexport GREP_OPTIONS

# Beautify output
# ---------------------------------------------------------------------------
#
# Most of build commands in Kbuild start with "cmd_". You can optionally define
# "quiet_cmd_*". If defined, the short log is printed. Otherwise, no log from
# that command is printed by default.
#
# e.g.)
#    quiet_cmd_depmod = DEPMOD  $(MODLIB)
#          cmd_depmod = $(srctree)/scripts/depmod.sh $(DEPMOD) $(KERNELRELEASE)
#
# A simple variant is to prefix commands with $(Q) - that's useful
# for commands that shall be hidden in non-verbose mode.
#
#    $(Q)$(MAKE) $(build)=scripts/basic
#
# If KBUILD_VERBOSE contains 1, the whole command is echoed.
# If KBUILD_VERBOSE contains 2, the reason for rebuilding is printed.
#
# To put more focus on warnings, be less verbose as default
# Use 'make V=1' to see the full commands

ifeq ("$(origin V)", "command line")
  KBUILD_VERBOSE = $(V)
endif

quiet = quiet_
Q = @

ifneq ($(findstring 1, $(KBUILD_VERBOSE)),)
  quiet =
  Q =
endif

# If the user is running make -s (silent mode), suppress echoing of
# commands
# make-4.0 (and later) keep single letter options in the 1st word of MAKEFLAGS.

ifeq ($(filter 3.%,$(MAKE_VERSION)),)
short-opts := $(firstword -$(MAKEFLAGS))
else
short-opts := $(filter-out --%,$(MAKEFLAGS))
endif

ifneq ($(findstring s,$(short-opts)),)
quiet=silent_
override KBUILD_VERBOSE :=
endif

export quiet Q KBUILD_VERBOSE

# Call a source code checker (by default, "sparse") as part of the
# C compilation.
#
# Use 'make C=1' to enable checking of only re-compiled files.
# Use 'make C=2' to enable checking of *all* source files, regardless
# of whether they are re-compiled or not.
#
# See the file "Documentation/dev-tools/sparse.rst" for more details,
# including where to get the "sparse" utility.

ifeq ("$(origin C)", "command line")
  KBUILD_CHECKSRC = $(C)
endif
ifndef KBUILD_CHECKSRC
  KBUILD_CHECKSRC = 0
endif

export KBUILD_CHECKSRC

# Enable "clippy" (a linter) as part of the Rust compilation.
#
# Use 'make CLIPPY=1' to enable it.
ifeq ("$(origin CLIPPY)", "command line")
  KBUILD_CLIPPY := $(CLIPPY)
endif

export KBUILD_CLIPPY

# Use make M=dir or set the environment variable KBUILD_EXTMOD to specify the
# directory of external module to build. Setting M= takes precedence.
ifeq ("$(origin M)", "command line")
  KBUILD_EXTMOD := $(M)
endif

$(if $(word 2, $(KBUILD_EXTMOD)), \
	$(error building multiple external modules is not supported))

$(foreach x, % :, $(if $(findstring $x, $(KBUILD_EXTMOD)), \
	$(error module directory path cannot contain '$x')))

# Remove trailing slashes
ifneq ($(filter %/, $(KBUILD_EXTMOD)),)
KBUILD_EXTMOD := $(shell dirname $(KBUILD_EXTMOD).)
endif

export KBUILD_EXTMOD

# ANDROID: set up mixed-build support. mixed-build allows device kernel modules
# to be compiled against a GKI kernel. This approach still uses the headers and
# Kbuild from device kernel, so care must be taken to ensure that those headers match.
ifdef KBUILD_MIXED_TREE
# Need vmlinux.symvers for modpost and System.map for depmod, check whether they exist in KBUILD_MIXED_TREE
required_mixed_files=vmlinux.symvers System.map
$(if $(filter-out $(words $(required_mixed_files)), \
		$(words $(wildcard $(add-prefix $(KBUILD_MIXED_TREE)/,$(required_mixed_files))))),,\
	$(error KBUILD_MIXED_TREE=$(KBUILD_MIXED_TREE) doesn't contain $(required_mixed_files)))
endif

mixed-build-prefix = $(if $(KBUILD_MIXED_TREE),$(KBUILD_MIXED_TREE)/)
export KBUILD_MIXED_TREE
# This is a hack for kleaf to set mixed-build-prefix within the execution of a make rule, e.g.
# within __modinst_pre.
# TODO(b/205893923): Revert this hack once it is properly handled.
export mixed-build-prefix

# Kbuild will save output files in the current working directory.
# This does not need to match to the root of the kernel source tree.
#
# For example, you can do this:
#
#  cd /dir/to/store/output/files; make -f /dir/to/kernel/source/Makefile
#
# If you want to save output files in a different location, there are
# two syntaxes to specify it.
#
# 1) O=
# Use "make O=dir/to/store/output/files/"
#
# 2) Set KBUILD_OUTPUT
# Set the environment variable KBUILD_OUTPUT to point to the output directory.
# export KBUILD_OUTPUT=dir/to/store/output/files/; make
#
# The O= assignment takes precedence over the KBUILD_OUTPUT environment
# variable.

# Do we want to change the working directory?
ifeq ("$(origin O)", "command line")
  KBUILD_OUTPUT := $(O)
endif

ifneq ($(KBUILD_OUTPUT),)
# Make's built-in functions such as $(abspath ...), $(realpath ...) cannot
# expand a shell special character '~'. We use a somewhat tedious way here.
abs_objtree := $(shell mkdir -p $(KBUILD_OUTPUT) && cd $(KBUILD_OUTPUT) && pwd)
$(if $(abs_objtree),, \
     $(error failed to create output directory "$(KBUILD_OUTPUT)"))

# $(realpath ...) resolves symlinks
abs_objtree := $(realpath $(abs_objtree))
endif # ifneq ($(KBUILD_OUTPUT),)

ifneq ($(words $(subst :, ,$(abs_srctree))), 1)
$(error source directory cannot contain spaces or colons)
endif

ifneq ($(filter 3.%,$(MAKE_VERSION)),)
# 'MAKEFLAGS += -rR' does not immediately become effective for GNU Make 3.x
# We need to invoke sub-make to avoid implicit rules in the top Makefile.
need-sub-make := 1
# Cancel implicit rules for this Makefile.
$(this-makefile): ;
endif

export sub_make_done := 1

endif # sub_make_done

ifeq ($(abs_objtree),$(CURDIR))
# Suppress "Entering directory ..." if we are at the final work directory.
no-print-directory := --no-print-directory
else
# Recursion to show "Entering directory ..."
need-sub-make := 1
endif

ifeq ($(filter --no-print-directory, $(MAKEFLAGS)),)
# If --no-print-directory is unset, recurse once again to set it.
# You may end up recursing into __sub-make twice. This is needed due to the
# behavior change in GNU Make 4.4.1.
need-sub-make := 1
endif

ifeq ($(need-sub-make),1)

PHONY += $(MAKECMDGOALS) __sub-make

$(filter-out $(this-makefile), $(MAKECMDGOALS)) __all: __sub-make
	@:

# Invoke a second make in the output directory, passing relevant variables
__sub-make:
	$(Q)$(MAKE) $(no-print-directory) -C $(abs_objtree) \
	-f $(abs_srctree)/Makefile $(MAKECMDGOALS)

else # need-sub-make

# We process the rest of the Makefile if this is the final invocation of make

ifeq ($(abs_srctree),$(abs_objtree))
        # building in the source tree
        srctree := .
	building_out_of_srctree :=
else
        ifeq ($(abs_srctree)/,$(dir $(abs_objtree)))
                # building in a subdirectory of the source tree
                srctree := ..
        else
                srctree := $(abs_srctree)
        endif
	building_out_of_srctree := 1
endif

ifneq ($(KBUILD_ABS_SRCTREE),)
srctree := $(abs_srctree)
endif

objtree		:= .
VPATH		:= $(srctree)

export building_out_of_srctree srctree objtree VPATH

# To make sure we do not include .config for any of the *config targets
# catch them early, and hand them over to scripts/kconfig/Makefile
# It is allowed to specify more targets when calling make, including
# mixing *config targets and build targets.
# For example 'make oldconfig all'.
# Detect when mixed targets is specified, and make a second invocation
# of make so .config is not included in this case either (for *config).

version_h := include/generated/uapi/linux/version.h

clean-targets := %clean mrproper cleandocs
no-dot-config-targets := $(clean-targets) \
			 cscope gtags TAGS tags help% %docs check% coccicheck \
			 $(version_h) headers headers_% archheaders archscripts \
			 %asm-generic kernelversion %src-pkg dt_binding_check \
			 outputmakefile rustavailable rustfmt rustfmtcheck
# Installation targets should not require compiler. Unfortunately, vdso_install
# is an exception where build artifacts may be updated. This must be fixed.
no-compiler-targets := $(no-dot-config-targets) install dtbs_install \
			headers_install modules_install modules_sign kernelrelease image_name
no-sync-config-targets := $(no-dot-config-targets) %install modules_sign kernelrelease \
			  image_name
single-targets := %.a %.i %.ko %.lds %.ll %.lst %.mod %.o %.rsi %.s %.symtypes %/

config-build	:=
mixed-build	:=
need-config	:= 1
need-compiler	:= 1
may-sync-config	:= 1
single-build	:=

ifneq ($(filter $(no-dot-config-targets), $(MAKECMDGOALS)),)
	ifeq ($(filter-out $(no-dot-config-targets), $(MAKECMDGOALS)),)
		need-config :=
	endif
endif

ifneq ($(filter $(no-compiler-targets), $(MAKECMDGOALS)),)
	ifeq ($(filter-out $(no-compiler-targets), $(MAKECMDGOALS)),)
		need-compiler :=
	endif
endif

ifneq ($(filter $(no-sync-config-targets), $(MAKECMDGOALS)),)
	ifeq ($(filter-out $(no-sync-config-targets), $(MAKECMDGOALS)),)
		may-sync-config :=
	endif
endif

ifneq ($(KBUILD_EXTMOD),)
	may-sync-config :=
endif

ifeq ($(KBUILD_EXTMOD),)
        ifneq ($(filter %config,$(MAKECMDGOALS)),)
		config-build := 1
                ifneq ($(words $(MAKECMDGOALS)),1)
			mixed-build := 1
                endif
        endif
endif

# We cannot build single targets and the others at the same time
ifneq ($(filter $(single-targets), $(MAKECMDGOALS)),)
	single-build := 1
	ifneq ($(filter-out $(single-targets), $(MAKECMDGOALS)),)
		mixed-build := 1
	endif
endif

# For "make -j clean all", "make -j mrproper defconfig all", etc.
ifneq ($(filter $(clean-targets),$(MAKECMDGOALS)),)
        ifneq ($(filter-out $(clean-targets),$(MAKECMDGOALS)),)
		mixed-build := 1
        endif
endif

# install and modules_install need also be processed one by one
ifneq ($(filter install,$(MAKECMDGOALS)),)
        ifneq ($(filter modules_install,$(MAKECMDGOALS)),)
		mixed-build := 1
        endif
endif

ifdef mixed-build
# ===========================================================================
# We're called with mixed targets (*config and build targets).
# Handle them one by one.

PHONY += $(MAKECMDGOALS) __build_one_by_one

$(MAKECMDGOALS): __build_one_by_one
	@:

__build_one_by_one:
	$(Q)set -e; \
	for i in $(MAKECMDGOALS); do \
		$(MAKE) -f $(srctree)/Makefile $$i; \
	done

else # !mixed-build

include $(srctree)/scripts/Kbuild.include

# Read KERNELRELEASE from include/config/kernel.release (if it exists)
KERNELRELEASE = $(call read-file, include/config/kernel.release)
KERNELVERSION = $(VERSION)$(if $(PATCHLEVEL),.$(PATCHLEVEL)$(if $(SUBLEVEL),.$(SUBLEVEL)))$(EXTRAVERSION)
export VERSION PATCHLEVEL SUBLEVEL KERNELRELEASE KERNELVERSION

include $(srctree)/scripts/subarch.include

# Cross compiling and selecting different set of gcc/bin-utils
# ---------------------------------------------------------------------------
#
# When performing cross compilation for other architectures ARCH shall be set
# to the target architecture. (See arch/* for the possibilities).
# ARCH can be set during invocation of make:
# make ARCH=ia64
# Another way is to have ARCH set in the environment.
# The default ARCH is the host where make is executed.

# CROSS_COMPILE specify the prefix used for all executables used
# during compilation. Only gcc and related bin-utils executables
# are prefixed with $(CROSS_COMPILE).
# CROSS_COMPILE can be set on the command line
# make CROSS_COMPILE=ia64-linux-
# Alternatively CROSS_COMPILE can be set in the environment.
# Default value for CROSS_COMPILE is not to prefix executables
# Note: Some architectures assign CROSS_COMPILE in their arch/*/Makefile
ARCH		?= $(SUBARCH)

# Architecture as present in compile.h
UTS_MACHINE 	:= $(ARCH)
SRCARCH 	:= $(ARCH)

# Additional ARCH settings for x86
ifeq ($(ARCH),i386)
        SRCARCH := x86
endif
ifeq ($(ARCH),x86_64)
        SRCARCH := x86
endif

# Additional ARCH settings for sparc
ifeq ($(ARCH),sparc32)
       SRCARCH := sparc
endif
ifeq ($(ARCH),sparc64)
       SRCARCH := sparc
endif

# Additional ARCH settings for parisc
ifeq ($(ARCH),parisc64)
       SRCARCH := parisc
endif

export cross_compiling :=
ifneq ($(SRCARCH),$(SUBARCH))
cross_compiling := 1
endif

KCONFIG_CONFIG	?= .config
export KCONFIG_CONFIG

# SHELL used by kbuild
CONFIG_SHELL := sh

HOST_LFS_CFLAGS := $(shell getconf LFS_CFLAGS 2>/dev/null)
HOST_LFS_LDFLAGS := $(shell getconf LFS_LDFLAGS 2>/dev/null)
HOST_LFS_LIBS := $(shell getconf LFS_LIBS 2>/dev/null)

ifneq ($(LLVM),)
ifneq ($(filter %/,$(LLVM)),)
LLVM_PREFIX := $(LLVM)
else ifneq ($(filter -%,$(LLVM)),)
LLVM_SUFFIX := $(LLVM)
endif

HOSTCC	= $(LLVM_PREFIX)clang$(LLVM_SUFFIX)
HOSTCXX	= $(LLVM_PREFIX)clang++$(LLVM_SUFFIX)
else
HOSTCC	= gcc
HOSTCXX	= g++
endif
HOSTRUSTC = rustc
HOSTPKG_CONFIG	= pkg-config

KBUILD_USERHOSTCFLAGS := -Wall -Wmissing-prototypes -Wstrict-prototypes \
			 -O2 -fomit-frame-pointer -std=gnu11
KBUILD_USERCFLAGS  := $(KBUILD_USERHOSTCFLAGS) $(USERCFLAGS)
KBUILD_USERLDFLAGS := $(USERLDFLAGS)

# These flags apply to all Rust code in the tree, including the kernel and
# host programs.
export rust_common_flags := --edition=2021 \
			    -Zbinary_dep_depinfo=y \
			    -Dunsafe_op_in_unsafe_fn -Drust_2018_idioms \
			    -Dunreachable_pub -Dnon_ascii_idents \
			    -Wmissing_docs \
			    -Drustdoc::missing_crate_level_docs \
			    -Dclippy::correctness -Dclippy::style \
			    -Dclippy::suspicious -Dclippy::complexity \
			    -Dclippy::perf \
			    -Dclippy::let_unit_value -Dclippy::mut_mut \
			    -Dclippy::needless_bitwise_bool \
			    -Dclippy::needless_continue \
			    -Dclippy::no_mangle_with_rust_abi \
			    -Wclippy::dbg_macro

KBUILD_HOSTCFLAGS   := $(KBUILD_USERHOSTCFLAGS) $(HOST_LFS_CFLAGS) $(HOSTCFLAGS)
KBUILD_HOSTCXXFLAGS := -Wall -O2 $(HOST_LFS_CFLAGS) $(HOSTCXXFLAGS)
KBUILD_HOSTRUSTFLAGS := $(rust_common_flags) -O -Cstrip=debuginfo \
			-Zallow-features= $(HOSTRUSTFLAGS)
KBUILD_HOSTLDFLAGS  := $(HOST_LFS_LDFLAGS) $(HOSTLDFLAGS)
KBUILD_HOSTLDLIBS   := $(HOST_LFS_LIBS) $(HOSTLDLIBS)

# Make variables (CC, etc...)
CPP		= $(CC) -E
ifneq ($(LLVM),)
CC		= $(LLVM_PREFIX)clang$(LLVM_SUFFIX)
LD		= $(LLVM_PREFIX)ld.lld$(LLVM_SUFFIX)
AR		= $(LLVM_PREFIX)llvm-ar$(LLVM_SUFFIX)
NM		= $(LLVM_PREFIX)llvm-nm$(LLVM_SUFFIX)
OBJCOPY		= $(LLVM_PREFIX)llvm-objcopy$(LLVM_SUFFIX)
OBJDUMP		= $(LLVM_PREFIX)llvm-objdump$(LLVM_SUFFIX)
READELF		= $(LLVM_PREFIX)llvm-readelf$(LLVM_SUFFIX)
STRIP		= $(LLVM_PREFIX)llvm-strip$(LLVM_SUFFIX)
else
CC		= $(CROSS_COMPILE)gcc
LD		= $(CROSS_COMPILE)ld
AR		= $(CROSS_COMPILE)ar
NM		= $(CROSS_COMPILE)nm
OBJCOPY		= $(CROSS_COMPILE)objcopy
OBJDUMP		= $(CROSS_COMPILE)objdump
READELF		= $(CROSS_COMPILE)readelf
STRIP		= $(CROSS_COMPILE)strip
endif
RUSTC		= rustc
RUSTDOC		= rustdoc
RUSTFMT		= rustfmt
CLIPPY_DRIVER	= clippy-driver
BINDGEN		= bindgen
CARGO		= cargo
PAHOLE		= pahole
RESOLVE_BTFIDS	= $(objtree)/tools/bpf/resolve_btfids/resolve_btfids
LEX		= flex
YACC		= bison
AWK		= awk
INSTALLKERNEL  := installkernel
PERL		= perl
PYTHON3		= python3
CHECK		= sparse
BASH		= bash
KGZIP		= gzip
KBZIP2		= bzip2
KLZOP		= lzop
LZMA		= lzma
LZ4		= lz4
XZ		= xz
ZSTD		= zstd

PAHOLE_FLAGS	= $(shell PAHOLE=$(PAHOLE) $(srctree)/scripts/pahole-flags.sh)

CHECKFLAGS     := -D__linux__ -Dlinux -D__STDC__ -Dunix -D__unix__ \
		  -Wbitwise -Wno-return-void -Wno-unknown-attribute $(CF)
NOSTDINC_FLAGS :=
CFLAGS_MODULE   =
RUSTFLAGS_MODULE =
AFLAGS_MODULE   =
LDFLAGS_MODULE  =
CFLAGS_KERNEL	=
RUSTFLAGS_KERNEL =
AFLAGS_KERNEL	=
LDFLAGS_vmlinux =

# Use USERINCLUDE when you must reference the UAPI directories only.
USERINCLUDE    := \
		-I$(srctree)/arch/$(SRCARCH)/include/uapi \
		-I$(objtree)/arch/$(SRCARCH)/include/generated/uapi \
		-I$(srctree)/include/uapi \
		-I$(objtree)/include/generated/uapi \
                -include $(srctree)/include/linux/compiler-version.h \
                -include $(srctree)/include/linux/kconfig.h

# Use LINUXINCLUDE when you must reference the include/ directory.
# Needed to be compatible with the O= option
LINUXINCLUDE    := \
		-I$(srctree)/arch/$(SRCARCH)/include \
		-I$(objtree)/arch/$(SRCARCH)/include/generated \
		$(if $(building_out_of_srctree),-I$(srctree)/include) \
		-I$(objtree)/include \
		$(USERINCLUDE)

KBUILD_AFLAGS   := -D__ASSEMBLY__ -fno-PIE

KBUILD_CFLAGS :=
KBUILD_CFLAGS += -std=gnu11
KBUILD_CFLAGS += -fshort-wchar
KBUILD_CFLAGS += -funsigned-char
KBUILD_CFLAGS += -fno-common
KBUILD_CFLAGS += -fno-PIE
KBUILD_CFLAGS += -fno-strict-aliasing

KBUILD_CPPFLAGS := -D__KERNEL__
KBUILD_RUSTFLAGS := $(rust_common_flags) \
		    --target=$(objtree)/scripts/target.json \
		    -Cpanic=abort -Cembed-bitcode=n -Clto=n \
		    -Cforce-unwind-tables=n -Ccodegen-units=1 \
		    -Csymbol-mangling-version=v0 \
		    -Crelocation-model=static \
		    -Zfunction-sections=n \
		    -Dclippy::float_arithmetic

KBUILD_AFLAGS_KERNEL :=
KBUILD_CFLAGS_KERNEL :=
KBUILD_RUSTFLAGS_KERNEL :=
KBUILD_AFLAGS_MODULE  := -DMODULE
KBUILD_CFLAGS_MODULE  := -DMODULE
KBUILD_RUSTFLAGS_MODULE := --cfg MODULE
KBUILD_LDFLAGS_MODULE :=
KBUILD_LDFLAGS :=
CLANG_FLAGS :=

ifeq ($(KBUILD_CLIPPY),1)
	RUSTC_OR_CLIPPY_QUIET := CLIPPY
	RUSTC_OR_CLIPPY = $(CLIPPY_DRIVER)
else
	RUSTC_OR_CLIPPY_QUIET := RUSTC
	RUSTC_OR_CLIPPY = $(RUSTC)
endif

ifdef RUST_LIB_SRC
	export RUST_LIB_SRC
endif

# Allows the usage of unstable features in stable compilers.
export RUSTC_BOOTSTRAP := 1

export ARCH SRCARCH CONFIG_SHELL BASH HOSTCC KBUILD_HOSTCFLAGS CROSS_COMPILE LD CC HOSTPKG_CONFIG
export RUSTC RUSTDOC RUSTFMT RUSTC_OR_CLIPPY_QUIET RUSTC_OR_CLIPPY BINDGEN CARGO
export HOSTRUSTC KBUILD_HOSTRUSTFLAGS
export CPP AR NM STRIP OBJCOPY OBJDUMP READELF PAHOLE RESOLVE_BTFIDS LEX YACC AWK INSTALLKERNEL
export PERL PYTHON3 CHECK CHECKFLAGS MAKE UTS_MACHINE HOSTCXX
export KGZIP KBZIP2 KLZOP LZMA LZ4 XZ ZSTD
export KBUILD_HOSTCXXFLAGS KBUILD_HOSTLDFLAGS KBUILD_HOSTLDLIBS LDFLAGS_MODULE
export KBUILD_USERCFLAGS KBUILD_USERLDFLAGS

export KBUILD_CPPFLAGS NOSTDINC_FLAGS LINUXINCLUDE OBJCOPYFLAGS KBUILD_LDFLAGS
export KBUILD_CFLAGS CFLAGS_KERNEL CFLAGS_MODULE
export KBUILD_RUSTFLAGS RUSTFLAGS_KERNEL RUSTFLAGS_MODULE
export KBUILD_AFLAGS AFLAGS_KERNEL AFLAGS_MODULE
export KBUILD_AFLAGS_MODULE KBUILD_CFLAGS_MODULE KBUILD_RUSTFLAGS_MODULE KBUILD_LDFLAGS_MODULE
export KBUILD_AFLAGS_KERNEL KBUILD_CFLAGS_KERNEL KBUILD_RUSTFLAGS_KERNEL
export PAHOLE_FLAGS

# Files to ignore in find ... statements

export RCS_FIND_IGNORE := \( -name SCCS -o -name BitKeeper -o -name .svn -o    \
			  -name CVS -o -name .pc -o -name .hg -o -name .git \) \
			  -prune -o
export RCS_TAR_IGNORE := --exclude SCCS --exclude BitKeeper --exclude .svn \
			 --exclude CVS --exclude .pc --exclude .hg --exclude .git

# ===========================================================================
# Rules shared between *config targets and build targets

# Basic helpers built in scripts/basic/
PHONY += scripts_basic
scripts_basic:
	$(Q)$(MAKE) $(build)=scripts/basic

PHONY += outputmakefile
ifdef building_out_of_srctree
# Before starting out-of-tree build, make sure the source tree is clean.
# outputmakefile generates a Makefile in the output directory, if using a
# separate output directory. This allows convenient use of make in the
# output directory.
# At the same time when output Makefile generated, generate .gitignore to
# ignore whole output directory

quiet_cmd_makefile = GEN     Makefile
      cmd_makefile = { \
	echo "\# Automatically generated by $(srctree)/Makefile: don't edit"; \
	echo "include $(srctree)/Makefile"; \
	} > Makefile

outputmakefile:
	@if [ -f $(srctree)/.config -o \
		 -d $(srctree)/include/config -o \
		 -d $(srctree)/arch/$(SRCARCH)/include/generated ]; then \
		echo >&2 "***"; \
		echo >&2 "*** The source tree is not clean, please run 'make$(if $(findstring command line, $(origin ARCH)), ARCH=$(ARCH)) mrproper'"; \
		echo >&2 "*** in $(abs_srctree)";\
		echo >&2 "***"; \
		false; \
	fi
	$(Q)ln -fsn $(srctree) source
	$(call cmd,makefile)
	$(Q)test -e .gitignore || \
	{ echo "# this is build directory, ignore it"; echo "*"; } > .gitignore
endif

# The expansion should be delayed until arch/$(SRCARCH)/Makefile is included.
# Some architectures define CROSS_COMPILE in arch/$(SRCARCH)/Makefile.
# CC_VERSION_TEXT is referenced from Kconfig (so it needs export),
# and from include/config/auto.conf.cmd to detect the compiler upgrade.
CC_VERSION_TEXT = $(subst $(pound),,$(shell LC_ALL=C $(CC) --version 2>/dev/null | head -n 1))

ifneq ($(findstring clang,$(CC_VERSION_TEXT)),)
include $(srctree)/scripts/Makefile.clang
endif

# Include this also for config targets because some architectures need
# cc-cross-prefix to determine CROSS_COMPILE.
ifdef need-compiler
include $(srctree)/scripts/Makefile.compiler
endif

ifdef config-build
# ===========================================================================
# *config targets only - make sure prerequisites are updated, and descend
# in scripts/kconfig to make the *config target

# Read arch specific Makefile to set KBUILD_DEFCONFIG as needed.
# KBUILD_DEFCONFIG may point out an alternative default configuration
# used for 'make defconfig'
include $(srctree)/arch/$(SRCARCH)/Makefile
export KBUILD_DEFCONFIG KBUILD_KCONFIG CC_VERSION_TEXT

config: outputmakefile scripts_basic FORCE
	$(Q)$(MAKE) $(build)=scripts/kconfig $@

%config: outputmakefile scripts_basic FORCE
	$(Q)$(MAKE) $(build)=scripts/kconfig $@

else #!config-build
# ===========================================================================
# Build targets only - this includes vmlinux, arch specific targets, clean
# targets and others. In general all targets except *config targets.

# If building an external module we do not care about the all: rule
# but instead __all depend on modules
PHONY += all
ifeq ($(KBUILD_EXTMOD),)
__all: all
else
__all: modules
endif

targets :=

# Decide whether to build built-in, modular, or both.
# Normally, just do built-in.

KBUILD_MODULES :=
KBUILD_BUILTIN := 1

# If we have only "make modules", don't compile built-in objects.
ifeq ($(MAKECMDGOALS),modules)
  KBUILD_BUILTIN :=
endif

# If we have "make <whatever> modules", compile modules
# in addition to whatever we do anyway.
# Just "make" or "make all" shall build modules as well

ifneq ($(filter all modules nsdeps %compile_commands.json clang-%,$(MAKECMDGOALS)),)
  KBUILD_MODULES := 1
endif

ifeq ($(MAKECMDGOALS),)
  KBUILD_MODULES := 1
endif

export KBUILD_MODULES KBUILD_BUILTIN

ifdef need-config
include include/config/auto.conf
endif

ifeq ($(KBUILD_EXTMOD),)
# Objects we will link into vmlinux / subdirs we need to visit
core-y		:=
drivers-y	:=
libs-y		:= lib/
endif # KBUILD_EXTMOD

ifndef KBUILD_MIXED_TREE
# The all: target is the default when no target is given on the
# command line.
# This allow a user to issue only 'make' to build a kernel including modules
# Defaults to vmlinux, but the arch makefile usually adds further targets
all: vmlinux
endif

CFLAGS_GCOV	:= -fprofile-arcs -ftest-coverage
ifdef CONFIG_CC_IS_GCC
CFLAGS_GCOV	+= -fno-tree-loop-im
endif
export CFLAGS_GCOV

# The arch Makefiles can override CC_FLAGS_FTRACE. We may also append it later.
ifdef CONFIG_FUNCTION_TRACER
  CC_FLAGS_FTRACE := -pg
endif

include $(srctree)/arch/$(SRCARCH)/Makefile

ifdef need-config
ifdef may-sync-config
# Read in dependencies to all Kconfig* files, make sure to run syncconfig if
# changes are detected. This should be included after arch/$(SRCARCH)/Makefile
# because some architectures define CROSS_COMPILE there.
include include/config/auto.conf.cmd

$(KCONFIG_CONFIG):
	@echo >&2 '***'
	@echo >&2 '*** Configuration file "$@" not found!'
	@echo >&2 '***'
	@echo >&2 '*** Please run some configurator (e.g. "make oldconfig" or'
	@echo >&2 '*** "make menuconfig" or "make xconfig").'
	@echo >&2 '***'
	@/bin/false

# The actual configuration files used during the build are stored in
# include/generated/ and include/config/. Update them if .config is newer than
# include/config/auto.conf (which mirrors .config).
#
# This exploits the 'multi-target pattern rule' trick.
# The syncconfig should be executed only once to make all the targets.
# (Note: use the grouped target '&:' when we bump to GNU Make 4.3)
#
# Do not use $(call cmd,...) here. That would suppress prompts from syncconfig,
# so you cannot notice that Kconfig is waiting for the user input.
%/config/auto.conf %/config/auto.conf.cmd %/generated/autoconf.h %/generated/rustc_cfg: $(KCONFIG_CONFIG)
	$(Q)$(kecho) "  SYNC    $@"
	$(Q)$(MAKE) -f $(srctree)/Makefile syncconfig
else # !may-sync-config
# External modules and some install targets need include/generated/autoconf.h
# and include/config/auto.conf but do not care if they are up-to-date.
# Use auto.conf to trigger the test
PHONY += include/config/auto.conf

include/config/auto.conf:
	@test -e include/generated/autoconf.h -a -e $@ || (		\
	echo >&2;							\
	echo >&2 "  ERROR: Kernel configuration is invalid.";		\
	echo >&2 "         include/generated/autoconf.h or $@ are missing.";\
	echo >&2 "         Run 'make oldconfig && make prepare' on kernel src to fix it.";	\
	echo >&2 ;							\
	/bin/false)

endif # may-sync-config
endif # need-config

KBUILD_CFLAGS	+= -fno-delete-null-pointer-checks

ifdef CONFIG_CC_OPTIMIZE_FOR_PERFORMANCE
KBUILD_CFLAGS += -O2
KBUILD_RUSTFLAGS += -Copt-level=2
else ifdef CONFIG_CC_OPTIMIZE_FOR_SIZE
KBUILD_CFLAGS += -Os
KBUILD_RUSTFLAGS += -Copt-level=s
endif

# Always set `debug-assertions` and `overflow-checks` because their default
# depends on `opt-level` and `debug-assertions`, respectively.
KBUILD_RUSTFLAGS += -Cdebug-assertions=$(if $(CONFIG_RUST_DEBUG_ASSERTIONS),y,n)
KBUILD_RUSTFLAGS += -Coverflow-checks=$(if $(CONFIG_RUST_OVERFLOW_CHECKS),y,n)

# Tell gcc to never replace conditional load with a non-conditional one
ifdef CONFIG_CC_IS_GCC
# gcc-10 renamed --param=allow-store-data-races=0 to
# -fno-allow-store-data-races.
KBUILD_CFLAGS	+= $(call cc-option,--param=allow-store-data-races=0)
KBUILD_CFLAGS	+= $(call cc-option,-fno-allow-store-data-races)
endif

ifdef CONFIG_READABLE_ASM
# Disable optimizations that make assembler listings hard to read.
# reorder blocks reorders the control in the function
# ipa clone creates specialized cloned functions
# partial inlining inlines only parts of functions
KBUILD_CFLAGS += -fno-reorder-blocks -fno-ipa-cp-clone -fno-partial-inlining
endif

stackp-flags-y                                    := -fno-stack-protector
stackp-flags-$(CONFIG_STACKPROTECTOR)             := -fstack-protector
stackp-flags-$(CONFIG_STACKPROTECTOR_STRONG)      := -fstack-protector-strong

KBUILD_CFLAGS += $(stackp-flags-y)

KBUILD_RUSTFLAGS-$(CONFIG_WERROR) += -Dwarnings
KBUILD_RUSTFLAGS += $(KBUILD_RUSTFLAGS-y)

ifdef CONFIG_FRAME_POINTER
KBUILD_CFLAGS	+= -fno-omit-frame-pointer -fno-optimize-sibling-calls
KBUILD_RUSTFLAGS += -Cforce-frame-pointers=y
else
# Some targets (ARM with Thumb2, for example), can't be built with frame
# pointers.  For those, we don't have FUNCTION_TRACER automatically
# select FRAME_POINTER.  However, FUNCTION_TRACER adds -pg, and this is
# incompatible with -fomit-frame-pointer with current GCC, so we don't use
# -fomit-frame-pointer with FUNCTION_TRACER.
# In the Rust target specification, "frame-pointer" is set explicitly
# to "may-omit".
ifndef CONFIG_FUNCTION_TRACER
KBUILD_CFLAGS	+= -fomit-frame-pointer
endif
endif

# Initialize all stack variables with a 0xAA pattern.
ifdef CONFIG_INIT_STACK_ALL_PATTERN
KBUILD_CFLAGS	+= -ftrivial-auto-var-init=pattern
endif

# Initialize all stack variables with a zero value.
ifdef CONFIG_INIT_STACK_ALL_ZERO
KBUILD_CFLAGS	+= -ftrivial-auto-var-init=zero
ifdef CONFIG_CC_HAS_AUTO_VAR_INIT_ZERO_ENABLER
# https://github.com/llvm/llvm-project/issues/44842
CC_AUTO_VAR_INIT_ZERO_ENABLER := -enable-trivial-auto-var-init-zero-knowing-it-will-be-removed-from-clang
export CC_AUTO_VAR_INIT_ZERO_ENABLER
KBUILD_CFLAGS	+= $(CC_AUTO_VAR_INIT_ZERO_ENABLER)
endif
endif

# While VLAs have been removed, GCC produces unreachable stack probes
# for the randomize_kstack_offset feature. Disable it for all compilers.
KBUILD_CFLAGS	+= $(call cc-option, -fno-stack-clash-protection)

# Clear used registers at func exit (to reduce data lifetime and ROP gadgets).
ifdef CONFIG_ZERO_CALL_USED_REGS
KBUILD_CFLAGS	+= -fzero-call-used-regs=used-gpr
endif

ifdef CONFIG_FUNCTION_TRACER
ifdef CONFIG_FTRACE_MCOUNT_USE_CC
  CC_FLAGS_FTRACE	+= -mrecord-mcount
  ifdef CONFIG_HAVE_NOP_MCOUNT
    ifeq ($(call cc-option-yn, -mnop-mcount),y)
      CC_FLAGS_FTRACE	+= -mnop-mcount
      CC_FLAGS_USING	+= -DCC_USING_NOP_MCOUNT
    endif
  endif
endif
ifdef CONFIG_FTRACE_MCOUNT_USE_OBJTOOL
  ifdef CONFIG_HAVE_OBJTOOL_NOP_MCOUNT
    CC_FLAGS_USING	+= -DCC_USING_NOP_MCOUNT
  endif
endif
ifdef CONFIG_FTRACE_MCOUNT_USE_RECORDMCOUNT
  ifdef CONFIG_HAVE_C_RECORDMCOUNT
    BUILD_C_RECORDMCOUNT := y
    export BUILD_C_RECORDMCOUNT
  endif
endif
ifdef CONFIG_HAVE_FENTRY
  # s390-linux-gnu-gcc did not support -mfentry until gcc-9.
  ifeq ($(call cc-option-yn, -mfentry),y)
    CC_FLAGS_FTRACE	+= -mfentry
    CC_FLAGS_USING	+= -DCC_USING_FENTRY
  endif
endif
export CC_FLAGS_FTRACE
KBUILD_CFLAGS	+= $(CC_FLAGS_FTRACE) $(CC_FLAGS_USING)
KBUILD_AFLAGS	+= $(CC_FLAGS_USING)
endif

# We trigger additional mismatches with less inlining
ifdef CONFIG_DEBUG_SECTION_MISMATCH
KBUILD_CFLAGS += -fno-inline-functions-called-once
endif

# `rustc`'s `-Zfunction-sections` applies to data too (as of 1.59.0).
ifdef CONFIG_LD_DEAD_CODE_DATA_ELIMINATION
KBUILD_CFLAGS_KERNEL += -ffunction-sections -fdata-sections
KBUILD_RUSTFLAGS_KERNEL += -Zfunction-sections=y
LDFLAGS_vmlinux += --gc-sections
endif

ifdef CONFIG_SHADOW_CALL_STACK
ifndef CONFIG_DYNAMIC_SCS
CC_FLAGS_SCS	:= -fsanitize=shadow-call-stack
KBUILD_CFLAGS	+= $(CC_FLAGS_SCS)
endif
export CC_FLAGS_SCS
endif

ifdef CONFIG_LTO_CLANG
ifdef CONFIG_LTO_CLANG_THIN
CC_FLAGS_LTO	:= -flto=thin -fsplit-lto-unit
else
CC_FLAGS_LTO	:= -flto
endif

ifeq ($(SRCARCH),x86)
# Workaround for compiler / linker bug
CC_FLAGS_LTO	+= -fvisibility=hidden
else
CC_FLAGS_LTO	+= -fvisibility=default
endif

# Limit inlining across translation units to reduce binary size
KBUILD_LDFLAGS += -mllvm -import-instr-limit=5

# Check for frame size exceeding threshold during prolog/epilog insertion
# when using lld < 13.0.0.
ifneq ($(CONFIG_FRAME_WARN),0)
ifeq ($(call test-lt, $(CONFIG_LLD_VERSION), 130000),y)
KBUILD_LDFLAGS	+= -plugin-opt=-warn-stack-size=$(CONFIG_FRAME_WARN)
endif
endif
endif

ifdef CONFIG_LTO
KBUILD_CFLAGS	+= -fno-lto $(CC_FLAGS_LTO)
KBUILD_AFLAGS	+= -fno-lto
export CC_FLAGS_LTO
endif

ifdef CONFIG_CFI_CLANG
CC_FLAGS_CFI   := -fsanitize=kcfi
ifdef CONFIG_RUST
<<<<<<< HEAD
# If Rust is enabled, this flag is required to support cross-language
# integer types.
# This addresses the problem that on e.g. i686, int != long, and Rust
# maps both to i32.
# See https://rcvalle.com/docs/rust-cfi-design-doc.pdf for details.
CC_FLAGS_CFI   += -fsanitize-cfi-icall-experimental-normalize-integers
RS_FLAGS_CFI   := -Zsanitizer=kcfi -Zsanitizer-cfi-normalize-integers
KBUILD_RUSTFLAGS += $(RS_FLAGS_CFI)
export RS_FLAGS_CFI
=======
$(error "Enabling Rust and CFI silently changes the KMI.")
>>>>>>> 1acc7dc7
endif
KBUILD_CFLAGS  += $(CC_FLAGS_CFI)
export CC_FLAGS_CFI
endif

ifneq ($(CONFIG_FUNCTION_ALIGNMENT),0)
KBUILD_CFLAGS += -falign-functions=$(CONFIG_FUNCTION_ALIGNMENT)
endif

# arch Makefile may override CC so keep this after arch Makefile is included
NOSTDINC_FLAGS += -nostdinc

# To gain proper coverage for CONFIG_UBSAN_BOUNDS and CONFIG_FORTIFY_SOURCE,
# the kernel uses only C99 flexible arrays for dynamically sized trailing
# arrays. Enforce this for everything that may examine structure sizes and
# perform bounds checking.
KBUILD_CFLAGS += $(call cc-option, -fstrict-flex-arrays=3)

# disable invalid "can't wrap" optimizations for signed / pointers
KBUILD_CFLAGS	+= -fno-strict-overflow

# Make sure -fstack-check isn't enabled (like gentoo apparently did)
KBUILD_CFLAGS  += -fno-stack-check

# conserve stack if available
ifdef CONFIG_CC_IS_GCC
KBUILD_CFLAGS   += -fconserve-stack
endif

# change __FILE__ to the relative path from the srctree
KBUILD_CPPFLAGS += $(call cc-option,-fmacro-prefix-map=$(srctree)/=)

# include additional Makefiles when needed
include-y			:= scripts/Makefile.extrawarn
include-$(CONFIG_DEBUG_INFO)	+= scripts/Makefile.debug
include-$(CONFIG_KASAN)		+= scripts/Makefile.kasan
include-$(CONFIG_KCSAN)		+= scripts/Makefile.kcsan
include-$(CONFIG_KMSAN)		+= scripts/Makefile.kmsan
include-$(CONFIG_UBSAN)		+= scripts/Makefile.ubsan
include-$(CONFIG_KCOV)		+= scripts/Makefile.kcov
include-$(CONFIG_RANDSTRUCT)	+= scripts/Makefile.randstruct
include-$(CONFIG_GCC_PLUGINS)	+= scripts/Makefile.gcc-plugins

include $(addprefix $(srctree)/, $(include-y))

# scripts/Makefile.gcc-plugins is intentionally included last.
# Do not add $(call cc-option,...) below this line. When you build the kernel
# from the clean source tree, the GCC plugins do not exist at this point.

# Add user supplied CPPFLAGS, AFLAGS, CFLAGS and RUSTFLAGS as the last assignments
KBUILD_CPPFLAGS += $(KCPPFLAGS)
KBUILD_AFLAGS   += $(KAFLAGS)
KBUILD_CFLAGS   += $(KCFLAGS)
KBUILD_RUSTFLAGS += $(KRUSTFLAGS)

KBUILD_LDFLAGS_MODULE += --build-id=sha1
LDFLAGS_vmlinux += --build-id=sha1

KBUILD_LDFLAGS	+= -z noexecstack
ifeq ($(CONFIG_LD_IS_BFD),y)
KBUILD_LDFLAGS	+= $(call ld-option,--no-warn-rwx-segments)
endif

ifeq ($(CONFIG_STRIP_ASM_SYMS),y)
LDFLAGS_vmlinux	+= -X
endif

ifeq ($(CONFIG_RELR),y)
# ld.lld before 15 did not support -z pack-relative-relocs.
LDFLAGS_vmlinux	+= $(call ld-option,--pack-dyn-relocs=relr,-z pack-relative-relocs)
endif

# We never want expected sections to be placed heuristically by the
# linker. All sections should be explicitly named in the linker script.
ifdef CONFIG_LD_ORPHAN_WARN
LDFLAGS_vmlinux += --orphan-handling=$(CONFIG_LD_ORPHAN_WARN_LEVEL)
endif

# Align the bit size of userspace programs with the kernel
KBUILD_USERCFLAGS  += $(filter -m32 -m64 --target=%, $(KBUILD_CFLAGS))
KBUILD_USERLDFLAGS += $(filter -m32 -m64 --target=%, $(KBUILD_CFLAGS))

# make the checker run with the right architecture
CHECKFLAGS += --arch=$(ARCH)

# insure the checker run with the right endianness
CHECKFLAGS += $(if $(CONFIG_CPU_BIG_ENDIAN),-mbig-endian,-mlittle-endian)

# the checker needs the correct machine size
CHECKFLAGS += $(if $(CONFIG_64BIT),-m64,-m32)

# Default kernel image to build when no specific target is given.
# KBUILD_IMAGE may be overruled on the command line or
# set in the environment
# Also any assignments in arch/$(ARCH)/Makefile take precedence over
# this default value
export KBUILD_IMAGE ?= vmlinux

#
# INSTALL_PATH specifies where to place the updated kernel and system map
# images. Default is /boot, but you can set it to other values
export	INSTALL_PATH ?= /boot

#
# INSTALL_DTBS_PATH specifies a prefix for relocations required by build roots.
# Like INSTALL_MOD_PATH, it isn't defined in the Makefile, but can be passed as
# an argument if needed. Otherwise it defaults to the kernel install path
#
export INSTALL_DTBS_PATH ?= $(INSTALL_PATH)/dtbs/$(KERNELRELEASE)

#
# INSTALL_MOD_PATH specifies a prefix to MODLIB for module directory
# relocations required by build roots.  This is not defined in the
# makefile but the argument can be passed to make if needed.
#

MODLIB	= $(INSTALL_MOD_PATH)/lib/modules/$(KERNELRELEASE)
export MODLIB

PHONY += prepare0

export extmod_prefix = $(if $(KBUILD_EXTMOD),$(KBUILD_EXTMOD)/)
export MODORDER := $(extmod_prefix)modules.order
export MODULES_NSDEPS := $(extmod_prefix)modules.nsdeps

# ---------------------------------------------------------------------------
# Kernel headers

PHONY += headers

#Default location for installed headers
ifeq ($(KBUILD_EXTMOD),)
PHONY += archheaders archscripts
hdr-inst := -f $(srctree)/scripts/Makefile.headersinst obj
headers: $(version_h) scripts_unifdef uapi-asm-generic archheaders archscripts
else
hdr-prefix = $(KBUILD_EXTMOD)/
hdr-inst := -f $(srctree)/scripts/Makefile.headersinst dst=$(KBUILD_EXTMOD)/usr/include objtree=$(objtree)/$(KBUILD_EXTMOD) obj
endif

export INSTALL_HDR_PATH = $(objtree)/$(hdr-prefix)usr

quiet_cmd_headers_install = INSTALL $(INSTALL_HDR_PATH)/include
      cmd_headers_install = \
	mkdir -p $(INSTALL_HDR_PATH); \
	rsync -mrl --include='*/' --include='*\.h' --exclude='*' \
	$(hdr-prefix)usr/include $(INSTALL_HDR_PATH);

PHONY += headers_install
headers_install: headers
	$(call cmd,headers_install)

headers:
ifeq ($(KBUILD_EXTMOD),)
	$(if $(filter um, $(SRCARCH)), $(error Headers not exportable for UML))
endif
	$(Q)$(MAKE) $(hdr-inst)=$(hdr-prefix)include/uapi
	$(Q)$(MAKE) $(hdr-inst)=$(hdr-prefix)arch/$(SRCARCH)/include/uapi

ifeq ($(KBUILD_EXTMOD),)

build-dir	:= .
clean-dirs	:= $(sort . Documentation \
		     $(patsubst %/,%,$(filter %/, $(core-) \
			$(drivers-) $(libs-))))

export ARCH_CORE	:= $(core-y)
export ARCH_LIB		:= $(filter %/, $(libs-y))
export ARCH_DRIVERS	:= $(drivers-y) $(drivers-m)
# Externally visible symbols (used by link-vmlinux.sh)

KBUILD_VMLINUX_OBJS := ./built-in.a
ifdef CONFIG_MODULES
KBUILD_VMLINUX_OBJS += $(patsubst %/, %/lib.a, $(filter %/, $(libs-y)))
KBUILD_VMLINUX_LIBS := $(filter-out %/, $(libs-y))
else
KBUILD_VMLINUX_LIBS := $(patsubst %/,%/lib.a, $(libs-y))
endif

export KBUILD_VMLINUX_LIBS
export KBUILD_LDS          := arch/$(SRCARCH)/kernel/vmlinux.lds

ifdef CONFIG_TRIM_UNUSED_KSYMS
# For the kernel to actually contain only the needed exported symbols,
# we have to build modules as well to determine what those symbols are.
KBUILD_MODULES := 1
endif

# '$(AR) mPi' needs 'T' to workaround the bug of llvm-ar <= 14
quiet_cmd_ar_vmlinux.a = AR      $@
      cmd_ar_vmlinux.a = \
	rm -f $@; \
	$(AR) cDPrST $@ $(KBUILD_VMLINUX_OBJS); \
	$(AR) mPiT $$($(AR) t $@ | sed -n 1p) $@ $$($(AR) t $@ | grep -F -f $(srctree)/scripts/head-object-list.txt)

targets += vmlinux.a
vmlinux.a: $(KBUILD_VMLINUX_OBJS) scripts/head-object-list.txt FORCE
	$(call if_changed,ar_vmlinux.a)

ifndef KBUILD_MIXED_TREE
PHONY += vmlinux_o
vmlinux_o: vmlinux.a $(KBUILD_VMLINUX_LIBS)
	$(Q)$(MAKE) -f $(srctree)/scripts/Makefile.vmlinux_o

vmlinux.o modules.builtin.modinfo modules.builtin: vmlinux_o
	@:

PHONY += vmlinux
# LDFLAGS_vmlinux in the top Makefile defines linker flags for the top vmlinux,
# not for decompressors. LDFLAGS_vmlinux in arch/*/boot/compressed/Makefile is
# unrelated; the decompressors just happen to have the same base name,
# arch/*/boot/compressed/vmlinux.
# Export LDFLAGS_vmlinux only to scripts/Makefile.vmlinux.
#
# _LDFLAGS_vmlinux is a workaround for the 'private export' bug:
#   https://savannah.gnu.org/bugs/?61463
# For Make > 4.4, the following simple code will work:
#  vmlinux: private export LDFLAGS_vmlinux := $(LDFLAGS_vmlinux)
vmlinux: private _LDFLAGS_vmlinux := $(LDFLAGS_vmlinux)
vmlinux: export LDFLAGS_vmlinux = $(_LDFLAGS_vmlinux)
vmlinux: vmlinux.o $(KBUILD_LDS) modpost
	$(Q)$(MAKE) -f $(srctree)/scripts/Makefile.vmlinux
endif

# The actual objects are generated when descending,
# make sure no implicit rule kicks in
$(sort $(KBUILD_LDS) $(KBUILD_VMLINUX_OBJS) $(KBUILD_VMLINUX_LIBS)): . ;

ifeq ($(origin KERNELRELEASE),file)
filechk_kernel.release = $(srctree)/scripts/setlocalversion $(srctree)
else
filechk_kernel.release = echo $(KERNELRELEASE)
endif

# Store (new) KERNELRELEASE string in include/config/kernel.release
include/config/kernel.release: FORCE
	$(call filechk,kernel.release)

# Additional helpers built in scripts/
# Carefully list dependencies so we do not try to build scripts twice
# in parallel
PHONY += scripts
scripts: scripts_basic scripts_dtc
	$(Q)$(MAKE) $(build)=$(@)

# Things we need to do before we recursively start building the kernel
# or the modules are listed in "prepare".
# A multi level approach is used. prepareN is processed before prepareN-1.
# archprepare is used in arch Makefiles and when processed asm symlink,
# version.h and scripts_basic is processed / created.

PHONY += prepare archprepare

archprepare: outputmakefile archheaders archscripts scripts include/config/kernel.release \
	asm-generic $(version_h) include/generated/utsrelease.h \
	include/generated/compile.h include/generated/autoconf.h remove-stale-files

prepare0: archprepare
	$(Q)$(MAKE) $(build)=scripts/mod
	$(Q)$(MAKE) $(build)=. prepare

# All the preparing..
prepare: prepare0
ifdef CONFIG_RUST
	$(Q)$(CONFIG_SHELL) $(srctree)/scripts/rust_is_available.sh
	$(Q)$(MAKE) $(build)=rust
endif

PHONY += remove-stale-files
remove-stale-files:
	$(Q)$(srctree)/scripts/remove-stale-files

# Support for using generic headers in asm-generic
asm-generic := -f $(srctree)/scripts/Makefile.asm-generic obj

PHONY += asm-generic uapi-asm-generic
asm-generic: uapi-asm-generic
	$(Q)$(MAKE) $(asm-generic)=arch/$(SRCARCH)/include/generated/asm \
	generic=include/asm-generic
uapi-asm-generic:
	$(Q)$(MAKE) $(asm-generic)=arch/$(SRCARCH)/include/generated/uapi/asm \
	generic=include/uapi/asm-generic

# Generate some files
# ---------------------------------------------------------------------------

# KERNELRELEASE can change from a few different places, meaning version.h
# needs to be updated, so this check is forced on all builds

uts_len := 64
define filechk_utsrelease.h
	if [ `echo -n "$(KERNELRELEASE)" | wc -c ` -gt $(uts_len) ]; then \
	  echo '"$(KERNELRELEASE)" exceeds $(uts_len) characters' >&2;    \
	  exit 1;                                                         \
	fi;                                                               \
	echo \#define UTS_RELEASE \"$(KERNELRELEASE)\"
endef

define filechk_version.h
	if [ $(SUBLEVEL) -gt 255 ]; then                                 \
		echo \#define LINUX_VERSION_CODE $(shell                 \
		expr $(VERSION) \* 65536 + $(PATCHLEVEL) \* 256 + 255); \
	else                                                             \
		echo \#define LINUX_VERSION_CODE $(shell                 \
		expr $(VERSION) \* 65536 + $(PATCHLEVEL) \* 256 + $(SUBLEVEL)); \
	fi;                                                              \
	echo '#define KERNEL_VERSION(a,b,c) (((a) << 16) + ((b) << 8) +  \
	((c) > 255 ? 255 : (c)))';                                       \
	echo \#define LINUX_VERSION_MAJOR $(VERSION);                    \
	echo \#define LINUX_VERSION_PATCHLEVEL $(PATCHLEVEL);            \
	echo \#define LINUX_VERSION_SUBLEVEL $(SUBLEVEL)
endef

$(version_h): PATCHLEVEL := $(or $(PATCHLEVEL), 0)
$(version_h): SUBLEVEL := $(or $(SUBLEVEL), 0)
$(version_h): FORCE
	$(call filechk,version.h)

include/generated/utsrelease.h: include/config/kernel.release FORCE
	$(call filechk,utsrelease.h)

filechk_compile.h = $(srctree)/scripts/mkcompile_h \
	"$(UTS_MACHINE)" "$(CONFIG_CC_VERSION_TEXT)" "$(LD)"

include/generated/compile.h: FORCE
	$(call filechk,compile.h)

PHONY += headerdep
headerdep:
	$(Q)find $(srctree)/include/ -name '*.h' | xargs --max-args 1 \
	$(srctree)/scripts/headerdep.pl -I$(srctree)/include

ifdef CONFIG_HEADERS_INSTALL
prepare: headers
endif

PHONY += scripts_unifdef
scripts_unifdef: scripts_basic
	$(Q)$(MAKE) $(build)=scripts scripts/unifdef

# ---------------------------------------------------------------------------
# Install

# Many distributions have the custom install script, /sbin/installkernel.
# If DKMS is installed, 'make install' will eventually recurse back
# to this Makefile to build and install external modules.
# Cancel sub_make_done so that options such as M=, V=, etc. are parsed.

quiet_cmd_install = INSTALL $(INSTALL_PATH)
      cmd_install = unset sub_make_done; $(srctree)/scripts/install.sh

# ---------------------------------------------------------------------------
# vDSO install

PHONY += vdso_install
vdso_install: export INSTALL_FILES = $(vdso-install-y)
vdso_install:
	$(Q)$(MAKE) -f $(srctree)/scripts/Makefile.vdsoinst

# ---------------------------------------------------------------------------
# Tools

ifdef CONFIG_OBJTOOL
prepare: tools/objtool
endif

ifdef CONFIG_BPF
ifdef CONFIG_DEBUG_INFO_BTF
prepare: tools/bpf/resolve_btfids
endif
endif

PHONY += resolve_btfids_clean

resolve_btfids_O = $(abspath $(objtree))/tools/bpf/resolve_btfids

# tools/bpf/resolve_btfids directory might not exist
# in output directory, skip its clean in that case
resolve_btfids_clean:
ifneq ($(wildcard $(resolve_btfids_O)),)
	$(Q)$(MAKE) -sC $(srctree)/tools/bpf/resolve_btfids O=$(resolve_btfids_O) clean
endif

# Clear a bunch of variables before executing the submake
ifeq ($(quiet),silent_)
tools_silent=s
endif

tools/: FORCE
	$(Q)mkdir -p $(objtree)/tools
	$(Q)$(MAKE) LDFLAGS= MAKEFLAGS="$(tools_silent) $(filter --j% -j,$(MAKEFLAGS))" O=$(abspath $(objtree)) subdir=tools -C $(srctree)/tools/

tools/%: FORCE
	$(Q)mkdir -p $(objtree)/tools
	$(Q)$(MAKE) LDFLAGS= MAKEFLAGS="$(tools_silent) $(filter --j% -j,$(MAKEFLAGS))" O=$(abspath $(objtree)) subdir=tools -C $(srctree)/tools/ $*

# ---------------------------------------------------------------------------
# Kernel selftest

PHONY += kselftest
kselftest: headers
	$(Q)$(MAKE) -C $(srctree)/tools/testing/selftests run_tests

kselftest-%: headers FORCE
	$(Q)$(MAKE) -C $(srctree)/tools/testing/selftests $*

PHONY += kselftest-merge
kselftest-merge:
	$(if $(wildcard $(objtree)/.config),, $(error No .config exists, config your kernel first!))
	$(Q)find $(srctree)/tools/testing/selftests -name config | \
		xargs $(srctree)/scripts/kconfig/merge_config.sh -m $(objtree)/.config
	$(Q)$(MAKE) -f $(srctree)/Makefile olddefconfig

# ---------------------------------------------------------------------------
# Devicetree files

ifneq ($(wildcard $(srctree)/arch/$(SRCARCH)/boot/dts/),)
# ANDROID: allow this to be overridden by the build environment. This allows
# one to compile a device tree that is located out-of-tree.
dtstree ?= arch/$(SRCARCH)/boot/dts
endif

ifneq ($(dtstree),)

%.dtb: dtbs_prepare
	$(Q)$(MAKE) $(build)=$(dtstree) $(dtstree)/$@

%.dtbo: dtbs_prepare
	$(Q)$(MAKE) $(build)=$(dtstree) $(dtstree)/$@

PHONY += dtbs dtbs_prepare dtbs_install dtbs_check
dtbs: dtbs_prepare
	$(Q)$(MAKE) $(build)=$(dtstree)

# include/config/kernel.release is actually needed when installing DTBs because
# INSTALL_DTBS_PATH contains $(KERNELRELEASE). However, we do not want to make
# dtbs_install depend on it as dtbs_install may run as root.
dtbs_prepare: include/config/kernel.release scripts_dtc

ifneq ($(filter dtbs_check, $(MAKECMDGOALS)),)
export CHECK_DTBS=y
endif

ifneq ($(CHECK_DTBS),)
dtbs_prepare: dt_binding_check
endif

dtbs_check: dtbs

dtbs_install:
	$(Q)$(MAKE) $(dtbinst)=$(dtstree) dst=$(INSTALL_DTBS_PATH)

ifdef CONFIG_OF_EARLY_FLATTREE
all: dtbs
endif

endif

PHONY += scripts_dtc
scripts_dtc: scripts_basic
	$(Q)$(MAKE) $(build)=scripts/dtc

ifneq ($(filter dt_binding_check, $(MAKECMDGOALS)),)
export CHECK_DT_BINDING=y
endif

PHONY += dt_binding_check
dt_binding_check: scripts_dtc
	$(Q)$(MAKE) $(build)=Documentation/devicetree/bindings

PHONY += dt_compatible_check
dt_compatible_check: dt_binding_check
	$(Q)$(MAKE) $(build)=Documentation/devicetree/bindings $@

# ---------------------------------------------------------------------------
# Modules

ifdef CONFIG_MODULES

# By default, build modules as well

all: modules

# When we're building modules with modversions, we need to consider
# the built-in objects during the descend as well, in order to
# make sure the checksums are up to date before we record them.
ifdef CONFIG_MODVERSIONS
  KBUILD_BUILTIN := 1
endif

# Build modules
#

# *.ko are usually independent of vmlinux, but CONFIG_DEBUG_INFO_BTF_MODULES
# is an exception.
ifdef CONFIG_DEBUG_INFO_BTF_MODULES
KBUILD_BUILTIN := 1
modules: $(mixed-build-prefix)vmlinux
endif

modules: modules_prepare

# Target to prepare building external modules
modules_prepare: prepare
	$(Q)$(MAKE) $(build)=scripts scripts/module.lds

endif # CONFIG_MODULES

###
# Cleaning is done on three levels.
# make clean     Delete most generated files
#                Leave enough to build external modules
# make mrproper  Delete the current configuration, and all generated files
# make distclean Remove editor backup files, patch leftover files and the like

# Directories & files removed with 'make clean'
CLEAN_FILES += vmlinux.symvers modules-only.symvers \
	       modules.builtin modules.builtin.modinfo modules.nsdeps \
	       compile_commands.json rust/test \
	       rust-project.json .vmlinux.objs .vmlinux.export.c

# Directories & files removed with 'make mrproper'
MRPROPER_FILES += include/config include/generated          \
		  arch/$(SRCARCH)/include/generated .objdiff \
		  debian snap tar-install \
		  .config .config.old .version \
		  Module.symvers \
		  certs/signing_key.pem \
		  certs/x509.genkey \
		  vmlinux-gdb.py \
		  kernel.spec rpmbuild \
		  rust/libmacros.so

# clean - Delete most, but leave enough to build external modules
#
clean: rm-files := $(CLEAN_FILES)

PHONY += archclean vmlinuxclean

vmlinuxclean:
	$(Q)$(CONFIG_SHELL) $(srctree)/scripts/link-vmlinux.sh clean
	$(Q)$(if $(ARCH_POSTLINK), $(MAKE) -f $(ARCH_POSTLINK) clean)

clean: archclean vmlinuxclean resolve_btfids_clean

# mrproper - Delete all generated files, including .config
#
mrproper: rm-files := $(wildcard $(MRPROPER_FILES))
mrproper-dirs      := $(addprefix _mrproper_,scripts)

PHONY += $(mrproper-dirs) mrproper
$(mrproper-dirs):
	$(Q)$(MAKE) $(clean)=$(patsubst _mrproper_%,%,$@)

mrproper: clean $(mrproper-dirs)
	$(call cmd,rmfiles)
	@find . $(RCS_FIND_IGNORE) \
		\( -name '*.rmeta' \) \
		-type f -print | xargs rm -f

# distclean
#
PHONY += distclean

distclean: mrproper
	@find . $(RCS_FIND_IGNORE) \
		\( -name '*.orig' -o -name '*.rej' -o -name '*~' \
		-o -name '*.bak' -o -name '#*#' -o -name '*%' \
		-o -name 'core' -o -name tags -o -name TAGS -o -name 'cscope*' \
		-o -name GPATH -o -name GRTAGS -o -name GSYMS -o -name GTAGS \) \
		-type f -print | xargs rm -f


# Packaging of the kernel to various formats
# ---------------------------------------------------------------------------

%src-pkg: FORCE
	$(Q)$(MAKE) -f $(srctree)/scripts/Makefile.package $@
%pkg: include/config/kernel.release FORCE
	$(Q)$(MAKE) -f $(srctree)/scripts/Makefile.package $@

# Brief documentation of the typical targets used
# ---------------------------------------------------------------------------

boards := $(wildcard $(srctree)/arch/$(SRCARCH)/configs/*_defconfig)
boards := $(sort $(notdir $(boards)))
board-dirs := $(dir $(wildcard $(srctree)/arch/$(SRCARCH)/configs/*/*_defconfig))
board-dirs := $(sort $(notdir $(board-dirs:/=)))

PHONY += help
help:
	@echo  'Cleaning targets:'
	@echo  '  clean		  - Remove most generated files but keep the config and'
	@echo  '                    enough build support to build external modules'
	@echo  '  mrproper	  - Remove all generated files + config + various backup files'
	@echo  '  distclean	  - mrproper + remove editor backup and patch files'
	@echo  ''
	@$(MAKE) -f $(srctree)/scripts/kconfig/Makefile help
	@echo  ''
	@echo  'Other generic targets:'
	@echo  '  all		  - Build all targets marked with [*]'
	@echo  '* vmlinux	  - Build the bare kernel'
	@echo  '* modules	  - Build all modules'
	@echo  '  modules_install - Install all modules to INSTALL_MOD_PATH (default: /)'
	@echo  '  vdso_install    - Install unstripped vdso to INSTALL_MOD_PATH (default: /)'
	@echo  '  dir/            - Build all files in dir and below'
	@echo  '  dir/file.[ois]  - Build specified target only'
	@echo  '  dir/file.ll     - Build the LLVM assembly file'
	@echo  '                    (requires compiler support for LLVM assembly generation)'
	@echo  '  dir/file.lst    - Build specified mixed source/assembly target only'
	@echo  '                    (requires a recent binutils and recent build (System.map))'
	@echo  '  dir/file.ko     - Build module including final link'
	@echo  '  modules_prepare - Set up for building external modules'
	@echo  '  tags/TAGS	  - Generate tags file for editors'
	@echo  '  cscope	  - Generate cscope index'
	@echo  '  gtags           - Generate GNU GLOBAL index'
	@echo  '  kernelrelease	  - Output the release version string (use with make -s)'
	@echo  '  kernelversion	  - Output the version stored in Makefile (use with make -s)'
	@echo  '  image_name	  - Output the image name (use with make -s)'
	@echo  '  headers_install - Install sanitised kernel headers to INSTALL_HDR_PATH'; \
	 echo  '                    (default: $(INSTALL_HDR_PATH))'; \
	 echo  ''
	@echo  'Static analysers:'
	@echo  '  checkstack      - Generate a list of stack hogs'
	@echo  '  versioncheck    - Sanity check on version.h usage'
	@echo  '  includecheck    - Check for duplicate included header files'
	@echo  '  export_report   - List the usages of all exported symbols'
	@echo  '  headerdep       - Detect inclusion cycles in headers'
	@echo  '  coccicheck      - Check with Coccinelle'
	@echo  '  clang-analyzer  - Check with clang static analyzer'
	@echo  '  clang-tidy      - Check with clang-tidy'
	@echo  ''
	@echo  'Tools:'
	@echo  '  nsdeps          - Generate missing symbol namespace dependencies'
	@echo  ''
	@echo  'Kernel selftest:'
	@echo  '  kselftest         - Build and run kernel selftest'
	@echo  '                      Build, install, and boot kernel before'
	@echo  '                      running kselftest on it'
	@echo  '                      Run as root for full coverage'
	@echo  '  kselftest-all     - Build kernel selftest'
	@echo  '  kselftest-install - Build and install kernel selftest'
	@echo  '  kselftest-clean   - Remove all generated kselftest files'
	@echo  '  kselftest-merge   - Merge all the config dependencies of'
	@echo  '		      kselftest to existing .config.'
	@echo  ''
	@echo  'Rust targets:'
	@echo  '  rustavailable   - Checks whether the Rust toolchain is'
	@echo  '		    available and, if not, explains why.'
	@echo  '  rustfmt	  - Reformat all the Rust code in the kernel'
	@echo  '  rustfmtcheck	  - Checks if all the Rust code in the kernel'
	@echo  '		    is formatted, printing a diff otherwise.'
	@echo  '  rustdoc	  - Generate Rust documentation'
	@echo  '		    (requires kernel .config)'
	@echo  '  rusttest        - Runs the Rust tests'
	@echo  '                    (requires kernel .config; downloads external repos)'
	@echo  '  rust-analyzer	  - Generate rust-project.json rust-analyzer support file'
	@echo  '		    (requires kernel .config)'
	@echo  '  dir/file.[os]   - Build specified target only'
	@echo  '  dir/file.rsi    - Build macro expanded source, similar to C preprocessing.'
	@echo  '                    Run with RUSTFMT=n to skip reformatting if needed.'
	@echo  '                    The output is not intended to be compilable.'
	@echo  '  dir/file.ll     - Build the LLVM assembly file'
	@echo  ''
	@$(if $(dtstree), \
		echo 'Devicetree:'; \
		echo '* dtbs             - Build device tree blobs for enabled boards'; \
		echo '  dtbs_install     - Install dtbs to $(INSTALL_DTBS_PATH)'; \
		echo '  dt_binding_check - Validate device tree binding documents'; \
		echo '  dtbs_check       - Validate device tree source files';\
		echo '')

	@echo 'Userspace tools targets:'
	@echo '  use "make tools/help"'
	@echo '  or  "cd tools; make help"'
	@echo  ''
	@echo  'Kernel packaging:'
	@$(MAKE) -f $(srctree)/scripts/Makefile.package help
	@echo  ''
	@echo  'Documentation targets:'
	@$(MAKE) -f $(srctree)/Documentation/Makefile dochelp
	@echo  ''
	@echo  'Architecture specific targets ($(SRCARCH)):'
	@$(or $(archhelp),\
		echo '  No architecture specific help defined for $(SRCARCH)')
	@echo  ''
	@$(if $(boards), \
		$(foreach b, $(boards), \
		printf "  %-27s - Build for %s\\n" $(b) $(subst _defconfig,,$(b));) \
		echo '')
	@$(if $(board-dirs), \
		$(foreach b, $(board-dirs), \
		printf "  %-16s - Show %s-specific targets\\n" help-$(b) $(b);) \
		printf "  %-16s - Show all of the above\\n" help-boards; \
		echo '')

	@echo  '  make V=n   [targets] 1: verbose build'
	@echo  '                       2: give reason for rebuild of target'
	@echo  '                       V=1 and V=2 can be combined with V=12'
	@echo  '  make O=dir [targets] Locate all output files in "dir", including .config'
	@echo  '  make C=1   [targets] Check re-compiled c source with $$CHECK'
	@echo  '                       (sparse by default)'
	@echo  '  make C=2   [targets] Force check of all c source with $$CHECK'
	@echo  '  make RECORDMCOUNT_WARN=1 [targets] Warn about ignored mcount sections'
	@echo  '  make W=n   [targets] Enable extra build checks, n=1,2,3 where'
	@echo  '		1: warnings which may be relevant and do not occur too often'
	@echo  '		2: warnings which occur quite often but may still be relevant'
	@echo  '		3: more obscure warnings, can most likely be ignored'
	@echo  '		e: warnings are being treated as errors'
	@echo  '		Multiple levels can be combined with W=12 or W=123'
	@$(if $(dtstree), \
		echo '  make CHECK_DTBS=1 [targets] Check all generated dtb files against schema'; \
		echo '         This can be applied both to "dtbs" and to individual "foo.dtb" targets' ; \
		)
	@echo  ''
	@echo  'Execute "make" or "make all" to build all targets marked with [*] '
	@echo  'For further info see the ./README file'


help-board-dirs := $(addprefix help-,$(board-dirs))

help-boards: $(help-board-dirs)

boards-per-dir = $(sort $(notdir $(wildcard $(srctree)/arch/$(SRCARCH)/configs/$*/*_defconfig)))

$(help-board-dirs): help-%:
	@echo  'Architecture specific targets ($(SRCARCH) $*):'
	@$(if $(boards-per-dir), \
		$(foreach b, $(boards-per-dir), \
		printf "  %-24s - Build for %s\\n" $*/$(b) $(subst _defconfig,,$(b));) \
		echo '')


# Documentation targets
# ---------------------------------------------------------------------------
DOC_TARGETS := xmldocs latexdocs pdfdocs htmldocs epubdocs cleandocs \
	       linkcheckdocs dochelp refcheckdocs texinfodocs infodocs
PHONY += $(DOC_TARGETS)
$(DOC_TARGETS):
	$(Q)$(MAKE) $(build)=Documentation $@


# Rust targets
# ---------------------------------------------------------------------------

# "Is Rust available?" target
PHONY += rustavailable
rustavailable:
	$(Q)$(CONFIG_SHELL) $(srctree)/scripts/rust_is_available.sh && echo "Rust is available!"

# Documentation target
#
# Using the singular to avoid running afoul of `no-dot-config-targets`.
PHONY += rustdoc
rustdoc: prepare
	$(Q)$(MAKE) $(build)=rust $@

# Testing target
PHONY += rusttest
rusttest: prepare
	$(Q)$(MAKE) $(build)=rust $@

# Formatting targets
PHONY += rustfmt rustfmtcheck

# We skip `rust/alloc` since we want to minimize the diff w.r.t. upstream.
#
# We match using absolute paths since `find` does not resolve them
# when matching, which is a problem when e.g. `srctree` is `..`.
# We `grep` afterwards in order to remove the directory entry itself.
rustfmt:
	$(Q)find $(abs_srctree) -type f -name '*.rs' \
		-o -path $(abs_srctree)/rust/alloc -prune \
		-o -path $(abs_objtree)/rust/test -prune \
		| grep -Fv $(abs_srctree)/rust/alloc \
		| grep -Fv $(abs_objtree)/rust/test \
		| grep -Fv generated \
		| xargs $(RUSTFMT) $(rustfmt_flags)

rustfmtcheck: rustfmt_flags = --check
rustfmtcheck: rustfmt

# Misc
# ---------------------------------------------------------------------------

PHONY += misc-check
misc-check:
	$(Q)$(srctree)/scripts/misc-check

all: misc-check

PHONY += scripts_gdb
scripts_gdb: prepare0
	$(Q)$(MAKE) $(build)=scripts/gdb
	$(Q)ln -fsn $(abspath $(srctree)/scripts/gdb/vmlinux-gdb.py)

ifdef CONFIG_GDB_SCRIPTS
all: scripts_gdb
endif

else # KBUILD_EXTMOD

filechk_kernel.release = echo $(KERNELRELEASE)

###
# External module support.
# When building external modules the kernel used as basis is considered
# read-only, and no consistency checks are made and the make
# system is not used on the basis kernel. If updates are required
# in the basis kernel ordinary make commands (without M=...) must be used.

# We are always building only modules.
KBUILD_BUILTIN :=
KBUILD_MODULES := 1

build-dir := $(KBUILD_EXTMOD)

compile_commands.json: $(extmod_prefix)compile_commands.json
PHONY += compile_commands.json

clean-dirs := $(KBUILD_EXTMOD)
clean: rm-files := $(KBUILD_EXTMOD)/Module.symvers $(KBUILD_EXTMOD)/modules.nsdeps \
	$(KBUILD_EXTMOD)/compile_commands.json

PHONY += prepare
# now expand this into a simple variable to reduce the cost of shell evaluations
prepare: CC_VERSION_TEXT := $(CC_VERSION_TEXT)
prepare:
	@if [ "$(CC_VERSION_TEXT)" != "$(CONFIG_CC_VERSION_TEXT)" ]; then \
		echo >&2 "warning: the compiler differs from the one used to build the kernel"; \
		echo >&2 "  The kernel was built by: $(CONFIG_CC_VERSION_TEXT)"; \
		echo >&2 "  You are using:           $(CC_VERSION_TEXT)"; \
	fi

PHONY += help
help:
	@echo  '  Building external modules.'
	@echo  '  Syntax: make -C path/to/kernel/src M=$$PWD target'
	@echo  ''
	@echo  '  modules         - default target, build the module(s)'
	@echo  '  modules_install - install the module'
	@echo  '  headers_install - Install sanitised kernel headers to INSTALL_HDR_PATH'
	@echo  '                    (default: $(abspath $(INSTALL_HDR_PATH)))'
	@echo  '  clean           - remove generated files in module directory only'
	@echo  '  rust-analyzer	  - generate rust-project.json rust-analyzer support file'
	@echo  ''

ifndef CONFIG_MODULES
modules modules_install: __external_modules_error
__external_modules_error:
	@echo >&2 '***'
	@echo >&2 '*** The present kernel disabled CONFIG_MODULES.'
	@echo >&2 '*** You cannot build or install external modules.'
	@echo >&2 '***'
	@false
endif

endif # KBUILD_EXTMOD

# ---------------------------------------------------------------------------
# Modules

PHONY += modules modules_install modules_sign modules_prepare

modules_install:
	$(Q)$(MAKE) -f $(srctree)/scripts/Makefile.modinst \
	sign-only=$(if $(filter modules_install,$(MAKECMDGOALS)),,y)

ifeq ($(CONFIG_MODULE_SIG),y)
# modules_sign is a subset of modules_install.
# 'make modules_install modules_sign' is equivalent to 'make modules_install'.
modules_sign: modules_install
	@:
else
modules_sign:
	@echo >&2 '***'
	@echo >&2 '*** CONFIG_MODULE_SIG is disabled. You cannot sign modules.'
	@echo >&2 '***'
	@false
endif

ifdef CONFIG_MODULES

$(MODORDER): $(build-dir)
	@:

# KBUILD_MODPOST_NOFINAL can be set to skip the final link of modules.
# This is solely useful to speed up test compiles.
modules: modpost
ifneq ($(KBUILD_MODPOST_NOFINAL),1)
	$(Q)$(MAKE) -f $(srctree)/scripts/Makefile.modfinal
endif

PHONY += modules_check
modules_check: $(MODORDER)
	$(Q)$(CONFIG_SHELL) $(srctree)/scripts/modules-check.sh $<

else # CONFIG_MODULES

modules:
	@:

KBUILD_MODULES :=

endif # CONFIG_MODULES

PHONY += modpost
modpost: $(if $(single-build),, $(if $(KBUILD_MIXED_TREE),,$(if $(KBUILD_BUILTIN), vmlinux.o))) \
	 $(if $(KBUILD_MODULES), modules_check)
	$(Q)$(MAKE) -f $(srctree)/scripts/Makefile.modpost

# Single targets
# ---------------------------------------------------------------------------
# To build individual files in subdirectories, you can do like this:
#
#   make foo/bar/baz.s
#
# The supported suffixes for single-target are listed in 'single-targets'
#
# To build only under specific subdirectories, you can do like this:
#
#   make foo/bar/baz/

ifdef single-build

# .ko is special because modpost is needed
single-ko := $(sort $(filter %.ko, $(MAKECMDGOALS)))
single-no-ko := $(filter-out $(single-ko), $(MAKECMDGOALS)) \
		$(foreach x, o mod, $(patsubst %.ko, %.$x, $(single-ko)))

$(single-ko): single_modules
	@:
$(single-no-ko): $(build-dir)
	@:

# Remove MODORDER when done because it is not the real one.
PHONY += single_modules
single_modules: $(single-no-ko) modules_prepare
	$(Q){ $(foreach m, $(single-ko), echo $(extmod_prefix)$(m:%.ko=%.o);) } > $(MODORDER)
	$(Q)$(MAKE) -f $(srctree)/scripts/Makefile.modpost
ifneq ($(KBUILD_MODPOST_NOFINAL),1)
	$(Q)$(MAKE) -f $(srctree)/scripts/Makefile.modfinal
endif
	$(Q)rm -f $(MODORDER)

single-goals := $(addprefix $(build-dir)/, $(single-no-ko))

KBUILD_MODULES := 1

endif

# Preset locale variables to speed up the build process. Limit locale
# tweaks to this spot to avoid wrong language settings when running
# make menuconfig etc.
# Error messages still appears in the original language
PHONY += $(build-dir)
$(build-dir): prepare
	$(Q)$(MAKE) $(build)=$@ $(if $(KBUILD_MIXED_TREE),,need-builtin=1) need-modorder=1 $(single-goals)

clean-dirs := $(addprefix _clean_, $(clean-dirs))
PHONY += $(clean-dirs) clean
$(clean-dirs):
	$(Q)$(MAKE) $(clean)=$(patsubst _clean_%,%,$@)

clean: $(clean-dirs)
	$(call cmd,rmfiles)
	@find $(or $(KBUILD_EXTMOD), .) \
		$(if $(filter-out arch/$(SRCARCH)/boot/dts, $(dtstree)), $(dtstree)) \
		$(RCS_FIND_IGNORE) \
		\( -name '*.[aios]' -o -name '*.rsi' -o -name '*.ko' -o -name '.*.cmd' \
		-o -name '*.ko.*' \
		-o -name '*.dtb' -o -name '*.dtbo' \
		-o -name '*.dtb.S' -o -name '*.dtbo.S' \
		-o -name '*.dt.yaml' \
		-o -name '*.dwo' -o -name '*.lst' \
		-o -name '*.su' -o -name '*.mod' \
		-o -name '.*.d' -o -name '.*.tmp' -o -name '*.mod.c' \
		-o -name '*.lex.c' -o -name '*.tab.[ch]' \
		-o -name '*.asn1.[ch]' \
		-o -name '*.symtypes' -o -name 'modules.order' \
		-o -name '*.c.[012]*.*' \
		-o -name '*.ll' \
		-o -name '*.gcno' \
		-o -name '*.*.symversions' \) -type f -print \
		-o -name '.tmp_*' -print \
		| xargs rm -rf

# Generate tags for editors
# ---------------------------------------------------------------------------
quiet_cmd_tags = GEN     $@
      cmd_tags = $(BASH) $(srctree)/scripts/tags.sh $@

tags TAGS cscope gtags: FORCE
	$(call cmd,tags)

# IDE support targets
PHONY += rust-analyzer
rust-analyzer:
	$(Q)$(MAKE) $(build)=rust $@

# Script to generate missing namespace dependencies
# ---------------------------------------------------------------------------

PHONY += nsdeps
nsdeps: export KBUILD_NSDEPS=1
nsdeps: modules
	$(Q)$(CONFIG_SHELL) $(srctree)/scripts/nsdeps

# Clang Tooling
# ---------------------------------------------------------------------------

quiet_cmd_gen_compile_commands = GEN     $@
      cmd_gen_compile_commands = $(PYTHON3) $< -a $(AR) -o $@ $(filter-out $<, $(real-prereqs))

$(extmod_prefix)compile_commands.json: scripts/clang-tools/gen_compile_commands.py \
	$(if $(KBUILD_EXTMOD)$(KBUILD_MIXED_TREE),, vmlinux.a $(KBUILD_VMLINUX_LIBS)) \
	$(if $(CONFIG_MODULES), $(MODORDER)) FORCE
	$(call if_changed,gen_compile_commands)

targets += $(extmod_prefix)compile_commands.json

PHONY += clang-tidy clang-analyzer

ifdef CONFIG_CC_IS_CLANG
quiet_cmd_clang_tools = CHECK   $<
      cmd_clang_tools = $(PYTHON3) $(srctree)/scripts/clang-tools/run-clang-tools.py $@ $<

clang-tidy clang-analyzer: $(extmod_prefix)compile_commands.json
	$(call cmd,clang_tools)
else
clang-tidy clang-analyzer:
	@echo "$@ requires CC=clang" >&2
	@false
endif

# Scripts to check various things for consistency
# ---------------------------------------------------------------------------

PHONY += includecheck versioncheck coccicheck export_report

includecheck:
	find $(srctree)/* $(RCS_FIND_IGNORE) \
		-name '*.[hcS]' -type f -print | sort \
		| xargs $(PERL) -w $(srctree)/scripts/checkincludes.pl

versioncheck:
	find $(srctree)/* $(RCS_FIND_IGNORE) \
		-name '*.[hcS]' -type f -print | sort \
		| xargs $(PERL) -w $(srctree)/scripts/checkversion.pl

coccicheck:
	$(Q)$(BASH) $(srctree)/scripts/$@

export_report:
	$(PERL) $(srctree)/scripts/export_report.pl

PHONY += checkstack kernelrelease kernelversion image_name

# UML needs a little special treatment here.  It wants to use the host
# toolchain, so needs $(SUBARCH) passed to checkstack.pl.  Everyone
# else wants $(ARCH), including people doing cross-builds, which means
# that $(SUBARCH) doesn't work here.
ifeq ($(ARCH), um)
CHECKSTACK_ARCH := $(SUBARCH)
else
CHECKSTACK_ARCH := $(ARCH)
endif
checkstack:
	$(OBJDUMP) -d vmlinux $$(find . -name '*.ko') | \
	$(PERL) $(srctree)/scripts/checkstack.pl $(CHECKSTACK_ARCH)

kernelrelease:
	@$(filechk_kernel.release)

kernelversion:
	@echo $(KERNELVERSION)

image_name:
	@echo $(KBUILD_IMAGE)

PHONY += run-command
run-command:
	$(Q)$(KBUILD_RUN_COMMAND)

quiet_cmd_rmfiles = $(if $(wildcard $(rm-files)),CLEAN   $(wildcard $(rm-files)))
      cmd_rmfiles = rm -rf $(rm-files)

# read saved command lines for existing targets
existing-targets := $(wildcard $(sort $(targets)))

-include $(foreach f,$(existing-targets),$(dir $(f)).$(notdir $(f)).cmd)

endif # config-build
endif # mixed-build
endif # need-sub-make

PHONY += FORCE
FORCE:

# Declare the contents of the PHONY variable as phony.  We keep that
# information in a variable so we can use it in if_changed and friends.
.PHONY: $(PHONY)<|MERGE_RESOLUTION|>--- conflicted
+++ resolved
@@ -1003,19 +1003,7 @@
 ifdef CONFIG_CFI_CLANG
 CC_FLAGS_CFI   := -fsanitize=kcfi
 ifdef CONFIG_RUST
-<<<<<<< HEAD
-# If Rust is enabled, this flag is required to support cross-language
-# integer types.
-# This addresses the problem that on e.g. i686, int != long, and Rust
-# maps both to i32.
-# See https://rcvalle.com/docs/rust-cfi-design-doc.pdf for details.
-CC_FLAGS_CFI   += -fsanitize-cfi-icall-experimental-normalize-integers
-RS_FLAGS_CFI   := -Zsanitizer=kcfi -Zsanitizer-cfi-normalize-integers
-KBUILD_RUSTFLAGS += $(RS_FLAGS_CFI)
-export RS_FLAGS_CFI
-=======
 $(error "Enabling Rust and CFI silently changes the KMI.")
->>>>>>> 1acc7dc7
 endif
 KBUILD_CFLAGS  += $(CC_FLAGS_CFI)
 export CC_FLAGS_CFI
