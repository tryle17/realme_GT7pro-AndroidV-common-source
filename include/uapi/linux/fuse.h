--- conflicted
+++ resolved
@@ -628,11 +628,8 @@
 	FUSE_REMOVEMAPPING	= 49,
 	FUSE_SYNCFS		= 50,
 	FUSE_TMPFILE		= 51,
-<<<<<<< HEAD
+	FUSE_STATX		= 52,
 	FUSE_CANONICAL_PATH	= 2016,
-=======
-	FUSE_STATX		= 52,
->>>>>>> 9e310ea5
 
 	/* CUSE specific operations */
 	CUSE_INIT		= 4096,
