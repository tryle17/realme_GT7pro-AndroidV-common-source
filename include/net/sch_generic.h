/* SPDX-License-Identifier: GPL-2.0 */
#ifndef __NET_SCHED_GENERIC_H
#define __NET_SCHED_GENERIC_H

#include <linux/netdevice.h>
#include <linux/types.h>
#include <linux/rcupdate.h>
#include <linux/pkt_sched.h>
#include <linux/pkt_cls.h>
#include <linux/percpu.h>
#include <linux/dynamic_queue_limits.h>
#include <linux/list.h>
#include <linux/refcount.h>
#include <linux/workqueue.h>
#include <linux/mutex.h>
#include <linux/rwsem.h>
#include <linux/atomic.h>
#include <linux/hashtable.h>
#include <linux/android_kabi.h>
#include <net/gen_stats.h>
#include <net/rtnetlink.h>
#include <net/flow_offload.h>

struct Qdisc_ops;
struct qdisc_walker;
struct tcf_walker;
struct module;
struct bpf_flow_keys;

struct qdisc_rate_table {
	struct tc_ratespec rate;
	u32		data[256];
	struct qdisc_rate_table *next;
	int		refcnt;
};

enum qdisc_state_t {
	__QDISC_STATE_SCHED,
	__QDISC_STATE_DEACTIVATED,
	__QDISC_STATE_MISSED,
	__QDISC_STATE_DRAINING,
};

enum qdisc_state2_t {
	/* Only for !TCQ_F_NOLOCK qdisc. Never access it directly.
	 * Use qdisc_run_begin/end() or qdisc_is_running() instead.
	 */
	__QDISC_STATE2_RUNNING,
};

#define QDISC_STATE_MISSED	BIT(__QDISC_STATE_MISSED)
#define QDISC_STATE_DRAINING	BIT(__QDISC_STATE_DRAINING)

#define QDISC_STATE_NON_EMPTY	(QDISC_STATE_MISSED | \
					QDISC_STATE_DRAINING)

struct qdisc_size_table {
	struct rcu_head		rcu;
	struct list_head	list;
	struct tc_sizespec	szopts;
	int			refcnt;
	u16			data[];
};

/* similar to sk_buff_head, but skb->prev pointer is undefined. */
struct qdisc_skb_head {
	struct sk_buff	*head;
	struct sk_buff	*tail;
	__u32		qlen;
	spinlock_t	lock;
};

struct Qdisc {
	int 			(*enqueue)(struct sk_buff *skb,
					   struct Qdisc *sch,
					   struct sk_buff **to_free);
	struct sk_buff *	(*dequeue)(struct Qdisc *sch);
	unsigned int		flags;
#define TCQ_F_BUILTIN		1
#define TCQ_F_INGRESS		2
#define TCQ_F_CAN_BYPASS	4
#define TCQ_F_MQROOT		8
#define TCQ_F_ONETXQUEUE	0x10 /* dequeue_skb() can assume all skbs are for
				      * q->dev_queue : It can test
				      * netif_xmit_frozen_or_stopped() before
				      * dequeueing next packet.
				      * Its true for MQ/MQPRIO slaves, or non
				      * multiqueue device.
				      */
#define TCQ_F_WARN_NONWC	(1 << 16)
#define TCQ_F_CPUSTATS		0x20 /* run using percpu statistics */
#define TCQ_F_NOPARENT		0x40 /* root of its hierarchy :
				      * qdisc_tree_decrease_qlen() should stop.
				      */
#define TCQ_F_INVISIBLE		0x80 /* invisible by default in dump */
#define TCQ_F_NOLOCK		0x100 /* qdisc does not require locking */
#define TCQ_F_OFFLOADED		0x200 /* qdisc is offloaded to HW */
	u32			limit;
	const struct Qdisc_ops	*ops;
	struct qdisc_size_table	__rcu *stab;
	struct hlist_node       hash;
	u32			handle;
	u32			parent;

	struct netdev_queue	*dev_queue;

	struct net_rate_estimator __rcu *rate_est;
	struct gnet_stats_basic_sync __percpu *cpu_bstats;
	struct gnet_stats_queue	__percpu *cpu_qstats;
	int			pad;
	refcount_t		refcnt;

	/*
	 * For performance sake on SMP, we put highly modified fields at the end
	 */
	struct sk_buff_head	gso_skb ____cacheline_aligned_in_smp;
	struct qdisc_skb_head	q;
	struct gnet_stats_basic_sync bstats;
	struct gnet_stats_queue	qstats;
	unsigned long		state;
	unsigned long		state2; /* must be written under qdisc spinlock */
	struct Qdisc            *next_sched;
	struct sk_buff_head	skb_bad_txq;

	spinlock_t		busylock ____cacheline_aligned_in_smp;
	spinlock_t		seqlock;

	struct rcu_head		rcu;
	netdevice_tracker	dev_tracker;
<<<<<<< HEAD

	ANDROID_KABI_RESERVE(1);

=======
	struct lock_class_key	root_lock_key;
>>>>>>> 61945f2f
	/* private data */
	long privdata[] ____cacheline_aligned;
};

static inline void qdisc_refcount_inc(struct Qdisc *qdisc)
{
	if (qdisc->flags & TCQ_F_BUILTIN)
		return;
	refcount_inc(&qdisc->refcnt);
}

static inline bool qdisc_refcount_dec_if_one(struct Qdisc *qdisc)
{
	if (qdisc->flags & TCQ_F_BUILTIN)
		return true;
	return refcount_dec_if_one(&qdisc->refcnt);
}

/* Intended to be used by unlocked users, when concurrent qdisc release is
 * possible.
 */

static inline struct Qdisc *qdisc_refcount_inc_nz(struct Qdisc *qdisc)
{
	if (qdisc->flags & TCQ_F_BUILTIN)
		return qdisc;
	if (refcount_inc_not_zero(&qdisc->refcnt))
		return qdisc;
	return NULL;
}

/* For !TCQ_F_NOLOCK qdisc: callers must either call this within a qdisc
 * root_lock section, or provide their own memory barriers -- ordering
 * against qdisc_run_begin/end() atomic bit operations.
 */
static inline bool qdisc_is_running(struct Qdisc *qdisc)
{
	if (qdisc->flags & TCQ_F_NOLOCK)
		return spin_is_locked(&qdisc->seqlock);
	return test_bit(__QDISC_STATE2_RUNNING, &qdisc->state2);
}

static inline bool nolock_qdisc_is_empty(const struct Qdisc *qdisc)
{
	return !(READ_ONCE(qdisc->state) & QDISC_STATE_NON_EMPTY);
}

static inline bool qdisc_is_percpu_stats(const struct Qdisc *q)
{
	return q->flags & TCQ_F_CPUSTATS;
}

static inline bool qdisc_is_empty(const struct Qdisc *qdisc)
{
	if (qdisc_is_percpu_stats(qdisc))
		return nolock_qdisc_is_empty(qdisc);
	return !READ_ONCE(qdisc->q.qlen);
}

/* For !TCQ_F_NOLOCK qdisc, qdisc_run_begin/end() must be invoked with
 * the qdisc root lock acquired.
 */
static inline bool qdisc_run_begin(struct Qdisc *qdisc)
{
	if (qdisc->flags & TCQ_F_NOLOCK) {
		if (spin_trylock(&qdisc->seqlock))
			return true;

		/* No need to insist if the MISSED flag was already set.
		 * Note that test_and_set_bit() also gives us memory ordering
		 * guarantees wrt potential earlier enqueue() and below
		 * spin_trylock(), both of which are necessary to prevent races
		 */
		if (test_and_set_bit(__QDISC_STATE_MISSED, &qdisc->state))
			return false;

		/* Try to take the lock again to make sure that we will either
		 * grab it or the CPU that still has it will see MISSED set
		 * when testing it in qdisc_run_end()
		 */
		return spin_trylock(&qdisc->seqlock);
	}
	return !__test_and_set_bit(__QDISC_STATE2_RUNNING, &qdisc->state2);
}

static inline void qdisc_run_end(struct Qdisc *qdisc)
{
	if (qdisc->flags & TCQ_F_NOLOCK) {
		spin_unlock(&qdisc->seqlock);

		/* spin_unlock() only has store-release semantic. The unlock
		 * and test_bit() ordering is a store-load ordering, so a full
		 * memory barrier is needed here.
		 */
		smp_mb();

		if (unlikely(test_bit(__QDISC_STATE_MISSED,
				      &qdisc->state)))
			__netif_schedule(qdisc);
	} else {
		__clear_bit(__QDISC_STATE2_RUNNING, &qdisc->state2);
	}
}

static inline bool qdisc_may_bulk(const struct Qdisc *qdisc)
{
	return qdisc->flags & TCQ_F_ONETXQUEUE;
}

static inline int qdisc_avail_bulklimit(const struct netdev_queue *txq)
{
#ifdef CONFIG_BQL
	/* Non-BQL migrated drivers will return 0, too. */
	return dql_avail(&txq->dql);
#else
	return 0;
#endif
}

struct Qdisc_class_ops {
	unsigned int		flags;
	/* Child qdisc manipulation */
	struct netdev_queue *	(*select_queue)(struct Qdisc *, struct tcmsg *);
	int			(*graft)(struct Qdisc *, unsigned long cl,
					struct Qdisc *, struct Qdisc **,
					struct netlink_ext_ack *extack);
	struct Qdisc *		(*leaf)(struct Qdisc *, unsigned long cl);
	void			(*qlen_notify)(struct Qdisc *, unsigned long);

	/* Class manipulation routines */
	unsigned long		(*find)(struct Qdisc *, u32 classid);
	int			(*change)(struct Qdisc *, u32, u32,
					struct nlattr **, unsigned long *,
					struct netlink_ext_ack *);
	int			(*delete)(struct Qdisc *, unsigned long,
					  struct netlink_ext_ack *);
	void			(*walk)(struct Qdisc *, struct qdisc_walker * arg);

	/* Filter manipulation */
	struct tcf_block *	(*tcf_block)(struct Qdisc *sch,
					     unsigned long arg,
					     struct netlink_ext_ack *extack);
	unsigned long		(*bind_tcf)(struct Qdisc *, unsigned long,
					u32 classid);
	void			(*unbind_tcf)(struct Qdisc *, unsigned long);

	/* rtnetlink specific */
	int			(*dump)(struct Qdisc *, unsigned long,
					struct sk_buff *skb, struct tcmsg*);
	int			(*dump_stats)(struct Qdisc *, unsigned long,
					struct gnet_dump *);

	ANDROID_KABI_RESERVE(1);
};

/* Qdisc_class_ops flag values */

/* Implements API that doesn't require rtnl lock */
enum qdisc_class_ops_flags {
	QDISC_CLASS_OPS_DOIT_UNLOCKED = 1,
};

struct Qdisc_ops {
	struct Qdisc_ops	*next;
	const struct Qdisc_class_ops	*cl_ops;
	char			id[IFNAMSIZ];
	int			priv_size;
	unsigned int		static_flags;

	int 			(*enqueue)(struct sk_buff *skb,
					   struct Qdisc *sch,
					   struct sk_buff **to_free);
	struct sk_buff *	(*dequeue)(struct Qdisc *);
	struct sk_buff *	(*peek)(struct Qdisc *);

	int			(*init)(struct Qdisc *sch, struct nlattr *arg,
					struct netlink_ext_ack *extack);
	void			(*reset)(struct Qdisc *);
	void			(*destroy)(struct Qdisc *);
	int			(*change)(struct Qdisc *sch,
					  struct nlattr *arg,
					  struct netlink_ext_ack *extack);
	void			(*attach)(struct Qdisc *sch);
	int			(*change_tx_queue_len)(struct Qdisc *, unsigned int);
	void			(*change_real_num_tx)(struct Qdisc *sch,
						      unsigned int new_real_tx);

	int			(*dump)(struct Qdisc *, struct sk_buff *);
	int			(*dump_stats)(struct Qdisc *, struct gnet_dump *);

	void			(*ingress_block_set)(struct Qdisc *sch,
						     u32 block_index);
	void			(*egress_block_set)(struct Qdisc *sch,
						    u32 block_index);
	u32			(*ingress_block_get)(struct Qdisc *sch);
	u32			(*egress_block_get)(struct Qdisc *sch);

	struct module		*owner;

	ANDROID_KABI_RESERVE(1);
};


struct tcf_result {
	union {
		struct {
			unsigned long	class;
			u32		classid;
		};
		const struct tcf_proto *goto_tp;

	};
};

struct tcf_chain;

struct tcf_proto_ops {
	struct list_head	head;
	char			kind[IFNAMSIZ];

	int			(*classify)(struct sk_buff *,
					    const struct tcf_proto *,
					    struct tcf_result *);
	int			(*init)(struct tcf_proto*);
	void			(*destroy)(struct tcf_proto *tp, bool rtnl_held,
					   struct netlink_ext_ack *extack);

	void*			(*get)(struct tcf_proto*, u32 handle);
	void			(*put)(struct tcf_proto *tp, void *f);
	int			(*change)(struct net *net, struct sk_buff *,
					struct tcf_proto*, unsigned long,
					u32 handle, struct nlattr **,
					void **, u32,
					struct netlink_ext_ack *);
	int			(*delete)(struct tcf_proto *tp, void *arg,
					  bool *last, bool rtnl_held,
					  struct netlink_ext_ack *);
	bool			(*delete_empty)(struct tcf_proto *tp);
	void			(*walk)(struct tcf_proto *tp,
					struct tcf_walker *arg, bool rtnl_held);
	int			(*reoffload)(struct tcf_proto *tp, bool add,
					     flow_setup_cb_t *cb, void *cb_priv,
					     struct netlink_ext_ack *extack);
	void			(*hw_add)(struct tcf_proto *tp,
					  void *type_data);
	void			(*hw_del)(struct tcf_proto *tp,
					  void *type_data);
	void			(*bind_class)(void *, u32, unsigned long,
					      void *, unsigned long);
	void *			(*tmplt_create)(struct net *net,
						struct tcf_chain *chain,
						struct nlattr **tca,
						struct netlink_ext_ack *extack);
	void			(*tmplt_destroy)(void *tmplt_priv);
	void			(*tmplt_reoffload)(struct tcf_chain *chain,
						   bool add,
						   flow_setup_cb_t *cb,
						   void *cb_priv);
	struct tcf_exts *	(*get_exts)(const struct tcf_proto *tp,
					    u32 handle);

	/* rtnetlink specific */
	int			(*dump)(struct net*, struct tcf_proto*, void *,
					struct sk_buff *skb, struct tcmsg*,
					bool);
	int			(*terse_dump)(struct net *net,
					      struct tcf_proto *tp, void *fh,
					      struct sk_buff *skb,
					      struct tcmsg *t, bool rtnl_held);
	int			(*tmplt_dump)(struct sk_buff *skb,
					      struct net *net,
					      void *tmplt_priv);

	struct module		*owner;
	int			flags;
};

/* Classifiers setting TCF_PROTO_OPS_DOIT_UNLOCKED in tcf_proto_ops->flags
 * are expected to implement tcf_proto_ops->delete_empty(), otherwise race
 * conditions can occur when filters are inserted/deleted simultaneously.
 */
enum tcf_proto_ops_flags {
	TCF_PROTO_OPS_DOIT_UNLOCKED = 1,
};

struct tcf_proto {
	/* Fast access part */
	struct tcf_proto __rcu	*next;
	void __rcu		*root;

	/* called under RCU BH lock*/
	int			(*classify)(struct sk_buff *,
					    const struct tcf_proto *,
					    struct tcf_result *);
	__be16			protocol;

	/* All the rest */
	u32			prio;
	void			*data;
	const struct tcf_proto_ops	*ops;
	struct tcf_chain	*chain;
	/* Lock protects tcf_proto shared state and can be used by unlocked
	 * classifiers to protect their private data.
	 */
	spinlock_t		lock;
	bool			deleting;
	refcount_t		refcnt;
	struct rcu_head		rcu;
	struct hlist_node	destroy_ht_node;
};

struct qdisc_skb_cb {
	struct {
		unsigned int		pkt_len;
		u16			slave_dev_queue_mapping;
		u16			tc_classid;
	};
#define QDISC_CB_PRIV_LEN 20
	unsigned char		data[QDISC_CB_PRIV_LEN];
};

typedef void tcf_chain_head_change_t(struct tcf_proto *tp_head, void *priv);

struct tcf_chain {
	/* Protects filter_chain. */
	struct mutex filter_chain_lock;
	struct tcf_proto __rcu *filter_chain;
	struct list_head list;
	struct tcf_block *block;
	u32 index; /* chain index */
	unsigned int refcnt;
	unsigned int action_refcnt;
	bool explicitly_created;
	bool flushing;
	const struct tcf_proto_ops *tmplt_ops;
	void *tmplt_priv;
	struct rcu_head rcu;
};

struct tcf_block {
	/* Lock protects tcf_block and lifetime-management data of chains
	 * attached to the block (refcnt, action_refcnt, explicitly_created).
	 */
	struct mutex lock;
	struct list_head chain_list;
	u32 index; /* block index for shared blocks */
	u32 classid; /* which class this block belongs to */
	refcount_t refcnt;
	struct net *net;
	struct Qdisc *q;
	struct rw_semaphore cb_lock; /* protects cb_list and offload counters */
	struct flow_block flow_block;
	struct list_head owner_list;
	bool keep_dst;
	atomic_t offloadcnt; /* Number of oddloaded filters */
	unsigned int nooffloaddevcnt; /* Number of devs unable to do offload */
	unsigned int lockeddevcnt; /* Number of devs that require rtnl lock. */
	struct {
		struct tcf_chain *chain;
		struct list_head filter_chain_list;
	} chain0;
	struct rcu_head rcu;
	DECLARE_HASHTABLE(proto_destroy_ht, 7);
	struct mutex proto_destroy_lock; /* Lock for proto_destroy hashtable. */
};

static inline bool lockdep_tcf_chain_is_locked(struct tcf_chain *chain)
{
	return lockdep_is_held(&chain->filter_chain_lock);
}

static inline bool lockdep_tcf_proto_is_locked(struct tcf_proto *tp)
{
	return lockdep_is_held(&tp->lock);
}

#define tcf_chain_dereference(p, chain)					\
	rcu_dereference_protected(p, lockdep_tcf_chain_is_locked(chain))

#define tcf_proto_dereference(p, tp)					\
	rcu_dereference_protected(p, lockdep_tcf_proto_is_locked(tp))

static inline void qdisc_cb_private_validate(const struct sk_buff *skb, int sz)
{
	struct qdisc_skb_cb *qcb;

	BUILD_BUG_ON(sizeof(skb->cb) < sizeof(*qcb));
	BUILD_BUG_ON(sizeof(qcb->data) < sz);
}

static inline int qdisc_qlen(const struct Qdisc *q)
{
	return q->q.qlen;
}

static inline int qdisc_qlen_sum(const struct Qdisc *q)
{
	__u32 qlen = q->qstats.qlen;
	int i;

	if (qdisc_is_percpu_stats(q)) {
		for_each_possible_cpu(i)
			qlen += per_cpu_ptr(q->cpu_qstats, i)->qlen;
	} else {
		qlen += q->q.qlen;
	}

	return qlen;
}

static inline struct qdisc_skb_cb *qdisc_skb_cb(const struct sk_buff *skb)
{
	return (struct qdisc_skb_cb *)skb->cb;
}

static inline spinlock_t *qdisc_lock(struct Qdisc *qdisc)
{
	return &qdisc->q.lock;
}

static inline struct Qdisc *qdisc_root(const struct Qdisc *qdisc)
{
	struct Qdisc *q = rcu_dereference_rtnl(qdisc->dev_queue->qdisc);

	return q;
}

static inline struct Qdisc *qdisc_root_bh(const struct Qdisc *qdisc)
{
	return rcu_dereference_bh(qdisc->dev_queue->qdisc);
}

static inline struct Qdisc *qdisc_root_sleeping(const struct Qdisc *qdisc)
{
	return rcu_dereference_rtnl(qdisc->dev_queue->qdisc_sleeping);
}

static inline spinlock_t *qdisc_root_sleeping_lock(const struct Qdisc *qdisc)
{
	struct Qdisc *root = qdisc_root_sleeping(qdisc);

	ASSERT_RTNL();
	return qdisc_lock(root);
}

static inline struct net_device *qdisc_dev(const struct Qdisc *qdisc)
{
	return qdisc->dev_queue->dev;
}

static inline void sch_tree_lock(struct Qdisc *q)
{
	if (q->flags & TCQ_F_MQROOT)
		spin_lock_bh(qdisc_lock(q));
	else
		spin_lock_bh(qdisc_root_sleeping_lock(q));
}

static inline void sch_tree_unlock(struct Qdisc *q)
{
	if (q->flags & TCQ_F_MQROOT)
		spin_unlock_bh(qdisc_lock(q));
	else
		spin_unlock_bh(qdisc_root_sleeping_lock(q));
}

extern struct Qdisc noop_qdisc;
extern struct Qdisc_ops noop_qdisc_ops;
extern struct Qdisc_ops pfifo_fast_ops;
extern struct Qdisc_ops mq_qdisc_ops;
extern struct Qdisc_ops noqueue_qdisc_ops;
extern const struct Qdisc_ops *default_qdisc_ops;
static inline const struct Qdisc_ops *
get_default_qdisc_ops(const struct net_device *dev, int ntx)
{
	return ntx < dev->real_num_tx_queues ?
			default_qdisc_ops : &pfifo_fast_ops;
}

struct Qdisc_class_common {
	u32			classid;
	unsigned int		filter_cnt;
	struct hlist_node	hnode;
};

struct Qdisc_class_hash {
	struct hlist_head	*hash;
	unsigned int		hashsize;
	unsigned int		hashmask;
	unsigned int		hashelems;
};

static inline unsigned int qdisc_class_hash(u32 id, u32 mask)
{
	id ^= id >> 8;
	id ^= id >> 4;
	return id & mask;
}

static inline struct Qdisc_class_common *
qdisc_class_find(const struct Qdisc_class_hash *hash, u32 id)
{
	struct Qdisc_class_common *cl;
	unsigned int h;

	if (!id)
		return NULL;

	h = qdisc_class_hash(id, hash->hashmask);
	hlist_for_each_entry(cl, &hash->hash[h], hnode) {
		if (cl->classid == id)
			return cl;
	}
	return NULL;
}

static inline bool qdisc_class_in_use(const struct Qdisc_class_common *cl)
{
	return cl->filter_cnt > 0;
}

static inline void qdisc_class_get(struct Qdisc_class_common *cl)
{
	unsigned int res;

	if (check_add_overflow(cl->filter_cnt, 1, &res))
		WARN(1, "Qdisc class overflow");

	cl->filter_cnt = res;
}

static inline void qdisc_class_put(struct Qdisc_class_common *cl)
{
	unsigned int res;

	if (check_sub_overflow(cl->filter_cnt, 1, &res))
		WARN(1, "Qdisc class underflow");

	cl->filter_cnt = res;
}

static inline int tc_classid_to_hwtc(struct net_device *dev, u32 classid)
{
	u32 hwtc = TC_H_MIN(classid) - TC_H_MIN_PRIORITY;

	return (hwtc < netdev_get_num_tc(dev)) ? hwtc : -EINVAL;
}

int qdisc_class_hash_init(struct Qdisc_class_hash *);
void qdisc_class_hash_insert(struct Qdisc_class_hash *,
			     struct Qdisc_class_common *);
void qdisc_class_hash_remove(struct Qdisc_class_hash *,
			     struct Qdisc_class_common *);
void qdisc_class_hash_grow(struct Qdisc *, struct Qdisc_class_hash *);
void qdisc_class_hash_destroy(struct Qdisc_class_hash *);

int dev_qdisc_change_tx_queue_len(struct net_device *dev);
void dev_qdisc_change_real_num_tx(struct net_device *dev,
				  unsigned int new_real_tx);
void dev_init_scheduler(struct net_device *dev);
void dev_shutdown(struct net_device *dev);
void dev_activate(struct net_device *dev);
void dev_deactivate(struct net_device *dev);
void dev_deactivate_many(struct list_head *head);
struct Qdisc *dev_graft_qdisc(struct netdev_queue *dev_queue,
			      struct Qdisc *qdisc);
void qdisc_reset(struct Qdisc *qdisc);
void qdisc_destroy(struct Qdisc *qdisc);
void qdisc_put(struct Qdisc *qdisc);
void qdisc_put_unlocked(struct Qdisc *qdisc);
void qdisc_tree_reduce_backlog(struct Qdisc *qdisc, int n, int len);
#ifdef CONFIG_NET_SCHED
int qdisc_offload_dump_helper(struct Qdisc *q, enum tc_setup_type type,
			      void *type_data);
void qdisc_offload_graft_helper(struct net_device *dev, struct Qdisc *sch,
				struct Qdisc *new, struct Qdisc *old,
				enum tc_setup_type type, void *type_data,
				struct netlink_ext_ack *extack);
#else
static inline int
qdisc_offload_dump_helper(struct Qdisc *q, enum tc_setup_type type,
			  void *type_data)
{
	q->flags &= ~TCQ_F_OFFLOADED;
	return 0;
}

static inline void
qdisc_offload_graft_helper(struct net_device *dev, struct Qdisc *sch,
			   struct Qdisc *new, struct Qdisc *old,
			   enum tc_setup_type type, void *type_data,
			   struct netlink_ext_ack *extack)
{
}
#endif
void qdisc_offload_query_caps(struct net_device *dev,
			      enum tc_setup_type type,
			      void *caps, size_t caps_len);
struct Qdisc *qdisc_alloc(struct netdev_queue *dev_queue,
			  const struct Qdisc_ops *ops,
			  struct netlink_ext_ack *extack);
void qdisc_free(struct Qdisc *qdisc);
struct Qdisc *qdisc_create_dflt(struct netdev_queue *dev_queue,
				const struct Qdisc_ops *ops, u32 parentid,
				struct netlink_ext_ack *extack);
void __qdisc_calculate_pkt_len(struct sk_buff *skb,
			       const struct qdisc_size_table *stab);
int skb_do_redirect(struct sk_buff *);

static inline bool skb_at_tc_ingress(const struct sk_buff *skb)
{
#ifdef CONFIG_NET_XGRESS
	return skb->tc_at_ingress;
#else
	return false;
#endif
}

static inline bool skb_skip_tc_classify(struct sk_buff *skb)
{
#ifdef CONFIG_NET_CLS_ACT
	if (skb->tc_skip_classify) {
		skb->tc_skip_classify = 0;
		return true;
	}
#endif
	return false;
}

/* Reset all TX qdiscs greater than index of a device.  */
static inline void qdisc_reset_all_tx_gt(struct net_device *dev, unsigned int i)
{
	struct Qdisc *qdisc;

	for (; i < dev->num_tx_queues; i++) {
		qdisc = rtnl_dereference(netdev_get_tx_queue(dev, i)->qdisc);
		if (qdisc) {
			spin_lock_bh(qdisc_lock(qdisc));
			qdisc_reset(qdisc);
			spin_unlock_bh(qdisc_lock(qdisc));
		}
	}
}

/* Are all TX queues of the device empty?  */
static inline bool qdisc_all_tx_empty(const struct net_device *dev)
{
	unsigned int i;

	rcu_read_lock();
	for (i = 0; i < dev->num_tx_queues; i++) {
		struct netdev_queue *txq = netdev_get_tx_queue(dev, i);
		const struct Qdisc *q = rcu_dereference(txq->qdisc);

		if (!qdisc_is_empty(q)) {
			rcu_read_unlock();
			return false;
		}
	}
	rcu_read_unlock();
	return true;
}

/* Are any of the TX qdiscs changing?  */
static inline bool qdisc_tx_changing(const struct net_device *dev)
{
	unsigned int i;

	for (i = 0; i < dev->num_tx_queues; i++) {
		struct netdev_queue *txq = netdev_get_tx_queue(dev, i);

		if (rcu_access_pointer(txq->qdisc) !=
		    rcu_access_pointer(txq->qdisc_sleeping))
			return true;
	}
	return false;
}

/* Is the device using the noop qdisc on all queues?  */
static inline bool qdisc_tx_is_noop(const struct net_device *dev)
{
	unsigned int i;

	for (i = 0; i < dev->num_tx_queues; i++) {
		struct netdev_queue *txq = netdev_get_tx_queue(dev, i);
		if (rcu_access_pointer(txq->qdisc) != &noop_qdisc)
			return false;
	}
	return true;
}

static inline unsigned int qdisc_pkt_len(const struct sk_buff *skb)
{
	return qdisc_skb_cb(skb)->pkt_len;
}

/* additional qdisc xmit flags (NET_XMIT_MASK in linux/netdevice.h) */
enum net_xmit_qdisc_t {
	__NET_XMIT_STOLEN = 0x00010000,
	__NET_XMIT_BYPASS = 0x00020000,
};

#ifdef CONFIG_NET_CLS_ACT
#define net_xmit_drop_count(e)	((e) & __NET_XMIT_STOLEN ? 0 : 1)
#else
#define net_xmit_drop_count(e)	(1)
#endif

static inline void qdisc_calculate_pkt_len(struct sk_buff *skb,
					   const struct Qdisc *sch)
{
#ifdef CONFIG_NET_SCHED
	struct qdisc_size_table *stab = rcu_dereference_bh(sch->stab);

	if (stab)
		__qdisc_calculate_pkt_len(skb, stab);
#endif
}

static inline int qdisc_enqueue(struct sk_buff *skb, struct Qdisc *sch,
				struct sk_buff **to_free)
{
	qdisc_calculate_pkt_len(skb, sch);
	return sch->enqueue(skb, sch, to_free);
}

static inline void _bstats_update(struct gnet_stats_basic_sync *bstats,
				  __u64 bytes, __u32 packets)
{
	u64_stats_update_begin(&bstats->syncp);
	u64_stats_add(&bstats->bytes, bytes);
	u64_stats_add(&bstats->packets, packets);
	u64_stats_update_end(&bstats->syncp);
}

static inline void bstats_update(struct gnet_stats_basic_sync *bstats,
				 const struct sk_buff *skb)
{
	_bstats_update(bstats,
		       qdisc_pkt_len(skb),
		       skb_is_gso(skb) ? skb_shinfo(skb)->gso_segs : 1);
}

static inline void qdisc_bstats_cpu_update(struct Qdisc *sch,
					   const struct sk_buff *skb)
{
	bstats_update(this_cpu_ptr(sch->cpu_bstats), skb);
}

static inline void qdisc_bstats_update(struct Qdisc *sch,
				       const struct sk_buff *skb)
{
	bstats_update(&sch->bstats, skb);
}

static inline void qdisc_qstats_backlog_dec(struct Qdisc *sch,
					    const struct sk_buff *skb)
{
	sch->qstats.backlog -= qdisc_pkt_len(skb);
}

static inline void qdisc_qstats_cpu_backlog_dec(struct Qdisc *sch,
						const struct sk_buff *skb)
{
	this_cpu_sub(sch->cpu_qstats->backlog, qdisc_pkt_len(skb));
}

static inline void qdisc_qstats_backlog_inc(struct Qdisc *sch,
					    const struct sk_buff *skb)
{
	sch->qstats.backlog += qdisc_pkt_len(skb);
}

static inline void qdisc_qstats_cpu_backlog_inc(struct Qdisc *sch,
						const struct sk_buff *skb)
{
	this_cpu_add(sch->cpu_qstats->backlog, qdisc_pkt_len(skb));
}

static inline void qdisc_qstats_cpu_qlen_inc(struct Qdisc *sch)
{
	this_cpu_inc(sch->cpu_qstats->qlen);
}

static inline void qdisc_qstats_cpu_qlen_dec(struct Qdisc *sch)
{
	this_cpu_dec(sch->cpu_qstats->qlen);
}

static inline void qdisc_qstats_cpu_requeues_inc(struct Qdisc *sch)
{
	this_cpu_inc(sch->cpu_qstats->requeues);
}

static inline void __qdisc_qstats_drop(struct Qdisc *sch, int count)
{
	sch->qstats.drops += count;
}

static inline void qstats_drop_inc(struct gnet_stats_queue *qstats)
{
	qstats->drops++;
}

static inline void qstats_overlimit_inc(struct gnet_stats_queue *qstats)
{
	qstats->overlimits++;
}

static inline void qdisc_qstats_drop(struct Qdisc *sch)
{
	qstats_drop_inc(&sch->qstats);
}

static inline void qdisc_qstats_cpu_drop(struct Qdisc *sch)
{
	this_cpu_inc(sch->cpu_qstats->drops);
}

static inline void qdisc_qstats_overlimit(struct Qdisc *sch)
{
	sch->qstats.overlimits++;
}

static inline int qdisc_qstats_copy(struct gnet_dump *d, struct Qdisc *sch)
{
	__u32 qlen = qdisc_qlen_sum(sch);

	return gnet_stats_copy_queue(d, sch->cpu_qstats, &sch->qstats, qlen);
}

static inline void qdisc_qstats_qlen_backlog(struct Qdisc *sch,  __u32 *qlen,
					     __u32 *backlog)
{
	struct gnet_stats_queue qstats = { 0 };

	gnet_stats_add_queue(&qstats, sch->cpu_qstats, &sch->qstats);
	*qlen = qstats.qlen + qdisc_qlen(sch);
	*backlog = qstats.backlog;
}

static inline void qdisc_tree_flush_backlog(struct Qdisc *sch)
{
	__u32 qlen, backlog;

	qdisc_qstats_qlen_backlog(sch, &qlen, &backlog);
	qdisc_tree_reduce_backlog(sch, qlen, backlog);
}

static inline void qdisc_purge_queue(struct Qdisc *sch)
{
	__u32 qlen, backlog;

	qdisc_qstats_qlen_backlog(sch, &qlen, &backlog);
	qdisc_reset(sch);
	qdisc_tree_reduce_backlog(sch, qlen, backlog);
}

static inline void __qdisc_enqueue_tail(struct sk_buff *skb,
					struct qdisc_skb_head *qh)
{
	struct sk_buff *last = qh->tail;

	if (last) {
		skb->next = NULL;
		last->next = skb;
		qh->tail = skb;
	} else {
		qh->tail = skb;
		qh->head = skb;
	}
	qh->qlen++;
}

static inline int qdisc_enqueue_tail(struct sk_buff *skb, struct Qdisc *sch)
{
	__qdisc_enqueue_tail(skb, &sch->q);
	qdisc_qstats_backlog_inc(sch, skb);
	return NET_XMIT_SUCCESS;
}

static inline void __qdisc_enqueue_head(struct sk_buff *skb,
					struct qdisc_skb_head *qh)
{
	skb->next = qh->head;

	if (!qh->head)
		qh->tail = skb;
	qh->head = skb;
	qh->qlen++;
}

static inline struct sk_buff *__qdisc_dequeue_head(struct qdisc_skb_head *qh)
{
	struct sk_buff *skb = qh->head;

	if (likely(skb != NULL)) {
		qh->head = skb->next;
		qh->qlen--;
		if (qh->head == NULL)
			qh->tail = NULL;
		skb->next = NULL;
	}

	return skb;
}

static inline struct sk_buff *qdisc_dequeue_head(struct Qdisc *sch)
{
	struct sk_buff *skb = __qdisc_dequeue_head(&sch->q);

	if (likely(skb != NULL)) {
		qdisc_qstats_backlog_dec(sch, skb);
		qdisc_bstats_update(sch, skb);
	}

	return skb;
}

/* Instead of calling kfree_skb() while root qdisc lock is held,
 * queue the skb for future freeing at end of __dev_xmit_skb()
 */
static inline void __qdisc_drop(struct sk_buff *skb, struct sk_buff **to_free)
{
	skb->next = *to_free;
	*to_free = skb;
}

static inline void __qdisc_drop_all(struct sk_buff *skb,
				    struct sk_buff **to_free)
{
	if (skb->prev)
		skb->prev->next = *to_free;
	else
		skb->next = *to_free;
	*to_free = skb;
}

static inline unsigned int __qdisc_queue_drop_head(struct Qdisc *sch,
						   struct qdisc_skb_head *qh,
						   struct sk_buff **to_free)
{
	struct sk_buff *skb = __qdisc_dequeue_head(qh);

	if (likely(skb != NULL)) {
		unsigned int len = qdisc_pkt_len(skb);

		qdisc_qstats_backlog_dec(sch, skb);
		__qdisc_drop(skb, to_free);
		return len;
	}

	return 0;
}

static inline struct sk_buff *qdisc_peek_head(struct Qdisc *sch)
{
	const struct qdisc_skb_head *qh = &sch->q;

	return qh->head;
}

/* generic pseudo peek method for non-work-conserving qdisc */
static inline struct sk_buff *qdisc_peek_dequeued(struct Qdisc *sch)
{
	struct sk_buff *skb = skb_peek(&sch->gso_skb);

	/* we can reuse ->gso_skb because peek isn't called for root qdiscs */
	if (!skb) {
		skb = sch->dequeue(sch);

		if (skb) {
			__skb_queue_head(&sch->gso_skb, skb);
			/* it's still part of the queue */
			qdisc_qstats_backlog_inc(sch, skb);
			sch->q.qlen++;
		}
	}

	return skb;
}

static inline void qdisc_update_stats_at_dequeue(struct Qdisc *sch,
						 struct sk_buff *skb)
{
	if (qdisc_is_percpu_stats(sch)) {
		qdisc_qstats_cpu_backlog_dec(sch, skb);
		qdisc_bstats_cpu_update(sch, skb);
		qdisc_qstats_cpu_qlen_dec(sch);
	} else {
		qdisc_qstats_backlog_dec(sch, skb);
		qdisc_bstats_update(sch, skb);
		sch->q.qlen--;
	}
}

static inline void qdisc_update_stats_at_enqueue(struct Qdisc *sch,
						 unsigned int pkt_len)
{
	if (qdisc_is_percpu_stats(sch)) {
		qdisc_qstats_cpu_qlen_inc(sch);
		this_cpu_add(sch->cpu_qstats->backlog, pkt_len);
	} else {
		sch->qstats.backlog += pkt_len;
		sch->q.qlen++;
	}
}

/* use instead of qdisc->dequeue() for all qdiscs queried with ->peek() */
static inline struct sk_buff *qdisc_dequeue_peeked(struct Qdisc *sch)
{
	struct sk_buff *skb = skb_peek(&sch->gso_skb);

	if (skb) {
		skb = __skb_dequeue(&sch->gso_skb);
		if (qdisc_is_percpu_stats(sch)) {
			qdisc_qstats_cpu_backlog_dec(sch, skb);
			qdisc_qstats_cpu_qlen_dec(sch);
		} else {
			qdisc_qstats_backlog_dec(sch, skb);
			sch->q.qlen--;
		}
	} else {
		skb = sch->dequeue(sch);
	}

	return skb;
}

static inline void __qdisc_reset_queue(struct qdisc_skb_head *qh)
{
	/*
	 * We do not know the backlog in bytes of this list, it
	 * is up to the caller to correct it
	 */
	ASSERT_RTNL();
	if (qh->qlen) {
		rtnl_kfree_skbs(qh->head, qh->tail);

		qh->head = NULL;
		qh->tail = NULL;
		qh->qlen = 0;
	}
}

static inline void qdisc_reset_queue(struct Qdisc *sch)
{
	__qdisc_reset_queue(&sch->q);
}

static inline struct Qdisc *qdisc_replace(struct Qdisc *sch, struct Qdisc *new,
					  struct Qdisc **pold)
{
	struct Qdisc *old;

	sch_tree_lock(sch);
	old = *pold;
	*pold = new;
	if (old != NULL)
		qdisc_purge_queue(old);
	sch_tree_unlock(sch);

	return old;
}

static inline void rtnl_qdisc_drop(struct sk_buff *skb, struct Qdisc *sch)
{
	rtnl_kfree_skbs(skb, skb);
	qdisc_qstats_drop(sch);
}

static inline int qdisc_drop_cpu(struct sk_buff *skb, struct Qdisc *sch,
				 struct sk_buff **to_free)
{
	__qdisc_drop(skb, to_free);
	qdisc_qstats_cpu_drop(sch);

	return NET_XMIT_DROP;
}

static inline int qdisc_drop(struct sk_buff *skb, struct Qdisc *sch,
			     struct sk_buff **to_free)
{
	__qdisc_drop(skb, to_free);
	qdisc_qstats_drop(sch);

	return NET_XMIT_DROP;
}

static inline int qdisc_drop_all(struct sk_buff *skb, struct Qdisc *sch,
				 struct sk_buff **to_free)
{
	__qdisc_drop_all(skb, to_free);
	qdisc_qstats_drop(sch);

	return NET_XMIT_DROP;
}

struct psched_ratecfg {
	u64	rate_bytes_ps; /* bytes per second */
	u32	mult;
	u16	overhead;
	u16	mpu;
	u8	linklayer;
	u8	shift;
};

static inline u64 psched_l2t_ns(const struct psched_ratecfg *r,
				unsigned int len)
{
	len += r->overhead;

	if (len < r->mpu)
		len = r->mpu;

	if (unlikely(r->linklayer == TC_LINKLAYER_ATM))
		return ((u64)(DIV_ROUND_UP(len,48)*53) * r->mult) >> r->shift;

	return ((u64)len * r->mult) >> r->shift;
}

void psched_ratecfg_precompute(struct psched_ratecfg *r,
			       const struct tc_ratespec *conf,
			       u64 rate64);

static inline void psched_ratecfg_getrate(struct tc_ratespec *res,
					  const struct psched_ratecfg *r)
{
	memset(res, 0, sizeof(*res));

	/* legacy struct tc_ratespec has a 32bit @rate field
	 * Qdisc using 64bit rate should add new attributes
	 * in order to maintain compatibility.
	 */
	res->rate = min_t(u64, r->rate_bytes_ps, ~0U);

	res->overhead = r->overhead;
	res->mpu = r->mpu;
	res->linklayer = (r->linklayer & TC_LINKLAYER_MASK);
}

struct psched_pktrate {
	u64	rate_pkts_ps; /* packets per second */
	u32	mult;
	u8	shift;
};

static inline u64 psched_pkt2t_ns(const struct psched_pktrate *r,
				  unsigned int pkt_num)
{
	return ((u64)pkt_num * r->mult) >> r->shift;
}

void psched_ppscfg_precompute(struct psched_pktrate *r, u64 pktrate64);

/* Mini Qdisc serves for specific needs of ingress/clsact Qdisc.
 * The fast path only needs to access filter list and to update stats
 */
struct mini_Qdisc {
	struct tcf_proto *filter_list;
	struct tcf_block *block;
	struct gnet_stats_basic_sync __percpu *cpu_bstats;
	struct gnet_stats_queue	__percpu *cpu_qstats;
	unsigned long rcu_state;
};

static inline void mini_qdisc_bstats_cpu_update(struct mini_Qdisc *miniq,
						const struct sk_buff *skb)
{
	bstats_update(this_cpu_ptr(miniq->cpu_bstats), skb);
}

static inline void mini_qdisc_qstats_cpu_drop(struct mini_Qdisc *miniq)
{
	this_cpu_inc(miniq->cpu_qstats->drops);
}

struct mini_Qdisc_pair {
	struct mini_Qdisc miniq1;
	struct mini_Qdisc miniq2;
	struct mini_Qdisc __rcu **p_miniq;
};

void mini_qdisc_pair_swap(struct mini_Qdisc_pair *miniqp,
			  struct tcf_proto *tp_head);
void mini_qdisc_pair_init(struct mini_Qdisc_pair *miniqp, struct Qdisc *qdisc,
			  struct mini_Qdisc __rcu **p_miniq);
void mini_qdisc_pair_block_init(struct mini_Qdisc_pair *miniqp,
				struct tcf_block *block);

void mq_change_real_num_tx(struct Qdisc *sch, unsigned int new_real_tx);

int sch_frag_xmit_hook(struct sk_buff *skb, int (*xmit)(struct sk_buff *skb));

/* Make sure qdisc is no longer in SCHED state. */
static inline void qdisc_synchronize(const struct Qdisc *q)
{
	while (test_bit(__QDISC_STATE_SCHED, &q->state))
		msleep(1);
}

#endif<|MERGE_RESOLUTION|>--- conflicted
+++ resolved
@@ -127,13 +127,10 @@
 
 	struct rcu_head		rcu;
 	netdevice_tracker	dev_tracker;
-<<<<<<< HEAD
+	struct lock_class_key	root_lock_key;
 
 	ANDROID_KABI_RESERVE(1);
 
-=======
-	struct lock_class_key	root_lock_key;
->>>>>>> 61945f2f
 	/* private data */
 	long privdata[] ____cacheline_aligned;
 };
