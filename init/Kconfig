# SPDX-License-Identifier: GPL-2.0-only
config CC_VERSION_TEXT
	string
	default "$(CC_VERSION_TEXT)"
	help
	  This is used in unclear ways:

	  - Re-run Kconfig when the compiler is updated
	    The 'default' property references the environment variable,
	    CC_VERSION_TEXT so it is recorded in include/config/auto.conf.cmd.
	    When the compiler is updated, Kconfig will be invoked.

	  - Ensure full rebuild when the compiler is updated
	    include/linux/compiler-version.h contains this option in the comment
	    line so fixdep adds include/config/CC_VERSION_TEXT into the
	    auto-generated dependency. When the compiler is updated, syncconfig
	    will touch it and then every file will be rebuilt.

config CC_IS_GCC
	def_bool $(success,test "$(cc-name)" = GCC)

config GCC_VERSION
	int
	default $(cc-version) if CC_IS_GCC
	default 0

config CC_IS_CLANG
	def_bool $(success,test "$(cc-name)" = Clang)

config CLANG_VERSION
	int
	default $(cc-version) if CC_IS_CLANG
	default 0

config AS_IS_GNU
	def_bool $(success,test "$(as-name)" = GNU)

config AS_IS_LLVM
	def_bool $(success,test "$(as-name)" = LLVM)

config AS_VERSION
	int
	# Use clang version if this is the integrated assembler
	default CLANG_VERSION if AS_IS_LLVM
	default $(as-version)

config LD_IS_BFD
	def_bool $(success,test "$(ld-name)" = BFD)

config LD_VERSION
	int
	default $(ld-version) if LD_IS_BFD
	default 0

config LD_IS_LLD
	def_bool $(success,test "$(ld-name)" = LLD)

config LLD_VERSION
	int
	default $(ld-version) if LD_IS_LLD
	default 0

config RUST_IS_AVAILABLE
	def_bool $(success,$(srctree)/scripts/rust_is_available.sh)
	help
	  This shows whether a suitable Rust toolchain is available (found).

	  Please see Documentation/rust/quick-start.rst for instructions on how
	  to satisfy the build requirements of Rust support.

	  In particular, the Makefile target 'rustavailable' is useful to check
	  why the Rust toolchain is not being detected.

config CC_CAN_LINK
	bool
	default $(success,$(srctree)/scripts/cc-can-link.sh $(CC) $(CLANG_FLAGS) $(USERCFLAGS) $(USERLDFLAGS) $(m64-flag)) if 64BIT
	default $(success,$(srctree)/scripts/cc-can-link.sh $(CC) $(CLANG_FLAGS) $(USERCFLAGS) $(USERLDFLAGS) $(m32-flag))

config CC_CAN_LINK_STATIC
	bool
	default $(success,$(srctree)/scripts/cc-can-link.sh $(CC) $(CLANG_FLAGS) $(USERCFLAGS) $(USERLDFLAGS) $(m64-flag) -static) if 64BIT
	default $(success,$(srctree)/scripts/cc-can-link.sh $(CC) $(CLANG_FLAGS) $(USERCFLAGS) $(USERLDFLAGS) $(m32-flag) -static)

config CC_HAS_ASM_GOTO_OUTPUT
	def_bool $(success,echo 'int foo(int x) { asm goto ("": "=r"(x) ::: bar); return x; bar: return 0; }' | $(CC) -x c - -c -o /dev/null)

config CC_HAS_ASM_GOTO_TIED_OUTPUT
	depends on CC_HAS_ASM_GOTO_OUTPUT
	# Detect buggy gcc and clang, fixed in gcc-11 clang-14.
	def_bool $(success,echo 'int foo(int *x) { asm goto (".long (%l[bar]) - .": "+m"(*x) ::: bar); return *x; bar: return 0; }' | $CC -x c - -c -o /dev/null)

config GCC_ASM_GOTO_OUTPUT_WORKAROUND
	bool
	depends on CC_IS_GCC && CC_HAS_ASM_GOTO_OUTPUT
	# Fixed in GCC 14, 13.3, 12.4 and 11.5
	# https://gcc.gnu.org/bugzilla/show_bug.cgi?id=113921
	default y if GCC_VERSION < 110500
	default y if GCC_VERSION >= 120000 && GCC_VERSION < 120400
	default y if GCC_VERSION >= 130000 && GCC_VERSION < 130300

config TOOLS_SUPPORT_RELR
	def_bool $(success,env "CC=$(CC)" "LD=$(LD)" "NM=$(NM)" "OBJCOPY=$(OBJCOPY)" $(srctree)/scripts/tools-support-relr.sh)

config CC_HAS_ASM_INLINE
	def_bool $(success,echo 'void foo(void) { asm inline (""); }' | $(CC) -x c - -c -o /dev/null)

config CC_HAS_NO_PROFILE_FN_ATTR
	def_bool $(success,echo '__attribute__((no_profile_instrument_function)) int x();' | $(CC) -x c - -c -o /dev/null -Werror)

config CC_HAS_COUNTED_BY
	# TODO: when gcc 15 is released remove the build test and add
	# a gcc version check
	def_bool $(success,echo 'struct flex { int count; int array[] __attribute__((__counted_by__(count))); };' | $(CC) $(CLANG_FLAGS) -x c - -c -o /dev/null -Werror)
	# clang needs to be at least 19.1.3 to avoid __bdos miscalculations
	# https://github.com/llvm/llvm-project/pull/110497
	# https://github.com/llvm/llvm-project/pull/112636
	depends on !(CC_IS_CLANG && CLANG_VERSION < 190103)

config PAHOLE_VERSION
	int
	default $(shell,$(srctree)/scripts/pahole-version.sh $(PAHOLE))

config CONSTRUCTORS
	bool

config IRQ_WORK
	bool

config BUILDTIME_TABLE_SORT
	bool

config THREAD_INFO_IN_TASK
	bool
	help
	  Select this to move thread_info off the stack into task_struct.  To
	  make this work, an arch will need to remove all thread_info fields
	  except flags and fix any runtime bugs.

	  One subtle change that will be needed is to use try_get_task_stack()
	  and put_task_stack() in save_thread_stack_tsk() and get_wchan().

menu "General setup"

config BROKEN
	bool

config BROKEN_ON_SMP
	bool
	depends on BROKEN || !SMP
	default y

config INIT_ENV_ARG_LIMIT
	int
	default 32 if !UML
	default 128 if UML
	help
	  Maximum of each of the number of arguments and environment
	  variables passed to init from the kernel command line.

config COMPILE_TEST
	bool "Compile also drivers which will not load"
	depends on HAS_IOMEM
	help
	  Some drivers can be compiled on a different platform than they are
	  intended to be run on. Despite they cannot be loaded there (or even
	  when they load they cannot be used due to missing HW support),
	  developers still, opposing to distributors, might want to build such
	  drivers to compile-test them.

	  If you are a developer and want to build everything available, say Y
	  here. If you are a user/distributor, say N here to exclude useless
	  drivers to be distributed.

config WERROR
	bool "Compile the kernel with warnings as errors"
	default y
	help
	  A kernel build should not cause any compiler warnings, and this
	  enables the '-Werror' (for C) and '-Dwarnings' (for Rust) flags
	  to enforce that rule by default. Certain warnings from other tools
	  such as the linker may be upgraded to errors with this option as
	  well.

	  However, if you have a new (or very old) compiler or linker with odd
	  and unusual warnings, or you have some architecture with problems,
	  you may need to disable this config option in order to
	  successfully build the kernel.

	  If in doubt, say Y.

config UAPI_HEADER_TEST
	bool "Compile test UAPI headers"
	depends on HEADERS_INSTALL && CC_CAN_LINK
	help
	  Compile test headers exported to user-space to ensure they are
	  self-contained, i.e. compilable as standalone units.

	  If you are a developer or tester and want to ensure the exported
	  headers are self-contained, say Y here. Otherwise, choose N.

config LOCALVERSION
	string "Local version - append to kernel release"
	help
	  Append an extra string to the end of your kernel version.
	  This will show up when you type uname, for example.
	  The string you set here will be appended after the contents of
	  any files with a filename matching localversion* in your
	  object and source tree, in that order.  Your total string can
	  be a maximum of 64 characters.

config LOCALVERSION_AUTO
	bool "Automatically append version information to the version string"
	default y
	depends on !COMPILE_TEST
	help
	  This will try to automatically determine if the current tree is a
	  release tree by looking for git tags that belong to the current
	  top of tree revision.

	  A string of the format -gxxxxxxxx will be added to the localversion
	  if a git-based tree is found.  The string generated by this will be
	  appended after any matching localversion* files, and after the value
	  set in CONFIG_LOCALVERSION.

	  (The actual string used here is the first 12 characters produced
	  by running the command:

	    $ git rev-parse --verify HEAD

	  which is done within the script "scripts/setlocalversion".)

config BUILD_SALT
	string "Build ID Salt"
	default ""
	help
	  The build ID is used to link binaries and their debug info. Setting
	  this option will use the value in the calculation of the build id.
	  This is mostly useful for distributions which want to ensure the
	  build is unique between builds. It's safe to leave the default.

config HAVE_KERNEL_GZIP
	bool

config HAVE_KERNEL_BZIP2
	bool

config HAVE_KERNEL_LZMA
	bool

config HAVE_KERNEL_XZ
	bool

config HAVE_KERNEL_LZO
	bool

config HAVE_KERNEL_LZ4
	bool

config HAVE_KERNEL_ZSTD
	bool

config HAVE_KERNEL_UNCOMPRESSED
	bool

choice
	prompt "Kernel compression mode"
	default KERNEL_GZIP
	depends on HAVE_KERNEL_GZIP || HAVE_KERNEL_BZIP2 || HAVE_KERNEL_LZMA || HAVE_KERNEL_XZ || HAVE_KERNEL_LZO || HAVE_KERNEL_LZ4 || HAVE_KERNEL_ZSTD || HAVE_KERNEL_UNCOMPRESSED
	help
	  The linux kernel is a kind of self-extracting executable.
	  Several compression algorithms are available, which differ
	  in efficiency, compression and decompression speed.
	  Compression speed is only relevant when building a kernel.
	  Decompression speed is relevant at each boot.

	  If you have any problems with bzip2 or lzma compressed
	  kernels, mail me (Alain Knaff) <alain@knaff.lu>. (An older
	  version of this functionality (bzip2 only), for 2.4, was
	  supplied by Christian Ludwig)

	  High compression options are mostly useful for users, who
	  are low on disk space (embedded systems), but for whom ram
	  size matters less.

	  If in doubt, select 'gzip'

config KERNEL_GZIP
	bool "Gzip"
	depends on HAVE_KERNEL_GZIP
	help
	  The old and tried gzip compression. It provides a good balance
	  between compression ratio and decompression speed.

config KERNEL_BZIP2
	bool "Bzip2"
	depends on HAVE_KERNEL_BZIP2
	help
	  Its compression ratio and speed is intermediate.
	  Decompression speed is slowest among the choices.  The kernel
	  size is about 10% smaller with bzip2, in comparison to gzip.
	  Bzip2 uses a large amount of memory. For modern kernels you
	  will need at least 8MB RAM or more for booting.

config KERNEL_LZMA
	bool "LZMA"
	depends on HAVE_KERNEL_LZMA
	help
	  This compression algorithm's ratio is best.  Decompression speed
	  is between gzip and bzip2.  Compression is slowest.
	  The kernel size is about 33% smaller with LZMA in comparison to gzip.

config KERNEL_XZ
	bool "XZ"
	depends on HAVE_KERNEL_XZ
	help
	  XZ uses the LZMA2 algorithm and instruction set specific
	  BCJ filters which can improve compression ratio of executable
	  code. The size of the kernel is about 30% smaller with XZ in
	  comparison to gzip. On architectures for which there is a BCJ
	  filter (i386, x86_64, ARM, IA-64, PowerPC, and SPARC), XZ
	  will create a few percent smaller kernel than plain LZMA.

	  The speed is about the same as with LZMA: The decompression
	  speed of XZ is better than that of bzip2 but worse than gzip
	  and LZO. Compression is slow.

config KERNEL_LZO
	bool "LZO"
	depends on HAVE_KERNEL_LZO
	help
	  Its compression ratio is the poorest among the choices. The kernel
	  size is about 10% bigger than gzip; however its speed
	  (both compression and decompression) is the fastest.

config KERNEL_LZ4
	bool "LZ4"
	depends on HAVE_KERNEL_LZ4
	help
	  LZ4 is an LZ77-type compressor with a fixed, byte-oriented encoding.
	  A preliminary version of LZ4 de/compression tool is available at
	  <https://code.google.com/p/lz4/>.

	  Its compression ratio is worse than LZO. The size of the kernel
	  is about 8% bigger than LZO. But the decompression speed is
	  faster than LZO.

config KERNEL_ZSTD
	bool "ZSTD"
	depends on HAVE_KERNEL_ZSTD
	help
	  ZSTD is a compression algorithm targeting intermediate compression
	  with fast decompression speed. It will compress better than GZIP and
	  decompress around the same speed as LZO, but slower than LZ4. You
	  will need at least 192 KB RAM or more for booting. The zstd command
	  line tool is required for compression.

config KERNEL_UNCOMPRESSED
	bool "None"
	depends on HAVE_KERNEL_UNCOMPRESSED
	help
	  Produce uncompressed kernel image. This option is usually not what
	  you want. It is useful for debugging the kernel in slow simulation
	  environments, where decompressing and moving the kernel is awfully
	  slow. This option allows early boot code to skip the decompressor
	  and jump right at uncompressed kernel image.

endchoice

config DEFAULT_INIT
	string "Default init path"
	default ""
	help
	  This option determines the default init for the system if no init=
	  option is passed on the kernel command line. If the requested path is
	  not present, we will still then move on to attempting further
	  locations (e.g. /sbin/init, etc). If this is empty, we will just use
	  the fallback list when init= is not passed.

config DEFAULT_HOSTNAME
	string "Default hostname"
	default "(none)"
	help
	  This option determines the default system hostname before userspace
	  calls sethostname(2). The kernel traditionally uses "(none)" here,
	  but you may wish to use a different default here to make a minimal
	  system more usable with less configuration.

config SYSVIPC
	bool "System V IPC"
	help
	  Inter Process Communication is a suite of library functions and
	  system calls which let processes (running programs) synchronize and
	  exchange information. It is generally considered to be a good thing,
	  and some programs won't run unless you say Y here. In particular, if
	  you want to run the DOS emulator dosemu under Linux (read the
	  DOSEMU-HOWTO, available from <http://www.tldp.org/docs.html#howto>),
	  you'll need to say Y here.

	  You can find documentation about IPC with "info ipc" and also in
	  section 6.4 of the Linux Programmer's Guide, available from
	  <http://www.tldp.org/guides.html>.

config SYSVIPC_SYSCTL
	bool
	depends on SYSVIPC
	depends on SYSCTL
	default y

config SYSVIPC_COMPAT
	def_bool y
	depends on COMPAT && SYSVIPC

config POSIX_MQUEUE
	bool "POSIX Message Queues"
	depends on NET
	help
	  POSIX variant of message queues is a part of IPC. In POSIX message
	  queues every message has a priority which decides about succession
	  of receiving it by a process. If you want to compile and run
	  programs written e.g. for Solaris with use of its POSIX message
	  queues (functions mq_*) say Y here.

	  POSIX message queues are visible as a filesystem called 'mqueue'
	  and can be mounted somewhere if you want to do filesystem
	  operations on message queues.

	  If unsure, say Y.

config POSIX_MQUEUE_SYSCTL
	bool
	depends on POSIX_MQUEUE
	depends on SYSCTL
	default y

config WATCH_QUEUE
	bool "General notification queue"
	default n
	help

	  This is a general notification queue for the kernel to pass events to
	  userspace by splicing them into pipes.  It can be used in conjunction
	  with watches for key/keyring change notifications and device
	  notifications.

	  See Documentation/core-api/watch_queue.rst

config CROSS_MEMORY_ATTACH
	bool "Enable process_vm_readv/writev syscalls"
	depends on MMU
	default y
	help
	  Enabling this option adds the system calls process_vm_readv and
	  process_vm_writev which allow a process with the correct privileges
	  to directly read from or write to another process' address space.
	  See the man page for more details.

config USELIB
	bool "uselib syscall (for libc5 and earlier)"
	default ALPHA || M68K || SPARC
	help
	  This option enables the uselib syscall, a system call used in the
	  dynamic linker from libc5 and earlier.  glibc does not use this
	  system call.  If you intend to run programs built on libc5 or
	  earlier, you may need to enable this syscall.  Current systems
	  running glibc can safely disable this.

config AUDIT
	bool "Auditing support"
	depends on NET
	help
	  Enable auditing infrastructure that can be used with another
	  kernel subsystem, such as SELinux (which requires this for
	  logging of avc messages output).  System call auditing is included
	  on architectures which support it.

config HAVE_ARCH_AUDITSYSCALL
	bool

config AUDITSYSCALL
	def_bool y
	depends on AUDIT && HAVE_ARCH_AUDITSYSCALL
	select FSNOTIFY

source "kernel/irq/Kconfig"
source "kernel/time/Kconfig"
source "kernel/bpf/Kconfig"
source "kernel/Kconfig.preempt"

menu "CPU/Task time and stats accounting"

config VIRT_CPU_ACCOUNTING
	bool

choice
	prompt "Cputime accounting"
	default TICK_CPU_ACCOUNTING

# Kind of a stub config for the pure tick based cputime accounting
config TICK_CPU_ACCOUNTING
	bool "Simple tick based cputime accounting"
	depends on !S390 && !NO_HZ_FULL
	help
	  This is the basic tick based cputime accounting that maintains
	  statistics about user, system and idle time spent on per jiffies
	  granularity.

	  If unsure, say Y.

config VIRT_CPU_ACCOUNTING_NATIVE
	bool "Deterministic task and CPU time accounting"
	depends on HAVE_VIRT_CPU_ACCOUNTING && !NO_HZ_FULL
	select VIRT_CPU_ACCOUNTING
	help
	  Select this option to enable more accurate task and CPU time
	  accounting.  This is done by reading a CPU counter on each
	  kernel entry and exit and on transitions within the kernel
	  between system, softirq and hardirq state, so there is a
	  small performance impact.  In the case of s390 or IBM POWER > 5,
	  this also enables accounting of stolen time on logically-partitioned
	  systems.

config VIRT_CPU_ACCOUNTING_GEN
	bool "Full dynticks CPU time accounting"
	depends on HAVE_CONTEXT_TRACKING_USER
	depends on HAVE_VIRT_CPU_ACCOUNTING_GEN
	depends on GENERIC_CLOCKEVENTS
	select VIRT_CPU_ACCOUNTING
	select CONTEXT_TRACKING_USER
	help
	  Select this option to enable task and CPU time accounting on full
	  dynticks systems. This accounting is implemented by watching every
	  kernel-user boundaries using the context tracking subsystem.
	  The accounting is thus performed at the expense of some significant
	  overhead.

	  For now this is only useful if you are working on the full
	  dynticks subsystem development.

	  If unsure, say N.

endchoice

config IRQ_TIME_ACCOUNTING
	bool "Fine granularity task level IRQ time accounting"
	depends on HAVE_IRQ_TIME_ACCOUNTING && !VIRT_CPU_ACCOUNTING_NATIVE
	help
	  Select this option to enable fine granularity task irq time
	  accounting. This is done by reading a timestamp on each
	  transitions between softirq and hardirq state, so there can be a
	  small performance impact.

	  If in doubt, say N here.

config HAVE_SCHED_AVG_IRQ
	def_bool y
	depends on IRQ_TIME_ACCOUNTING || PARAVIRT_TIME_ACCOUNTING
	depends on SMP

config SCHED_THERMAL_PRESSURE
	bool
	default y if ARM && ARM_CPU_TOPOLOGY
	default y if ARM64
	depends on SMP
	depends on CPU_FREQ_THERMAL
	help
	  Select this option to enable thermal pressure accounting in the
	  scheduler. Thermal pressure is the value conveyed to the scheduler
	  that reflects the reduction in CPU compute capacity resulted from
	  thermal throttling. Thermal throttling occurs when the performance of
	  a CPU is capped due to high operating temperatures.

	  If selected, the scheduler will be able to balance tasks accordingly,
	  i.e. put less load on throttled CPUs than on non/less throttled ones.

	  This requires the architecture to implement
	  arch_update_thermal_pressure() and arch_scale_thermal_pressure().

config BSD_PROCESS_ACCT
	bool "BSD Process Accounting"
	depends on MULTIUSER
	help
	  If you say Y here, a user level program will be able to instruct the
	  kernel (via a special system call) to write process accounting
	  information to a file: whenever a process exits, information about
	  that process will be appended to the file by the kernel.  The
	  information includes things such as creation time, owning user,
	  command name, memory usage, controlling terminal etc. (the complete
	  list is in the struct acct in <file:include/linux/acct.h>).  It is
	  up to the user level program to do useful things with this
	  information.  This is generally a good idea, so say Y.

config BSD_PROCESS_ACCT_V3
	bool "BSD Process Accounting version 3 file format"
	depends on BSD_PROCESS_ACCT
	default n
	help
	  If you say Y here, the process accounting information is written
	  in a new file format that also logs the process IDs of each
	  process and its parent. Note that this file format is incompatible
	  with previous v0/v1/v2 file formats, so you will need updated tools
	  for processing it. A preliminary version of these tools is available
	  at <http://www.gnu.org/software/acct/>.

config TASKSTATS
	bool "Export task/process statistics through netlink"
	depends on NET
	depends on MULTIUSER
	default n
	help
	  Export selected statistics for tasks/processes through the
	  generic netlink interface. Unlike BSD process accounting, the
	  statistics are available during the lifetime of tasks/processes as
	  responses to commands. Like BSD accounting, they are sent to user
	  space on task exit.

	  Say N if unsure.

config TASK_DELAY_ACCT
	bool "Enable per-task delay accounting"
	depends on TASKSTATS
	select SCHED_INFO
	help
	  Collect information on time spent by a task waiting for system
	  resources like cpu, synchronous block I/O completion and swapping
	  in pages. Such statistics can help in setting a task's priorities
	  relative to other tasks for cpu, io, rss limits etc.

	  Say N if unsure.

config TASK_XACCT
	bool "Enable extended accounting over taskstats"
	depends on TASKSTATS
	help
	  Collect extended task accounting data and send the data
	  to userland for processing over the taskstats interface.

	  Say N if unsure.

config TASK_IO_ACCOUNTING
	bool "Enable per-task storage I/O accounting"
	depends on TASK_XACCT
	help
	  Collect information on the number of bytes of storage I/O which this
	  task has caused.

	  Say N if unsure.

config PSI
	bool "Pressure stall information tracking"
	select KERNFS
	help
	  Collect metrics that indicate how overcommitted the CPU, memory,
	  and IO capacity are in the system.

	  If you say Y here, the kernel will create /proc/pressure/ with the
	  pressure statistics files cpu, memory, and io. These will indicate
	  the share of walltime in which some or all tasks in the system are
	  delayed due to contention of the respective resource.

	  In kernels with cgroup support, cgroups (cgroup2 only) will
	  have cpu.pressure, memory.pressure, and io.pressure files,
	  which aggregate pressure stalls for the grouped tasks only.

	  For more details see Documentation/accounting/psi.rst.

	  Say N if unsure.

config PSI_DEFAULT_DISABLED
	bool "Require boot parameter to enable pressure stall information tracking"
	default n
	depends on PSI
	help
	  If set, pressure stall information tracking will be disabled
	  per default but can be enabled through passing psi=1 on the
	  kernel commandline during boot.

	  This feature adds some code to the task wakeup and sleep
	  paths of the scheduler. The overhead is too low to affect
	  common scheduling-intense workloads in practice (such as
	  webservers, memcache), but it does show up in artificial
	  scheduler stress tests, such as hackbench.

	  If you are paranoid and not sure what the kernel will be
	  used for, say Y.

	  Say N if unsure.

endmenu # "CPU/Task time and stats accounting"

config CPU_ISOLATION
	bool "CPU isolation"
	depends on SMP || COMPILE_TEST
	default y
	help
	  Make sure that CPUs running critical tasks are not disturbed by
	  any source of "noise" such as unbound workqueues, timers, kthreads...
	  Unbound jobs get offloaded to housekeeping CPUs. This is driven by
	  the "isolcpus=" boot parameter.

	  Say Y if unsure.

source "kernel/rcu/Kconfig"

config IKCONFIG
	tristate "Kernel .config support"
	help
	  This option enables the complete Linux kernel ".config" file
	  contents to be saved in the kernel. It provides documentation
	  of which kernel options are used in a running kernel or in an
	  on-disk kernel.  This information can be extracted from the kernel
	  image file with the script scripts/extract-ikconfig and used as
	  input to rebuild the current kernel or to build another kernel.
	  It can also be extracted from a running kernel by reading
	  /proc/config.gz if enabled (below).

config IKCONFIG_PROC
	bool "Enable access to .config through /proc/config.gz"
	depends on IKCONFIG && PROC_FS
	help
	  This option enables access to the kernel configuration file
	  through /proc/config.gz.

config IKHEADERS
	tristate "Enable kernel headers through /sys/kernel/kheaders.tar.xz"
	depends on SYSFS
	help
	  This option enables access to the in-kernel headers that are generated during
	  the build process. These can be used to build eBPF tracing programs,
	  or similar programs.  If you build the headers as a module, a module called
	  kheaders.ko is built which can be loaded on-demand to get access to headers.

config LOG_BUF_SHIFT
	int "Kernel log buffer size (16 => 64KB, 17 => 128KB)"
	range 12 25
	default 17
	depends on PRINTK
	help
	  Select the minimal kernel log buffer size as a power of 2.
	  The final size is affected by LOG_CPU_MAX_BUF_SHIFT config
	  parameter, see below. Any higher size also might be forced
	  by "log_buf_len" boot parameter.

	  Examples:
		     17 => 128 KB
		     16 => 64 KB
		     15 => 32 KB
		     14 => 16 KB
		     13 =>  8 KB
		     12 =>  4 KB

config LOG_CPU_MAX_BUF_SHIFT
	int "CPU kernel log buffer size contribution (13 => 8 KB, 17 => 128KB)"
	depends on SMP
	range 0 21
	default 12 if !BASE_SMALL
	default 0 if BASE_SMALL
	depends on PRINTK
	help
	  This option allows to increase the default ring buffer size
	  according to the number of CPUs. The value defines the contribution
	  of each CPU as a power of 2. The used space is typically only few
	  lines however it might be much more when problems are reported,
	  e.g. backtraces.

	  The increased size means that a new buffer has to be allocated and
	  the original static one is unused. It makes sense only on systems
	  with more CPUs. Therefore this value is used only when the sum of
	  contributions is greater than the half of the default kernel ring
	  buffer as defined by LOG_BUF_SHIFT. The default values are set
	  so that more than 16 CPUs are needed to trigger the allocation.

	  Also this option is ignored when "log_buf_len" kernel parameter is
	  used as it forces an exact (power of two) size of the ring buffer.

	  The number of possible CPUs is used for this computation ignoring
	  hotplugging making the computation optimal for the worst case
	  scenario while allowing a simple algorithm to be used from bootup.

	  Examples shift values and their meaning:
		     17 => 128 KB for each CPU
		     16 =>  64 KB for each CPU
		     15 =>  32 KB for each CPU
		     14 =>  16 KB for each CPU
		     13 =>   8 KB for each CPU
		     12 =>   4 KB for each CPU

config PRINTK_INDEX
	bool "Printk indexing debugfs interface"
	depends on PRINTK && DEBUG_FS
	help
	  Add support for indexing of all printk formats known at compile time
	  at <debugfs>/printk/index/<module>.

	  This can be used as part of maintaining daemons which monitor
	  /dev/kmsg, as it permits auditing the printk formats present in a
	  kernel, allowing detection of cases where monitored printks are
	  changed or no longer present.

	  There is no additional runtime cost to printk with this enabled.

#
# Architectures with an unreliable sched_clock() should select this:
#
config HAVE_UNSTABLE_SCHED_CLOCK
	bool

config GENERIC_SCHED_CLOCK
	bool

menu "Scheduler features"

config UCLAMP_TASK
	bool "Enable utilization clamping for RT/FAIR tasks"
	depends on CPU_FREQ_GOV_SCHEDUTIL
	help
	  This feature enables the scheduler to track the clamped utilization
	  of each CPU based on RUNNABLE tasks scheduled on that CPU.

	  With this option, the user can specify the min and max CPU
	  utilization allowed for RUNNABLE tasks. The max utilization defines
	  the maximum frequency a task should use while the min utilization
	  defines the minimum frequency it should use.

	  Both min and max utilization clamp values are hints to the scheduler,
	  aiming at improving its frequency selection policy, but they do not
	  enforce or grant any specific bandwidth for tasks.

	  If in doubt, say N.

config UCLAMP_BUCKETS_COUNT
	int "Number of supported utilization clamp buckets"
	range 5 20
	default 5
	depends on UCLAMP_TASK
	help
	  Defines the number of clamp buckets to use. The range of each bucket
	  will be SCHED_CAPACITY_SCALE/UCLAMP_BUCKETS_COUNT. The higher the
	  number of clamp buckets the finer their granularity and the higher
	  the precision of clamping aggregation and tracking at run-time.

	  For example, with the minimum configuration value we will have 5
	  clamp buckets tracking 20% utilization each. A 25% boosted tasks will
	  be refcounted in the [20..39]% bucket and will set the bucket clamp
	  effective value to 25%.
	  If a second 30% boosted task should be co-scheduled on the same CPU,
	  that task will be refcounted in the same bucket of the first task and
	  it will boost the bucket clamp effective value to 30%.
	  The clamp effective value of a bucket is reset to its nominal value
	  (20% in the example above) when there are no more tasks refcounted in
	  that bucket.

	  An additional boost/capping margin can be added to some tasks. In the
	  example above the 25% task will be boosted to 30% until it exits the
	  CPU. If that should be considered not acceptable on certain systems,
	  it's always possible to reduce the margin by increasing the number of
	  clamp buckets to trade off used memory for run-time tracking
	  precision.

	  If in doubt, use the default value.

endmenu

#
# For architectures that want to enable the support for NUMA-affine scheduler
# balancing logic:
#
config ARCH_SUPPORTS_NUMA_BALANCING
	bool

#
# For architectures that prefer to flush all TLBs after a number of pages
# are unmapped instead of sending one IPI per page to flush. The architecture
# must provide guarantees on what happens if a clean TLB cache entry is
# written after the unmap. Details are in mm/rmap.c near the check for
# should_defer_flush. The architecture should also consider if the full flush
# and the refill costs are offset by the savings of sending fewer IPIs.
config ARCH_WANT_BATCHED_UNMAP_TLB_FLUSH
	bool

config CC_HAS_INT128
	def_bool !$(cc-option,$(m64-flag) -D__SIZEOF_INT128__=0) && 64BIT

config CC_IMPLICIT_FALLTHROUGH
	string
	default "-Wimplicit-fallthrough=5" if CC_IS_GCC && $(cc-option,-Wimplicit-fallthrough=5)
	default "-Wimplicit-fallthrough" if CC_IS_CLANG && $(cc-option,-Wunreachable-code-fallthrough)

# Currently, disable gcc-10+ array-bounds globally.
# It's still broken in gcc-13, so no upper bound yet.
config GCC10_NO_ARRAY_BOUNDS
	def_bool y

config CC_NO_ARRAY_BOUNDS
	bool
	default y if CC_IS_GCC && GCC_VERSION >= 100000 && GCC10_NO_ARRAY_BOUNDS

#
# For architectures that know their GCC __int128 support is sound
#
config ARCH_SUPPORTS_INT128
	bool

# For architectures that (ab)use NUMA to represent different memory regions
# all cpu-local but of different latencies, such as SuperH.
#
config ARCH_WANT_NUMA_VARIABLE_LOCALITY
	bool

config NUMA_BALANCING
	bool "Memory placement aware NUMA scheduler"
	depends on ARCH_SUPPORTS_NUMA_BALANCING
	depends on !ARCH_WANT_NUMA_VARIABLE_LOCALITY
	depends on SMP && NUMA && MIGRATION && !PREEMPT_RT
	help
	  This option adds support for automatic NUMA aware memory/task placement.
	  The mechanism is quite primitive and is based on migrating memory when
	  it has references to the node the task is running on.

	  This system will be inactive on UMA systems.

config NUMA_BALANCING_DEFAULT_ENABLED
	bool "Automatically enable NUMA aware memory/task placement"
	default y
	depends on NUMA_BALANCING
	help
	  If set, automatic NUMA balancing will be enabled if running on a NUMA
	  machine.

menuconfig CGROUPS
	bool "Control Group support"
	select KERNFS
	help
	  This option adds support for grouping sets of processes together, for
	  use with process control subsystems such as Cpusets, CFS, memory
	  controls or device isolation.
	  See
		- Documentation/scheduler/sched-design-CFS.rst	(CFS)
		- Documentation/admin-guide/cgroup-v1/ (features for grouping, isolation
					  and resource control)

	  Say N if unsure.

if CGROUPS

config PAGE_COUNTER
	bool

config CGROUP_FAVOR_DYNMODS
        bool "Favor dynamic modification latency reduction by default"
        help
          This option enables the "favordynmods" mount option by default
          which reduces the latencies of dynamic cgroup modifications such
          as task migrations and controller on/offs at the cost of making
          hot path operations such as forks and exits more expensive.

          Say N if unsure.

config MEMCG
	bool "Memory controller"
	select PAGE_COUNTER
	select EVENTFD
	help
	  Provides control over the memory footprint of tasks in a cgroup.

config MEMCG_KMEM
	bool
	depends on MEMCG
	default y

config BLK_CGROUP
	bool "IO controller"
	depends on BLOCK
	default n
	help
	Generic block IO controller cgroup interface. This is the common
	cgroup interface which should be used by various IO controlling
	policies.

	Currently, CFQ IO scheduler uses it to recognize task groups and
	control disk bandwidth allocation (proportional time slice allocation)
	to such task groups. It is also used by bio throttling logic in
	block layer to implement upper limit in IO rates on a device.

	This option only enables generic Block IO controller infrastructure.
	One needs to also enable actual IO controlling logic/policy. For
	enabling proportional weight division of disk bandwidth in CFQ, set
	CONFIG_BFQ_GROUP_IOSCHED=y; for enabling throttling policy, set
	CONFIG_BLK_DEV_THROTTLING=y.

	See Documentation/admin-guide/cgroup-v1/blkio-controller.rst for more information.

config CGROUP_WRITEBACK
	bool
	depends on MEMCG && BLK_CGROUP
	default y

menuconfig CGROUP_SCHED
	bool "CPU controller"
	default n
	help
	  This feature lets CPU scheduler recognize task groups and control CPU
	  bandwidth allocation to such task groups. It uses cgroups to group
	  tasks.

if CGROUP_SCHED
config FAIR_GROUP_SCHED
	bool "Group scheduling for SCHED_OTHER"
	depends on CGROUP_SCHED
	default CGROUP_SCHED

config CFS_BANDWIDTH
	bool "CPU bandwidth provisioning for FAIR_GROUP_SCHED"
	depends on FAIR_GROUP_SCHED
	default n
	help
	  This option allows users to define CPU bandwidth rates (limits) for
	  tasks running within the fair group scheduler.  Groups with no limit
	  set are considered to be unconstrained and will run with no
	  restriction.
	  See Documentation/scheduler/sched-bwc.rst for more information.

config RT_GROUP_SCHED
	bool "Group scheduling for SCHED_RR/FIFO"
	depends on CGROUP_SCHED
	default n
	help
	  This feature lets you explicitly allocate real CPU bandwidth
	  to task groups. If enabled, it will also make it impossible to
	  schedule realtime tasks for non-root users until you allocate
	  realtime bandwidth for them.
	  See Documentation/scheduler/sched-rt-group.rst for more information.

endif #CGROUP_SCHED

config SCHED_MM_CID
	def_bool y
	depends on SMP && RSEQ

config UCLAMP_TASK_GROUP
	bool "Utilization clamping per group of tasks"
	depends on CGROUP_SCHED
	depends on UCLAMP_TASK
	default n
	help
	  This feature enables the scheduler to track the clamped utilization
	  of each CPU based on RUNNABLE tasks currently scheduled on that CPU.

	  When this option is enabled, the user can specify a min and max
	  CPU bandwidth which is allowed for each single task in a group.
	  The max bandwidth allows to clamp the maximum frequency a task
	  can use, while the min bandwidth allows to define a minimum
	  frequency a task will always use.

	  When task group based utilization clamping is enabled, an eventually
	  specified task-specific clamp value is constrained by the cgroup
	  specified clamp value. Both minimum and maximum task clamping cannot
	  be bigger than the corresponding clamping defined at task group level.

	  If in doubt, say N.

config CGROUP_PIDS
	bool "PIDs controller"
	help
	  Provides enforcement of process number limits in the scope of a
	  cgroup. Any attempt to fork more processes than is allowed in the
	  cgroup will fail. PIDs are fundamentally a global resource because it
	  is fairly trivial to reach PID exhaustion before you reach even a
	  conservative kmemcg limit. As a result, it is possible to grind a
	  system to halt without being limited by other cgroup policies. The
	  PIDs controller is designed to stop this from happening.

	  It should be noted that organisational operations (such as attaching
	  to a cgroup hierarchy) will *not* be blocked by the PIDs controller,
	  since the PIDs limit only affects a process's ability to fork, not to
	  attach to a cgroup.

config CGROUP_RDMA
	bool "RDMA controller"
	help
	  Provides enforcement of RDMA resources defined by IB stack.
	  It is fairly easy for consumers to exhaust RDMA resources, which
	  can result into resource unavailability to other consumers.
	  RDMA controller is designed to stop this from happening.
	  Attaching processes with active RDMA resources to the cgroup
	  hierarchy is allowed even if can cross the hierarchy's limit.

config CGROUP_FREEZER
	bool "Freezer controller"
	help
	  Provides a way to freeze and unfreeze all tasks in a
	  cgroup.

	  This option affects the ORIGINAL cgroup interface. The cgroup2 memory
	  controller includes important in-kernel memory consumers per default.

	  If you're using cgroup2, say N.

config CGROUP_HUGETLB
	bool "HugeTLB controller"
	depends on HUGETLB_PAGE
	select PAGE_COUNTER
	default n
	help
	  Provides a cgroup controller for HugeTLB pages.
	  When you enable this, you can put a per cgroup limit on HugeTLB usage.
	  The limit is enforced during page fault. Since HugeTLB doesn't
	  support page reclaim, enforcing the limit at page fault time implies
	  that, the application will get SIGBUS signal if it tries to access
	  HugeTLB pages beyond its limit. This requires the application to know
	  beforehand how much HugeTLB pages it would require for its use. The
	  control group is tracked in the third page lru pointer. This means
	  that we cannot use the controller with huge page less than 3 pages.

config CPUSETS
	bool "Cpuset controller"
	depends on SMP
	help
	  This option will let you create and manage CPUSETs which
	  allow dynamically partitioning a system into sets of CPUs and
	  Memory Nodes and assigning tasks to run only within those sets.
	  This is primarily useful on large SMP or NUMA systems.

	  Say N if unsure.

config PROC_PID_CPUSET
	bool "Include legacy /proc/<pid>/cpuset file"
	depends on CPUSETS
	default y

config CGROUP_DEVICE
	bool "Device controller"
	help
	  Provides a cgroup controller implementing whitelists for
	  devices which a process in the cgroup can mknod or open.

config CGROUP_CPUACCT
	bool "Simple CPU accounting controller"
	help
	  Provides a simple controller for monitoring the
	  total CPU consumed by the tasks in a cgroup.

config CGROUP_PERF
	bool "Perf controller"
	depends on PERF_EVENTS
	help
	  This option extends the perf per-cpu mode to restrict monitoring
	  to threads which belong to the cgroup specified and run on the
	  designated cpu.  Or this can be used to have cgroup ID in samples
	  so that it can monitor performance events among cgroups.

	  Say N if unsure.

config CGROUP_BPF
	bool "Support for eBPF programs attached to cgroups"
	depends on BPF_SYSCALL
	select SOCK_CGROUP_DATA
	help
	  Allow attaching eBPF programs to a cgroup using the bpf(2)
	  syscall command BPF_PROG_ATTACH.

	  In which context these programs are accessed depends on the type
	  of attachment. For instance, programs that are attached using
	  BPF_CGROUP_INET_INGRESS will be executed on the ingress path of
	  inet sockets.

config CGROUP_MISC
	bool "Misc resource controller"
	default n
	help
	  Provides a controller for miscellaneous resources on a host.

	  Miscellaneous scalar resources are the resources on the host system
	  which cannot be abstracted like the other cgroups. This controller
	  tracks and limits the miscellaneous resources used by a process
	  attached to a cgroup hierarchy.

	  For more information, please check misc cgroup section in
	  /Documentation/admin-guide/cgroup-v2.rst.

config CGROUP_DEBUG
	bool "Debug controller"
	default n
	depends on DEBUG_KERNEL
	help
	  This option enables a simple controller that exports
	  debugging information about the cgroups framework. This
	  controller is for control cgroup debugging only. Its
	  interfaces are not stable.

	  Say N.

config SOCK_CGROUP_DATA
	bool
	default n

endif # CGROUPS

menuconfig NAMESPACES
	bool "Namespaces support" if EXPERT
	depends on MULTIUSER
	default !EXPERT
	help
	  Provides the way to make tasks work with different objects using
	  the same id. For example same IPC id may refer to different objects
	  or same user id or pid may refer to different tasks when used in
	  different namespaces.

if NAMESPACES

config UTS_NS
	bool "UTS namespace"
	default y
	help
	  In this namespace tasks see different info provided with the
	  uname() system call

config TIME_NS
	bool "TIME namespace"
	depends on GENERIC_VDSO_TIME_NS
	default y
	help
	  In this namespace boottime and monotonic clocks can be set.
	  The time will keep going with the same pace.

config IPC_NS
	bool "IPC namespace"
	depends on (SYSVIPC || POSIX_MQUEUE)
	default y
	help
	  In this namespace tasks work with IPC ids which correspond to
	  different IPC objects in different namespaces.

config USER_NS
	bool "User namespace"
	default n
	help
	  This allows containers, i.e. vservers, to use user namespaces
	  to provide different user info for different servers.

	  When user namespaces are enabled in the kernel it is
	  recommended that the MEMCG option also be enabled and that
	  user-space use the memory control groups to limit the amount
	  of memory a memory unprivileged users can use.

	  If unsure, say N.

config PID_NS
	bool "PID Namespaces"
	default y
	help
	  Support process id namespaces.  This allows having multiple
	  processes with the same pid as long as they are in different
	  pid namespaces.  This is a building block of containers.

config NET_NS
	bool "Network namespace"
	depends on NET
	default y
	help
	  Allow user space to create what appear to be multiple instances
	  of the network stack.

endif # NAMESPACES

config CHECKPOINT_RESTORE
	bool "Checkpoint/restore support"
	depends on PROC_FS
	select PROC_CHILDREN
	select KCMP
	default n
	help
	  Enables additional kernel features in a sake of checkpoint/restore.
	  In particular it adds auxiliary prctl codes to setup process text,
	  data and heap segment sizes, and a few additional /proc filesystem
	  entries.

	  If unsure, say N here.

config SCHED_AUTOGROUP
	bool "Automatic process group scheduling"
	select CGROUPS
	select CGROUP_SCHED
	select FAIR_GROUP_SCHED
	help
	  This option optimizes the scheduler for common desktop workloads by
	  automatically creating and populating task groups.  This separation
	  of workloads isolates aggressive CPU burners (like build jobs) from
	  desktop applications.  Task group autogeneration is currently based
	  upon task session.

config RT_SOFTIRQ_AWARE_SCHED
	bool "Improve RT scheduling during long softirq execution"
	depends on SMP && !PREEMPT_RT
	default n
	help
	  Enable an optimization which tries to avoid placing RT tasks on CPUs
	  occupied by nonpreemptible tasks, such as a long softirq or CPUs
	  which may soon block preemptions, such as a CPU running a ksoftirq
	  thread which handles slow softirqs.

config RELAY
	bool "Kernel->user space relay support (formerly relayfs)"
	select IRQ_WORK
	help
	  This option enables support for relay interface support in
	  certain file systems (such as debugfs).
	  It is designed to provide an efficient mechanism for tools and
	  facilities to relay large amounts of data from kernel space to
	  user space.

	  If unsure, say N.

config BLK_DEV_INITRD
	bool "Initial RAM filesystem and RAM disk (initramfs/initrd) support"
	help
	  The initial RAM filesystem is a ramfs which is loaded by the
	  boot loader (loadlin or lilo) and that is mounted as root
	  before the normal boot procedure. It is typically used to
	  load modules needed to mount the "real" root file system,
	  etc. See <file:Documentation/admin-guide/initrd.rst> for details.

	  If RAM disk support (BLK_DEV_RAM) is also included, this
	  also enables initial RAM disk (initrd) support and adds
	  15 Kbytes (more on some other architectures) to the kernel size.

	  If unsure say Y.

if BLK_DEV_INITRD

source "usr/Kconfig"

endif

config BOOT_CONFIG
	bool "Boot config support"
	select BLK_DEV_INITRD if !BOOT_CONFIG_EMBED
	help
	  Extra boot config allows system admin to pass a config file as
	  complemental extension of kernel cmdline when booting.
	  The boot config file must be attached at the end of initramfs
	  with checksum, size and magic word.
	  See <file:Documentation/admin-guide/bootconfig.rst> for details.

	  If unsure, say Y.

config BOOT_CONFIG_FORCE
	bool "Force unconditional bootconfig processing"
	depends on BOOT_CONFIG
	default y if BOOT_CONFIG_EMBED
	help
	  With this Kconfig option set, BOOT_CONFIG processing is carried
	  out even when the "bootconfig" kernel-boot parameter is omitted.
	  In fact, with this Kconfig option set, there is no way to
	  make the kernel ignore the BOOT_CONFIG-supplied kernel-boot
	  parameters.

	  If unsure, say N.

config BOOT_CONFIG_EMBED
	bool "Embed bootconfig file in the kernel"
	depends on BOOT_CONFIG
	help
	  Embed a bootconfig file given by BOOT_CONFIG_EMBED_FILE in the
	  kernel. Usually, the bootconfig file is loaded with the initrd
	  image. But if the system doesn't support initrd, this option will
	  help you by embedding a bootconfig file while building the kernel.

	  If unsure, say N.

config BOOT_CONFIG_EMBED_FILE
	string "Embedded bootconfig file path"
	depends on BOOT_CONFIG_EMBED
	help
	  Specify a bootconfig file which will be embedded to the kernel.
	  This bootconfig will be used if there is no initrd or no other
	  bootconfig in the initrd.

config INITRAMFS_PRESERVE_MTIME
	bool "Preserve cpio archive mtimes in initramfs"
	default y
	help
	  Each entry in an initramfs cpio archive carries an mtime value. When
	  enabled, extracted cpio items take this mtime, with directory mtime
	  setting deferred until after creation of any child entries.

	  If unsure, say Y.

choice
	prompt "Compiler optimization level"
	default CC_OPTIMIZE_FOR_PERFORMANCE

config CC_OPTIMIZE_FOR_PERFORMANCE
	bool "Optimize for performance (-O2)"
	help
	  This is the default optimization level for the kernel, building
	  with the "-O2" compiler flag for best performance and most
	  helpful compile-time warnings.

config CC_OPTIMIZE_FOR_SIZE
	bool "Optimize for size (-Os)"
	help
	  Choosing this option will pass "-Os" to your compiler resulting
	  in a smaller kernel.

endchoice

config HAVE_LD_DEAD_CODE_DATA_ELIMINATION
	bool
	help
	  This requires that the arch annotates or otherwise protects
	  its external entry points from being discarded. Linker scripts
	  must also merge .text.*, .data.*, and .bss.* correctly into
	  output sections. Care must be taken not to pull in unrelated
	  sections (e.g., '.text.init'). Typically '.' in section names
	  is used to distinguish them from label names / C identifiers.

config LD_DEAD_CODE_DATA_ELIMINATION
	bool "Dead code and data elimination (EXPERIMENTAL)"
	depends on HAVE_LD_DEAD_CODE_DATA_ELIMINATION
	depends on EXPERT
	depends on $(cc-option,-ffunction-sections -fdata-sections)
	depends on $(ld-option,--gc-sections)
	help
	  Enable this if you want to do dead code and data elimination with
	  the linker by compiling with -ffunction-sections -fdata-sections,
	  and linking with --gc-sections.

	  This can reduce on disk and in-memory size of the kernel
	  code and static data, particularly for small configs and
	  on small systems. This has the possibility of introducing
	  silently broken kernel if the required annotations are not
	  present. This option is not well tested yet, so use at your
	  own risk.

config LD_ORPHAN_WARN
	def_bool y
	depends on ARCH_WANT_LD_ORPHAN_WARN
	depends on $(ld-option,--orphan-handling=warn)
	depends on $(ld-option,--orphan-handling=error)

config LD_ORPHAN_WARN_LEVEL
        string
        depends on LD_ORPHAN_WARN
        default "error" if WERROR
        default "warn"

config SYSCTL
	bool

config HAVE_UID16
	bool

config SYSCTL_EXCEPTION_TRACE
	bool
	help
	  Enable support for /proc/sys/debug/exception-trace.

config SYSCTL_ARCH_UNALIGN_NO_WARN
	bool
	help
	  Enable support for /proc/sys/kernel/ignore-unaligned-usertrap
	  Allows arch to define/use @no_unaligned_warning to possibly warn
	  about unaligned access emulation going on under the hood.

config SYSCTL_ARCH_UNALIGN_ALLOW
	bool
	help
	  Enable support for /proc/sys/kernel/unaligned-trap
	  Allows arches to define/use @unaligned_enabled to runtime toggle
	  the unaligned access emulation.
	  see arch/parisc/kernel/unaligned.c for reference

config HAVE_PCSPKR_PLATFORM
	bool

# interpreter that classic socket filters depend on
config BPF
	bool
	select CRYPTO_LIB_SHA1

menuconfig EXPERT
	bool "Configure standard kernel features (expert users)"
	# Unhide debug options, to make the on-by-default options visible
	select DEBUG_KERNEL
	help
	  This option allows certain base kernel options and settings
	  to be disabled or tweaked. This is for specialized
	  environments which can tolerate a "non-standard" kernel.
	  Only use this if you really know what you are doing.

config UID16
	bool "Enable 16-bit UID system calls" if EXPERT
	depends on HAVE_UID16 && MULTIUSER
	default y
	help
	  This enables the legacy 16-bit UID syscall wrappers.

config MULTIUSER
	bool "Multiple users, groups and capabilities support" if EXPERT
	default y
	help
	  This option enables support for non-root users, groups and
	  capabilities.

	  If you say N here, all processes will run with UID 0, GID 0, and all
	  possible capabilities.  Saying N here also compiles out support for
	  system calls related to UIDs, GIDs, and capabilities, such as setuid,
	  setgid, and capset.

	  If unsure, say Y here.

config SGETMASK_SYSCALL
	bool "sgetmask/ssetmask syscalls support" if EXPERT
	def_bool PARISC || M68K || PPC || MIPS || X86 || SPARC || MICROBLAZE || SUPERH
	help
	  sys_sgetmask and sys_ssetmask are obsolete system calls
	  no longer supported in libc but still enabled by default in some
	  architectures.

	  If unsure, leave the default option here.

config SYSFS_SYSCALL
	bool "Sysfs syscall support" if EXPERT
	default y
	help
	  sys_sysfs is an obsolete system call no longer supported in libc.
	  Note that disabling this option is more secure but might break
	  compatibility with some systems.

	  If unsure say Y here.

config FHANDLE
	bool "open by fhandle syscalls" if EXPERT
	select EXPORTFS
	default y
	help
	  If you say Y here, a user level program will be able to map
	  file names to handle and then later use the handle for
	  different file system operations. This is useful in implementing
	  userspace file servers, which now track files using handles instead
	  of names. The handle would remain the same even if file names
	  get renamed. Enables open_by_handle_at(2) and name_to_handle_at(2)
	  syscalls.

config POSIX_TIMERS
	bool "Posix Clocks & timers" if EXPERT
	default y
	help
	  This includes native support for POSIX timers to the kernel.
	  Some embedded systems have no use for them and therefore they
	  can be configured out to reduce the size of the kernel image.

	  When this option is disabled, the following syscalls won't be
	  available: timer_create, timer_gettime: timer_getoverrun,
	  timer_settime, timer_delete, clock_adjtime, getitimer,
	  setitimer, alarm. Furthermore, the clock_settime, clock_gettime,
	  clock_getres and clock_nanosleep syscalls will be limited to
	  CLOCK_REALTIME, CLOCK_MONOTONIC and CLOCK_BOOTTIME only.

	  If unsure say y.

config PRINTK
	default y
	bool "Enable support for printk" if EXPERT
	select IRQ_WORK
	help
	  This option enables normal printk support. Removing it
	  eliminates most of the message strings from the kernel image
	  and makes the kernel more or less silent. As this makes it
	  very difficult to diagnose system problems, saying N here is
	  strongly discouraged.

config BUG
	bool "BUG() support" if EXPERT
	default y
	help
	  Disabling this option eliminates support for BUG and WARN, reducing
	  the size of your kernel image and potentially quietly ignoring
	  numerous fatal conditions. You should only consider disabling this
	  option for embedded systems with no facilities for reporting errors.
	  Just say Y.

config ELF_CORE
	depends on COREDUMP
	default y
	bool "Enable ELF core dumps" if EXPERT
	help
	  Enable support for generating core dumps. Disabling saves about 4k.


config PCSPKR_PLATFORM
	bool "Enable PC-Speaker support" if EXPERT
	depends on HAVE_PCSPKR_PLATFORM
	select I8253_LOCK
	default y
	help
	  This option allows to disable the internal PC-Speaker
	  support, saving some memory.

config BASE_FULL
	default y
	bool "Enable full-sized data structures for core" if EXPERT
	help
	  Disabling this option reduces the size of miscellaneous core
	  kernel data structures. This saves memory on small machines,
	  but may reduce performance.

config FUTEX
	bool "Enable futex support" if EXPERT
	depends on !(SPARC32 && SMP)
	default y
	imply RT_MUTEXES
	help
	  Disabling this option will cause the kernel to be built without
	  support for "fast userspace mutexes".  The resulting kernel may not
	  run glibc-based applications correctly.

config FUTEX_PI
	bool
	depends on FUTEX && RT_MUTEXES
	default y

config EPOLL
	bool "Enable eventpoll support" if EXPERT
	default y
	help
	  Disabling this option will cause the kernel to be built without
	  support for epoll family of system calls.

config SIGNALFD
	bool "Enable signalfd() system call" if EXPERT
	default y
	help
	  Enable the signalfd() system call that allows to receive signals
	  on a file descriptor.

	  If unsure, say Y.

config TIMERFD
	bool "Enable timerfd() system call" if EXPERT
	default y
	help
	  Enable the timerfd() system call that allows to receive timer
	  events on a file descriptor.

	  If unsure, say Y.

config EVENTFD
	bool "Enable eventfd() system call" if EXPERT
	default y
	help
	  Enable the eventfd() system call that allows to receive both
	  kernel notification (ie. KAIO) or userspace notifications.

	  If unsure, say Y.

config SHMEM
	bool "Use full shmem filesystem" if EXPERT
	default y
	depends on MMU
	help
	  The shmem is an internal filesystem used to manage shared memory.
	  It is backed by swap and manages resource limits. It is also exported
	  to userspace as tmpfs if TMPFS is enabled. Disabling this
	  option replaces shmem and tmpfs with the much simpler ramfs code,
	  which may be appropriate on small systems without swap.

config AIO
	bool "Enable AIO support" if EXPERT
	default y
	help
	  This option enables POSIX asynchronous I/O which may by used
	  by some high performance threaded applications. Disabling
	  this option saves about 7k.

config IO_URING
	bool "Enable IO uring support" if EXPERT
	select IO_WQ
	default y
	help
	  This option enables support for the io_uring interface, enabling
	  applications to submit and complete IO through submission and
	  completion rings that are shared between the kernel and application.

config ADVISE_SYSCALLS
	bool "Enable madvise/fadvise syscalls" if EXPERT
	default y
	help
	  This option enables the madvise and fadvise syscalls, used by
	  applications to advise the kernel about their future memory or file
	  usage, improving performance. If building an embedded system where no
	  applications use these syscalls, you can disable this option to save
	  space.

config MEMBARRIER
	bool "Enable membarrier() system call" if EXPERT
	default y
	help
	  Enable the membarrier() system call that allows issuing memory
	  barriers across all running threads, which can be used to distribute
	  the cost of user-space memory barriers asymmetrically by transforming
	  pairs of memory barriers into pairs consisting of membarrier() and a
	  compiler barrier.

	  If unsure, say Y.

config KALLSYMS
	bool "Load all symbols for debugging/ksymoops" if EXPERT
	default y
	help
	  Say Y here to let the kernel print out symbolic crash information and
	  symbolic stack backtraces. This increases the size of the kernel
	  somewhat, as all symbols have to be loaded into the kernel image.

config KALLSYMS_SELFTEST
	bool "Test the basic functions and performance of kallsyms"
	depends on KALLSYMS
	default n
	help
	  Test the basic functions and performance of some interfaces, such as
	  kallsyms_lookup_name. It also calculates the compression rate of the
	  kallsyms compression algorithm for the current symbol set.

	  Start self-test automatically after system startup. Suggest executing
	  "dmesg | grep kallsyms_selftest" to collect test results. "finish" is
	  displayed in the last line, indicating that the test is complete.

config KALLSYMS_ALL
	bool "Include all symbols in kallsyms"
	depends on DEBUG_KERNEL && KALLSYMS
	help
	  Normally kallsyms only contains the symbols of functions for nicer
	  OOPS messages and backtraces (i.e., symbols from the text and inittext
	  sections). This is sufficient for most cases. And only if you want to
	  enable kernel live patching, or other less common use cases (e.g.,
	  when a debugger is used) all symbols are required (i.e., names of
	  variables from the data sections, etc).

	  This option makes sure that all symbols are loaded into the kernel
	  image (i.e., symbols from all sections) in cost of increased kernel
	  size (depending on the kernel configuration, it may be 300KiB or
	  something like this).

	  Say N unless you really need all symbols, or kernel live patching.

config KALLSYMS_ABSOLUTE_PERCPU
	bool
	depends on KALLSYMS
	default X86_64 && SMP

config KALLSYMS_BASE_RELATIVE
	bool
	depends on KALLSYMS
	default !IA64
	help
	  Instead of emitting them as absolute values in the native word size,
	  emit the symbol references in the kallsyms table as 32-bit entries,
	  each containing a relative value in the range [base, base + U32_MAX]
	  or, when KALLSYMS_ABSOLUTE_PERCPU is in effect, each containing either
	  an absolute value in the range [0, S32_MAX] or a relative value in the
	  range [base, base + S32_MAX], where base is the lowest relative symbol
	  address encountered in the image.

	  On 64-bit builds, this reduces the size of the address table by 50%,
	  but more importantly, it results in entries whose values are build
	  time constants, and no relocation pass is required at runtime to fix
	  up the entries based on the runtime load address of the kernel.

# end of the "standard kernel features (expert users)" menu

# syscall, maps, verifier

config ARCH_HAS_MEMBARRIER_CALLBACKS
	bool

config ARCH_HAS_MEMBARRIER_SYNC_CORE
	bool

config KCMP
	bool "Enable kcmp() system call" if EXPERT
	help
	  Enable the kernel resource comparison system call. It provides
	  user-space with the ability to compare two processes to see if they
	  share a common resource, such as a file descriptor or even virtual
	  memory space.

	  If unsure, say N.

config RSEQ
	bool "Enable rseq() system call" if EXPERT
	default y
	depends on HAVE_RSEQ
	select MEMBARRIER
	help
	  Enable the restartable sequences system call. It provides a
	  user-space cache for the current CPU number value, which
	  speeds up getting the current CPU number from user-space,
	  as well as an ABI to speed up user-space operations on
	  per-CPU data.

	  If unsure, say Y.

config CACHESTAT_SYSCALL
	bool "Enable cachestat() system call" if EXPERT
	default y
	help
	  Enable the cachestat system call, which queries the page cache
	  statistics of a file (number of cached pages, dirty pages,
	  pages marked for writeback, (recently) evicted pages).

	  If unsure say Y here.

config DEBUG_RSEQ
	default n
	bool "Enabled debugging of rseq() system call" if EXPERT
	depends on RSEQ && DEBUG_KERNEL
	help
	  Enable extra debugging checks for the rseq system call.

	  If unsure, say N.

config HAVE_PERF_EVENTS
	bool
	help
	  See tools/perf/design.txt for details.

config GUEST_PERF_EVENTS
	bool
	depends on HAVE_PERF_EVENTS

config PERF_USE_VMALLOC
	bool
	help
	  See tools/perf/design.txt for details

config PC104
	bool "PC/104 support" if EXPERT
	help
	  Expose PC/104 form factor device drivers and options available for
	  selection and configuration. Enable this option if your target
	  machine has a PC/104 bus.

menu "Kernel Performance Events And Counters"

config PERF_EVENTS
	bool "Kernel performance events and counters"
	default y if PROFILING
	depends on HAVE_PERF_EVENTS
	select IRQ_WORK
	help
	  Enable kernel support for various performance events provided
	  by software and hardware.

	  Software events are supported either built-in or via the
	  use of generic tracepoints.

	  Most modern CPUs support performance events via performance
	  counter registers. These registers count the number of certain
	  types of hw events: such as instructions executed, cachemisses
	  suffered, or branches mis-predicted - without slowing down the
	  kernel or applications. These registers can also trigger interrupts
	  when a threshold number of events have passed - and can thus be
	  used to profile the code that runs on that CPU.

	  The Linux Performance Event subsystem provides an abstraction of
	  these software and hardware event capabilities, available via a
	  system call and used by the "perf" utility in tools/perf/. It
	  provides per task and per CPU counters, and it provides event
	  capabilities on top of those.

	  Say Y if unsure.

config DEBUG_PERF_USE_VMALLOC
	default n
	bool "Debug: use vmalloc to back perf mmap() buffers"
	depends on PERF_EVENTS && DEBUG_KERNEL && !PPC
	select PERF_USE_VMALLOC
	help
	  Use vmalloc memory to back perf mmap() buffers.

	  Mostly useful for debugging the vmalloc code on platforms
	  that don't require it.

	  Say N if unsure.

endmenu

config SYSTEM_DATA_VERIFICATION
	def_bool n
	select SYSTEM_TRUSTED_KEYRING
	select KEYS
	select CRYPTO
	select CRYPTO_RSA
	select ASYMMETRIC_KEY_TYPE
	select ASYMMETRIC_PUBLIC_KEY_SUBTYPE
	select ASN1
	select OID_REGISTRY
	select X509_CERTIFICATE_PARSER
	select PKCS7_MESSAGE_PARSER
	help
	  Provide PKCS#7 message verification using the contents of the system
	  trusted keyring to provide public keys.  This then can be used for
	  module verification, kexec image verification and firmware blob
	  verification.

config PROFILING
	bool "Profiling support"
	help
	  Say Y here to enable the extended profiling support mechanisms used
	  by profilers.

config RUST
	bool "Rust support"
	depends on HAVE_RUST
	depends on RUST_IS_AVAILABLE
	depends on !MODVERSIONS
	depends on !GCC_PLUGINS
	depends on !RANDSTRUCT
	depends on !SHADOW_CALL_STACK
<<<<<<< HEAD
	depends on !DEBUG_INFO_BTF || PAHOLE_HAS_LANG_EXCLUDE
	select CONSTRUCTORS
=======
	depends on !DEBUG_INFO_BTF || (PAHOLE_HAS_LANG_EXCLUDE && !LTO)
>>>>>>> 4b6a8fa7
	help
	  Enables Rust support in the kernel.

	  This allows other Rust-related options, like drivers written in Rust,
	  to be selected.

	  It is also required to be able to load external kernel modules
	  written in Rust.

	  See Documentation/rust/ for more information.

	  If unsure, say N.

config RUSTC_VERSION_TEXT
	string
	depends on RUST
	default "$(shell,$(RUSTC) --version 2>/dev/null)"

config BINDGEN_VERSION_TEXT
	string
	depends on RUST
	# The dummy parameter `workaround-for-0.69.0` is required to support 0.69.0
	# (https://github.com/rust-lang/rust-bindgen/pull/2678). It can be removed when
	# the minimum version is upgraded past that (0.69.1 already fixed the issue).
	default "$(shell,$(BINDGEN) --version workaround-for-0.69.0 2>/dev/null)"

#
# Place an empty function call at each tracepoint site. Can be
# dynamically changed for a probe function.
#
config TRACEPOINTS
	bool

source "kernel/Kconfig.kexec"

endmenu		# General setup

source "arch/Kconfig"

config RT_MUTEXES
	bool
	default y if PREEMPT_RT

config BASE_SMALL
	int
	default 0 if BASE_FULL
	default 1 if !BASE_FULL

config MODULE_SIG_FORMAT
	def_bool n
	select SYSTEM_DATA_VERIFICATION

source "kernel/module/Kconfig"

config INIT_ALL_POSSIBLE
	bool
	help
	  Back when each arch used to define their own cpu_online_mask and
	  cpu_possible_mask, some of them chose to initialize cpu_possible_mask
	  with all 1s, and others with all 0s.  When they were centralised,
	  it was better to provide this option than to break all the archs
	  and have several arch maintainers pursuing me down dark alleys.

source "block/Kconfig"

config PREEMPT_NOTIFIERS
	bool

config PADATA
	depends on SMP
	bool

config ASN1
	tristate
	help
	  Build a simple ASN.1 grammar compiler that produces a bytecode output
	  that can be interpreted by the ASN.1 stream decoder and used to
	  inform it as to what tags are to be expected in a stream and what
	  functions to call on what tags.

source "kernel/Kconfig.locks"

config ARCH_HAS_NON_OVERLAPPING_ADDRESS_SPACE
	bool

config ARCH_HAS_SYNC_CORE_BEFORE_USERMODE
	bool

# It may be useful for an architecture to override the definitions of the
# SYSCALL_DEFINE() and __SYSCALL_DEFINEx() macros in <linux/syscalls.h>
# and the COMPAT_ variants in <linux/compat.h>, in particular to use a
# different calling convention for syscalls. They can also override the
# macros for not-implemented syscalls in kernel/sys_ni.c and
# kernel/time/posix-stubs.c. All these overrides need to be available in
# <asm/syscall_wrapper.h>.
config ARCH_HAS_SYSCALL_WRAPPER
	def_bool n

if 64BIT
source "init/Kconfig.gki"
endif<|MERGE_RESOLUTION|>--- conflicted
+++ resolved
@@ -1917,12 +1917,8 @@
 	depends on !GCC_PLUGINS
 	depends on !RANDSTRUCT
 	depends on !SHADOW_CALL_STACK
-<<<<<<< HEAD
-	depends on !DEBUG_INFO_BTF || PAHOLE_HAS_LANG_EXCLUDE
+	depends on !DEBUG_INFO_BTF || (PAHOLE_HAS_LANG_EXCLUDE && !LTO)
 	select CONSTRUCTORS
-=======
-	depends on !DEBUG_INFO_BTF || (PAHOLE_HAS_LANG_EXCLUDE && !LTO)
->>>>>>> 4b6a8fa7
 	help
 	  Enables Rust support in the kernel.
 
