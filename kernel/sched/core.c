--- conflicted
+++ resolved
@@ -2982,13 +2982,8 @@
 	 * for groups of tasks (ie. cpuset), so that load balancing is not
 	 * immediately required to distribute the tasks within their new mask.
 	 */
-<<<<<<< HEAD
-	dest_cpu = cpumask_any_and_distribute(cpu_valid_mask, new_mask);
-	trace_android_rvh_set_cpus_allowed_by_task(cpu_valid_mask, new_mask, p, &dest_cpu);
-
-=======
 	dest_cpu = cpumask_any_and_distribute(cpu_valid_mask, ctx->new_mask);
->>>>>>> bf57ae21
+	trace_android_rvh_set_cpus_allowed_by_task(cpu_valid_mask, ctx->new_mask, p, &dest_cpu);
 	if (dest_cpu >= nr_cpu_ids) {
 		ret = -EINVAL;
 		goto out;
@@ -8333,10 +8328,6 @@
 	if (retval)
 		goto out_put_task;
 
-<<<<<<< HEAD
-	retval = __sched_setaffinity(p, in_mask);
-	trace_android_rvh_sched_setaffinity(p, in_mask, &retval);
-=======
 	user_mask = kmalloc(cpumask_size(), GFP_KERNEL);
 	if (!user_mask) {
 		retval = -ENOMEM;
@@ -8350,8 +8341,8 @@
 	};
 
 	retval = __sched_setaffinity(p, &ac);
+	trace_android_rvh_sched_setaffinity(p, in_mask, &retval);
 	kfree(ac.user_mask);
->>>>>>> bf57ae21
 
 out_put_task:
 	put_task_struct(p);
