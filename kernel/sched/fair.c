--- conflicted
+++ resolved
@@ -4931,11 +4931,7 @@
 	 * To avoid overestimation of actual task utilization, skip updates if
 	 * we cannot grant there is idle time in this CPU.
 	 */
-<<<<<<< HEAD
 	if (dequeued > arch_scale_cpu_capacity(cpu_of(rq_of(cfs_rq))))
-=======
-	if (task_util(p) > arch_scale_cpu_capacity(cpu_of(rq_of(cfs_rq))))
->>>>>>> 7fc781ca
 		return;
 
 	/*
