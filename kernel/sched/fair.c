--- conflicted
+++ resolved
@@ -9089,7 +9089,6 @@
 
 	lockdep_assert_rq_held(env->src_rq);
 
-<<<<<<< HEAD
 	/*
 	 * The vendor hook may drop the lock temporarily, so
 	 * pass the rq flags to unpin lock. We expect the
@@ -9099,13 +9098,12 @@
 					      env->dst_cpu, &detached);
 	if (detached)
 		return;
-=======
+
 	if (p->sched_task_hot) {
 		p->sched_task_hot = 0;
 		schedstat_inc(env->sd->lb_hot_gained[env->idle]);
 		schedstat_inc(p->stats.nr_forced_migrations);
 	}
->>>>>>> ef3ce4bf
 
 	deactivate_task(env->src_rq, p, DEQUEUE_NOCLOCK);
 	set_task_cpu(p, env->dst_cpu);
