--- conflicted
+++ resolved
@@ -185,12 +185,8 @@
 	}
 
  out:
-<<<<<<< HEAD
 	rcu_irq_exit();
-	arch_spin_unlock(&max_stack_lock);
-=======
 	arch_spin_unlock(&stack_trace_max_lock);
->>>>>>> d227c3ae
 	local_irq_restore(flags);
 }
 
