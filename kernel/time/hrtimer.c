--- conflicted
+++ resolved
@@ -115,7 +115,6 @@
 			.get_time = &ktime_get_clocktai,
 		},
 	},
-	.csd = CSD_INIT(retrigger_next_event, NULL)
 };
 
 DEFINE_PER_CPU(call_single_data_t, hrtimer_base_csd) =
@@ -206,17 +205,9 @@
  *
  * Called with cpu_base->lock of target cpu held.
  */
-<<<<<<< HEAD
-static bool
-hrtimer_suitable_target(struct hrtimer *timer,
-			struct hrtimer_clock_base *new_base,
-			struct hrtimer_cpu_base *new_cpu_base,
-			struct hrtimer_cpu_base *this_cpu_base)
-=======
 static bool hrtimer_suitable_target(struct hrtimer *timer, struct hrtimer_clock_base *new_base,
 				    struct hrtimer_cpu_base *new_cpu_base,
 				    struct hrtimer_cpu_base *this_cpu_base)
->>>>>>> 328840c9
 {
 	ktime_t expires;
 
@@ -309,12 +300,7 @@
 		}
 		WRITE_ONCE(timer->base, new_base);
 	} else {
-<<<<<<< HEAD
-		if (!hrtimer_suitable_target(timer, new_base, new_cpu_base,
-					     this_cpu_base)) {
-=======
 		if (!hrtimer_suitable_target(timer, new_base,  new_cpu_base, this_cpu_base)) {
->>>>>>> 328840c9
 			new_cpu_base = this_cpu_base;
 			goto again;
 		}
@@ -1311,16 +1297,6 @@
 
 	first = enqueue_hrtimer(timer, new_base, mode);
 	if (!force_local) {
-<<<<<<< HEAD
-		if (hrtimer_base_is_online(this_cpu_base))
-			return first;
-
-		if (first) {
-			struct hrtimer_cpu_base *new_cpu_base = new_base->cpu_base;
-			call_single_data_t *csd = per_cpu_ptr(&hrtimer_base_csd, new_cpu_base->cpu);
-
-			smp_call_function_single_async(new_cpu_base->cpu, csd);
-=======
 		/*
 		 * If the current CPU base is online, then the timer is
 		 * never queued on a remote CPU if it would be the first
@@ -1336,9 +1312,9 @@
 		 */
 		if (first) {
 			struct hrtimer_cpu_base *new_cpu_base = new_base->cpu_base;
-
-			smp_call_function_single_async(new_cpu_base->cpu, &new_cpu_base->csd);
->>>>>>> 328840c9
+			call_single_data_t *csd = per_cpu_ptr(&hrtimer_base_csd, new_cpu_base->cpu);
+
+			smp_call_function_single_async(new_cpu_base->cpu, csd);
 		}
 		return 0;
 	}
