--- conflicted
+++ resolved
@@ -433,14 +433,9 @@
 		goto Platform_wake;
 	}
 
-<<<<<<< HEAD
-	error = suspend_disable_secondary_cpus();
+	error = pm_sleep_disable_secondary_cpus();
 	if (error || suspend_test(TEST_CPUS)) {
 		log_suspend_abort_reason("Disabling non-boot cpus failed");
-=======
-	error = pm_sleep_disable_secondary_cpus();
-	if (error || suspend_test(TEST_CPUS))
->>>>>>> 833db721
 		goto Enable_cpus;
 	}
 
