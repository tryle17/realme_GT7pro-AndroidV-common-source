# SPDX-License-Identifier: GPL-2.0
# Copyright (C) 2021 The Android Open Source Project

load("@bazel_skylib//rules:copy_file.bzl", "copy_file")
load("@bazel_skylib//rules:write_file.bzl", "write_file")
<<<<<<< HEAD
=======
load("@rules_cc//cc:defs.bzl", "cc_library")
>>>>>>> 1acc7dc7
load("@rules_pkg//pkg:install.bzl", "pkg_install")
load(
    "@rules_pkg//pkg:mappings.bzl",
    "pkg_filegroup",
    "pkg_files",
    "strip_prefix",
)
load("@rules_pkg//pkg:pkg.bzl", "pkg_zip")
load("//build/bazel_common_rules/dist:dist.bzl", "copy_to_dist_dir")
load("//build/kernel/kleaf:common_kernels.bzl", "define_common_kernels")
load("//build/kernel/kleaf:constants.bzl", "X86_64_OUTS")
load(
    "//build/kernel/kleaf:kernel.bzl",
    "android_filegroup",
    "checkpatch",
    "ddk_headers",
    "ddk_headers_archive",
    "kernel_abi",
    "kernel_build",
    "kernel_images",
    "kernel_modules_install",
    "merged_kernel_uapi_headers",
)
load(":abi.bzl", "cc_binary_with_abi")
<<<<<<< HEAD
load(":modules.bzl", "get_gki_modules_list", "get_kunit_modules_list")
=======
load(
    ":modules.bzl",
    "get_gki_modules_list",
    "get_gki_protected_modules_list",
    "get_kunit_modules_list",
)
>>>>>>> 1acc7dc7

package(
    default_visibility = [
        "//visibility:public",
    ],
)

_GKI_AARCH64_MAKE_GOALS = [
    "Image",
    "Image.lz4",
    "Image.gz",
    "modules",
]

_GKI_X86_64_MAKE_GOALS = [
    "bzImage",
    "modules",
]

checkpatch(
    name = "checkpatch",
    checkpatch_pl = "scripts/checkpatch.pl",
)

# Deprecated - Use arch specific files from below.
alias(
    name = "gki_system_dlkm_modules",
    actual = "gki_system_dlkm_modules_arm64",
    deprecation = """
    Common list for all architectures is deprecated.
    Instead use the file corresponding to the architecture used:
    i.e. `gki_system_dlkm_modules_{arch}`
    """,
)

alias(
    name = "android/gki_system_dlkm_modules",
    actual = "android/gki_system_dlkm_modules_arm64",
    deprecation = """
    Common list for all architectures is deprecated.
    Instead use the file corresponding to the architecture used:
    i.e. `gki_system_dlkm_modules_{arch}`
    """,
)

write_file(
    name = "gki_system_dlkm_modules_arm64",
    out = "android/gki_system_dlkm_modules_arm64",
    # Do not built kunit modules into system_dlkm
    content = get_gki_modules_list("arm64") + [
        # Ensure new line at the end.
        "",
    ],
)

write_file(
    name = "gki_system_dlkm_modules_x86_64",
    out = "android/gki_system_dlkm_modules_x86_64",
    # Do not built kunit modules into system_dlkm
    content = get_gki_modules_list("x86_64") + [
        # Ensure new line at the end.
        "",
    ],
)

write_file(
    name = "gki_aarch64_protected_modules",
    out = "android/gki_aarch64_protected_modules",
    content = get_gki_protected_modules_list("arm64") + [
        "",  # Ensure new line at the end.
    ],
)

filegroup(
    name = "aarch64_additional_kmi_symbol_lists",
    srcs = [
        # keep sorted
        "android/abi_gki_aarch64_amlogic",
        "android/abi_gki_aarch64_asr",
        "android/abi_gki_aarch64_asus",
        "android/abi_gki_aarch64_db845c",
        "android/abi_gki_aarch64_exynos",
        "android/abi_gki_aarch64_exynosauto",
        "android/abi_gki_aarch64_fips140",
        "android/abi_gki_aarch64_galaxy",
        "android/abi_gki_aarch64_honor",
        "android/abi_gki_aarch64_imx",
        "android/abi_gki_aarch64_kunit",
        "android/abi_gki_aarch64_lenovo",
        "android/abi_gki_aarch64_mtk",
        "android/abi_gki_aarch64_mtktv",
        "android/abi_gki_aarch64_nothing",
        "android/abi_gki_aarch64_oplus",
        "android/abi_gki_aarch64_paragon",
        "android/abi_gki_aarch64_pixel",
        "android/abi_gki_aarch64_pixel_watch",
        "android/abi_gki_aarch64_qcom",
        "android/abi_gki_aarch64_sunxi",
        "android/abi_gki_aarch64_tcl",
        "android/abi_gki_aarch64_transsion",
        "android/abi_gki_aarch64_tuxera",
        "android/abi_gki_aarch64_type_visibility",
        "android/abi_gki_aarch64_unisoc",
        "android/abi_gki_aarch64_virtual_device",
        "android/abi_gki_aarch64_vivo",
        "android/abi_gki_aarch64_xiaomi",
    ],
    visibility = ["//visibility:public"],
)

define_common_kernels(target_configs = {
    "kernel_aarch64": {
        "kmi_symbol_list_strict_mode": True,
        "kmi_symbol_list": "android/abi_gki_aarch64",
        "additional_kmi_symbol_lists": [":aarch64_additional_kmi_symbol_lists"],
        "trim_nonlisted_kmi": True,
        "protected_exports_list": "android/abi_gki_protected_exports_aarch64",
<<<<<<< HEAD
        "protected_modules_list": "android/gki_aarch64_protected_modules",
=======
        "protected_modules_list": ":gki_aarch64_protected_modules",
>>>>>>> 1acc7dc7
        "module_implicit_outs": get_gki_modules_list("arm64") + get_kunit_modules_list("arm64"),
        "make_goals": _GKI_AARCH64_MAKE_GOALS,
        "ddk_headers_archive": ":kernel_aarch64_ddk_headers_archive",
        "extra_dist": [
            ":test_mappings_zip",
            ":tests_zip_arm64",
        ],
    },
    "kernel_aarch64_16k": {
<<<<<<< HEAD
        "kmi_symbol_list_strict_mode": False,
=======
        "kmi_symbol_list_strict_mode": True,
        "kmi_symbol_list": "android/abi_gki_aarch64",
        "additional_kmi_symbol_lists": [":aarch64_additional_kmi_symbol_lists"],
        "trim_nonlisted_kmi": True,
        "protected_exports_list": "android/abi_gki_protected_exports_aarch64",
        "protected_modules_list": ":gki_aarch64_protected_modules",
>>>>>>> 1acc7dc7
        "module_implicit_outs": get_gki_modules_list("arm64") + get_kunit_modules_list("arm64"),
        "make_goals": _GKI_AARCH64_MAKE_GOALS,
        "ddk_headers_archive": ":kernel_aarch64_ddk_headers_archive",
        "extra_dist": [
            ":test_mappings_zip",
            ":tests_zip_arm64",
        ],
    },
    "kernel_x86_64": {
        "kmi_symbol_list_strict_mode": False,
        "module_implicit_outs": get_gki_modules_list("x86_64") + get_kunit_modules_list("x86_64"),
        "make_goals": _GKI_X86_64_MAKE_GOALS,
        "extra_dist": [
            ":test_mappings_zip",
            ":tests_zip_x86_64",
        ],
    },
})

# Microdroid is not a real device. The kernel image is built with special
#  configs to reduce the size. Hence, not using mixed build.
kernel_build(
    name = "kernel_aarch64_microdroid",
    srcs = ["//common:kernel_aarch64_sources"],
    outs = [
        "Image",
        "System.map",
        "modules.builtin",
        "modules.builtin.modinfo",
        "vmlinux",
        "vmlinux.symvers",
    ],
    build_config = "build.config.microdroid.aarch64",
    make_goals = [
        "Image",
    ],
)

kernel_build(
    name = "kernel_aarch64_microdroid_16k",
    srcs = ["//common:kernel_aarch64_sources"],
    outs = [
        "Image",
        "System.map",
        "modules.builtin",
        "modules.builtin.modinfo",
        "vmlinux",
        "vmlinux.symvers",
    ],
    build_config = "build.config.microdroid.aarch64",
    make_goals = [
        "Image",
    ],
    page_size = "16k",
)

copy_to_dist_dir(
    name = "kernel_aarch64_microdroid_16k_dist",
    data = [
        ":kernel_aarch64_microdroid_16k",
    ],
    dist_dir = "out/kernel_aarch64_microdroid_16k/dist",
    flat = True,
    log = "info",
)

copy_to_dist_dir(
    name = "kernel_aarch64_microdroid_dist",
    data = [
        ":kernel_aarch64_microdroid",
    ],
    dist_dir = "out/kernel_aarch64_microdroid/dist",
    flat = True,
    log = "info",
)

# Microdroid is not a real device. The kernel image is built with special
#  configs to reduce the size. Hence, not using mixed build.
kernel_build(
    name = "kernel_x86_64_microdroid",
    srcs = ["//common:kernel_x86_64_sources"],
    outs = X86_64_OUTS,
    arch = "x86_64",
    build_config = "build.config.microdroid.x86_64",
    make_goals = [
        "bzImage",
    ],
)

copy_to_dist_dir(
    name = "kernel_x86_64_microdroid_dist",
    data = [
        ":kernel_x86_64_microdroid",
    ],
    dist_dir = "out/kernel_x86_64_microdroid/dist",
    flat = True,
    log = "info",
)

kernel_build(
    name = "kernel_aarch64_crashdump",
    srcs = ["//common:kernel_aarch64_sources"],
    outs = [
        "Image",
    ],
    build_config = "build.config.crashdump.aarch64",
    make_goals = [
        "Image",
    ],
)

copy_to_dist_dir(
    name = "kernel_aarch64_crashdump_dist",
    data = [
        ":kernel_aarch64_crashdump",
    ],
    dist_dir = "out/kernel_aarch64_crashdump/dist",
    flat = True,
    log = "info",
)

kernel_build(
    name = "kernel_x86_64_crashdump",
    srcs = ["//common:kernel_x86_64_sources"],
    outs = X86_64_OUTS,
    arch = "x86_64",
    build_config = "build.config.crashdump.x86_64",
    make_goals = [
        "bzImage",
    ],
)

copy_to_dist_dir(
    name = "kernel_x86_64_crashdump_dist",
    data = [
        ":kernel_x86_64_crashdump",
    ],
    dist_dir = "out/kernel_x86_64_crashdump/dist",
    flat = True,
    log = "info",
)

_DB845C_MODULE_OUTS = [
    # keep sorted
    "crypto/michael_mic.ko",
    "drivers/base/regmap/regmap-sdw.ko",
    "drivers/base/regmap/regmap-slimbus.ko",
    "drivers/bus/mhi/host/mhi.ko",
    "drivers/clk/qcom/clk-qcom.ko",
    "drivers/clk/qcom/clk-rpmh.ko",
    "drivers/clk/qcom/clk-spmi-pmic-div.ko",
    "drivers/clk/qcom/dispcc-sdm845.ko",
    "drivers/clk/qcom/dispcc-sm8250.ko",
    "drivers/clk/qcom/gcc-sdm845.ko",
    "drivers/clk/qcom/gcc-sm8250.ko",
    "drivers/clk/qcom/gcc-sm8450.ko",
    "drivers/clk/qcom/gpucc-sdm845.ko",
    "drivers/clk/qcom/gpucc-sm8250.ko",
    "drivers/clk/qcom/lpass-gfm-sm8250.ko",
    "drivers/clk/qcom/videocc-sdm845.ko",
    "drivers/clk/qcom/videocc-sm8250.ko",
    "drivers/cpufreq/qcom-cpufreq-hw.ko",
    "drivers/dma-buf/heaps/system_heap.ko",
    "drivers/dma/qcom/bam_dma.ko",
    "drivers/dma/qcom/gpi.ko",
    "drivers/extcon/extcon-usb-gpio.ko",
    "drivers/firmware/qcom-scm.ko",
    "drivers/gpio/gpio-wcd934x.ko",
    "drivers/gpu/drm/bridge/display-connector.ko",
    "drivers/gpu/drm/bridge/lontium-lt9611.ko",
    "drivers/gpu/drm/bridge/lontium-lt9611uxc.ko",
    "drivers/gpu/drm/display/drm_display_helper.ko",
    "drivers/gpu/drm/display/drm_dp_aux_bus.ko",
    "drivers/gpu/drm/msm/msm.ko",
    "drivers/gpu/drm/scheduler/gpu-sched.ko",
    "drivers/hwspinlock/qcom_hwspinlock.ko",
    "drivers/i2c/busses/i2c-designware-core.ko",
    "drivers/i2c/busses/i2c-designware-platform.ko",
    "drivers/i2c/busses/i2c-qcom-geni.ko",
    "drivers/i2c/busses/i2c-qup.ko",
    "drivers/i2c/busses/i2c-rk3x.ko",
    "drivers/i2c/i2c-dev.ko",
    "drivers/i2c/i2c-mux.ko",
    "drivers/i2c/muxes/i2c-mux-pca954x.ko",
    "drivers/iio/adc/qcom-spmi-adc5.ko",
    "drivers/iio/adc/qcom-vadc-common.ko",
    "drivers/input/misc/pm8941-pwrkey.ko",
    "drivers/interconnect/qcom/icc-bcm-voter.ko",
    "drivers/interconnect/qcom/icc-osm-l3.ko",
    "drivers/interconnect/qcom/icc-rpmh.ko",
    "drivers/interconnect/qcom/qnoc-sdm845.ko",
    "drivers/interconnect/qcom/qnoc-sm8250.ko",
    "drivers/interconnect/qcom/qnoc-sm8450.ko",
    "drivers/iommu/arm/arm-smmu/arm_smmu.ko",
    "drivers/irqchip/qcom-pdc.ko",
    "drivers/leds/rgb/leds-qcom-lpg.ko",
    "drivers/mailbox/qcom-apcs-ipc-mailbox.ko",
    "drivers/mailbox/qcom-ipcc.ko",
    "drivers/media/platform/qcom/venus/venus-core.ko",
    "drivers/media/platform/qcom/venus/venus-dec.ko",
    "drivers/media/platform/qcom/venus/venus-enc.ko",
    "drivers/mfd/qcom-spmi-pmic.ko",
    "drivers/mfd/wcd934x.ko",
    "drivers/misc/fastrpc.ko",
    "drivers/mmc/host/cqhci.ko",
    "drivers/mmc/host/sdhci-msm.ko",
    "drivers/net/can/spi/mcp251xfd/mcp251xfd.ko",
    "drivers/net/wireless/ath/ath.ko",
    "drivers/net/wireless/ath/ath10k/ath10k_core.ko",
    "drivers/net/wireless/ath/ath10k/ath10k_pci.ko",
    "drivers/net/wireless/ath/ath10k/ath10k_snoc.ko",
    "drivers/net/wireless/ath/ath11k/ath11k.ko",
    "drivers/net/wireless/ath/ath11k/ath11k_ahb.ko",
    "drivers/net/wireless/ath/ath11k/ath11k_pci.ko",
    "drivers/nvmem/nvmem_qfprom.ko",
    "drivers/phy/qualcomm/phy-qcom-qmp-combo.ko",
    "drivers/phy/qualcomm/phy-qcom-qmp-pcie.ko",
    "drivers/phy/qualcomm/phy-qcom-qmp-pcie-msm8996.ko",
    "drivers/phy/qualcomm/phy-qcom-qmp-ufs.ko",
    "drivers/phy/qualcomm/phy-qcom-qmp-usb.ko",
    "drivers/phy/qualcomm/phy-qcom-qusb2.ko",
    "drivers/phy/qualcomm/phy-qcom-snps-femto-v2.ko",
    "drivers/phy/qualcomm/phy-qcom-usb-hs.ko",
    "drivers/pinctrl/qcom/pinctrl-lpass-lpi.ko",
    "drivers/pinctrl/qcom/pinctrl-msm.ko",
    "drivers/pinctrl/qcom/pinctrl-sdm845.ko",
    "drivers/pinctrl/qcom/pinctrl-sm8250.ko",
    "drivers/pinctrl/qcom/pinctrl-sm8250-lpass-lpi.ko",
    "drivers/pinctrl/qcom/pinctrl-sm8450.ko",
    "drivers/pinctrl/qcom/pinctrl-spmi-gpio.ko",
    "drivers/pinctrl/qcom/pinctrl-spmi-mpp.ko",
    "drivers/pmdomain/qcom/cpr.ko",
    "drivers/pmdomain/qcom/rpmhpd.ko",
    "drivers/power/reset/qcom-pon.ko",
    "drivers/power/reset/reboot-mode.ko",
    "drivers/power/reset/syscon-reboot-mode.ko",
    "drivers/regulator/gpio-regulator.ko",
    "drivers/regulator/qcom-rpmh-regulator.ko",
    "drivers/regulator/qcom_spmi-regulator.ko",
    "drivers/regulator/qcom_usb_vbus-regulator.ko",
    "drivers/remoteproc/qcom_common.ko",
    "drivers/remoteproc/qcom_pil_info.ko",
    "drivers/remoteproc/qcom_q6v5.ko",
    "drivers/remoteproc/qcom_q6v5_adsp.ko",
    "drivers/remoteproc/qcom_q6v5_mss.ko",
    "drivers/remoteproc/qcom_q6v5_pas.ko",
    "drivers/remoteproc/qcom_q6v5_wcss.ko",
    "drivers/remoteproc/qcom_sysmon.ko",
    "drivers/reset/reset-qcom-aoss.ko",
    "drivers/reset/reset-qcom-pdc.ko",
    "drivers/rpmsg/qcom_glink.ko",
    "drivers/rpmsg/qcom_glink_rpm.ko",
    "drivers/rpmsg/qcom_glink_smem.ko",
    "drivers/rpmsg/qcom_smd.ko",
    "drivers/rpmsg/rpmsg_ns.ko",
    "drivers/rtc/rtc-pm8xxx.ko",
    "drivers/slimbus/slim-qcom-ngd-ctrl.ko",
    "drivers/slimbus/slimbus.ko",
    "drivers/soc/qcom/apr.ko",
    "drivers/soc/qcom/cmd-db.ko",
    "drivers/soc/qcom/llcc-qcom.ko",
    "drivers/soc/qcom/mdt_loader.ko",
    "drivers/soc/qcom/pdr_interface.ko",
    "drivers/soc/qcom/qcom_aoss.ko",
    "drivers/soc/qcom/qcom_ice.ko",
    "drivers/soc/qcom/qcom_rpmh.ko",
    "drivers/soc/qcom/qmi_helpers.ko",
    "drivers/soc/qcom/rmtfs_mem.ko",
    "drivers/soc/qcom/smem.ko",
    "drivers/soc/qcom/smp2p.ko",
    "drivers/soc/qcom/smsm.ko",
    "drivers/soc/qcom/socinfo.ko",
    "drivers/soc/qcom/spm.ko",
    "drivers/soundwire/soundwire-bus.ko",
    "drivers/soundwire/soundwire-qcom.ko",
    "drivers/spi/spi-geni-qcom.ko",
    "drivers/spi/spi-pl022.ko",
    "drivers/spi/spi-qcom-qspi.ko",
    "drivers/spi/spi-qup.ko",
    "drivers/spmi/spmi-pmic-arb.ko",
    "drivers/thermal/qcom/lmh.ko",
    "drivers/thermal/qcom/qcom-spmi-adc-tm5.ko",
    "drivers/thermal/qcom/qcom-spmi-temp-alarm.ko",
    "drivers/thermal/qcom/qcom_tsens.ko",
    "drivers/tty/serial/msm_serial.ko",
    "drivers/ufs/host/ufs-qcom.ko",
    "drivers/usb/common/ulpi.ko",
    "drivers/usb/host/ohci-hcd.ko",
    "drivers/usb/host/ohci-pci.ko",
    "drivers/usb/host/ohci-platform.ko",
    "drivers/usb/typec/tcpm/qcom/qcom_pmic_tcpm.ko",
    "net/mac80211/mac80211.ko",
    "net/qrtr/qrtr.ko",
    "net/qrtr/qrtr-mhi.ko",
    "net/qrtr/qrtr-smd.ko",
    "net/qrtr/qrtr-tun.ko",
    "net/wireless/cfg80211.ko",
    "sound/soc/codecs/snd-soc-dmic.ko",
    "sound/soc/codecs/snd-soc-hdmi-codec.ko",
    "sound/soc/codecs/snd-soc-lpass-macro-common.ko",
    "sound/soc/codecs/snd-soc-lpass-va-macro.ko",
    "sound/soc/codecs/snd-soc-lpass-wsa-macro.ko",
    "sound/soc/codecs/snd-soc-max98927.ko",
    "sound/soc/codecs/snd-soc-rl6231.ko",
    "sound/soc/codecs/snd-soc-rt5663.ko",
    "sound/soc/codecs/snd-soc-wcd-classh.ko",
    "sound/soc/codecs/snd-soc-wcd-mbhc.ko",
    "sound/soc/codecs/snd-soc-wcd9335.ko",
    "sound/soc/codecs/snd-soc-wcd934x.ko",
    "sound/soc/codecs/snd-soc-wsa881x.ko",
    "sound/soc/qcom/qdsp6/q6adm.ko",
    "sound/soc/qcom/qdsp6/q6afe.ko",
    "sound/soc/qcom/qdsp6/q6afe-clocks.ko",
    "sound/soc/qcom/qdsp6/q6afe-dai.ko",
    "sound/soc/qcom/qdsp6/q6apm-dai.ko",
    "sound/soc/qcom/qdsp6/q6apm-lpass-dais.ko",
    "sound/soc/qcom/qdsp6/q6asm.ko",
    "sound/soc/qcom/qdsp6/q6asm-dai.ko",
    "sound/soc/qcom/qdsp6/q6core.ko",
    "sound/soc/qcom/qdsp6/q6prm.ko",
    "sound/soc/qcom/qdsp6/q6prm-clocks.ko",
    "sound/soc/qcom/qdsp6/q6routing.ko",
    "sound/soc/qcom/qdsp6/snd-q6apm.ko",
    "sound/soc/qcom/qdsp6/snd-q6dsp-common.ko",
    "sound/soc/qcom/snd-soc-qcom-common.ko",
    "sound/soc/qcom/snd-soc-qcom-sdw.ko",
    "sound/soc/qcom/snd-soc-sdm845.ko",
    "sound/soc/qcom/snd-soc-sm8250.ko",
]

_DB845C_WATCHDOG_MODULE_OUTS = [
    "drivers/watchdog/pm8916_wdt.ko",
    "drivers/watchdog/qcom-wdt.ko",
]

kernel_build(
    name = "db845c_no_kgdb",
    srcs = [":kernel_aarch64_sources"],
    outs = [
        "arch/arm64/boot/dts/qcom/qrb5165-rb5.dtb",
        "arch/arm64/boot/dts/qcom/sdm845-db845c.dtb",
        "arch/arm64/boot/dts/qcom/sm8450-qrd.dtb",
    ],
    # Enable mixed build.
    base_kernel = ":kernel_aarch64",
    build_config = "build.config.db845c",
    collect_unstripped_modules = True,
    kmi_symbol_list = "android/abi_gki_aarch64_db845c",
    make_goals = [
        "modules",
        "qcom/sdm845-db845c.dtb",
        "qcom/qrb5165-rb5.dtb",
        "qcom/sm8450-qrd.dtb",
    ],
    module_outs = _DB845C_MODULE_OUTS + _DB845C_WATCHDOG_MODULE_OUTS,
    strip_modules = True,
)

kernel_build(
    name = "db845c_with_kgdb",
    srcs = [":kernel_aarch64_sources"],
    outs = [
        "arch/arm64/boot/dts/qcom/qrb5165-rb5.dtb",
        "arch/arm64/boot/dts/qcom/sdm845-db845c.dtb",
        "arch/arm64/boot/dts/qcom/sm8450-qrd.dtb",
    ],
    # Enable mixed build.
    base_kernel = ":kernel_aarch64",
    build_config = "build.config.db845c",
    make_goals = [
        "modules",
        "qcom/sdm845-db845c.dtb",
        "qcom/qrb5165-rb5.dtb",
        "qcom/sm8450-qrd.dtb",
    ],
    module_outs = _DB845C_MODULE_OUTS,
    strip_modules = True,
)

alias(
    name = "db845c",
    actual = select({
        "//build/kernel/kleaf:kgdb_is_true": "db845c_with_kgdb",
        "//conditions:default": "db845c_no_kgdb",
    }),
)

kernel_abi(
    name = "db845c_abi",
    kernel_build = ":db845c",
)

kernel_modules_install(
    name = "db845c_modules_install",
    kernel_build = ":db845c",
)

merged_kernel_uapi_headers(
    name = "db845c_merged_kernel_uapi_headers",
    kernel_build = ":db845c",
)

kernel_images(
    name = "db845c_images",
    build_initramfs = True,
    kernel_build = ":db845c",
    kernel_modules_install = ":db845c_modules_install",
)

copy_to_dist_dir(
    name = "db845c_dist",
    data = [
        ":db845c",
        ":db845c_images",
        ":db845c_modules_install",
        ":db845c_merged_kernel_uapi_headers",
        # Mixed build: Additional GKI artifacts.
        ":kernel_aarch64",
        ":kernel_aarch64_modules",
        ":kernel_aarch64_additional_artifacts",
    ],
    dist_dir = "out/db845/dist",
    flat = True,
    log = "info",
)

_ROCKPI4_MODULE_OUTS = [
    # keep sorted
    "drivers/char/hw_random/virtio-rng.ko",
    "drivers/clk/clk-rk808.ko",
    "drivers/cpufreq/cpufreq-dt.ko",
    "drivers/cpufreq/cpufreq-dt-platdev.ko",
    "drivers/cpufreq/tegra20-cpufreq.ko",
    "drivers/dma/pl330.ko",
    "drivers/gpu/drm/bridge/analogix/analogix_dp.ko",
    "drivers/gpu/drm/bridge/synopsys/dw-hdmi.ko",
    "drivers/gpu/drm/bridge/synopsys/dw-mipi-dsi.ko",
    "drivers/gpu/drm/display/drm_display_helper.ko",
    "drivers/gpu/drm/drm_dma_helper.ko",
    "drivers/gpu/drm/rockchip/rockchipdrm.ko",
    "drivers/i2c/busses/i2c-rk3x.ko",
    "drivers/iio/adc/rockchip_saradc.ko",
    "drivers/iio/buffer/industrialio-triggered-buffer.ko",
    "drivers/iio/buffer/kfifo_buf.ko",
    "drivers/mfd/rk8xx-core.ko",
    "drivers/mfd/rk8xx-i2c.ko",
    "drivers/mfd/rk8xx-spi.ko",
    "drivers/mmc/core/pwrseq_simple.ko",
    "drivers/mmc/host/cqhci.ko",
    "drivers/mmc/host/dw_mmc.ko",
    "drivers/mmc/host/dw_mmc-pltfm.ko",
    "drivers/mmc/host/dw_mmc-rockchip.ko",
    "drivers/mmc/host/sdhci-of-arasan.ko",
    "drivers/net/ethernet/stmicro/stmmac/dwmac-rk.ko",
    "drivers/net/ethernet/stmicro/stmmac/stmmac.ko",
    "drivers/net/ethernet/stmicro/stmmac/stmmac-platform.ko",
    "drivers/net/net_failover.ko",
    "drivers/net/pcs/pcs_xpcs.ko",
    "drivers/net/virtio_net.ko",
    "drivers/pci/controller/pcie-rockchip-host.ko",
    "drivers/phy/rockchip/phy-rockchip-emmc.ko",
    "drivers/phy/rockchip/phy-rockchip-inno-usb2.ko",
    "drivers/phy/rockchip/phy-rockchip-pcie.ko",
    "drivers/phy/rockchip/phy-rockchip-typec.ko",
    "drivers/pwm/pwm-rockchip.ko",
    "drivers/regulator/fan53555.ko",
    "drivers/regulator/pwm-regulator.ko",
    "drivers/regulator/rk808-regulator.ko",
    "drivers/rtc/rtc-rk808.ko",
    "drivers/soc/rockchip/io-domain.ko",
    "drivers/thermal/rockchip_thermal.ko",
    "drivers/usb/host/ohci-hcd.ko",
    "drivers/usb/host/ohci-platform.ko",
    "net/core/failover.ko",
]

_ROCKPI4_WATCHDOG_MODULE_OUTS = [
    # keep sorted
    "drivers/watchdog/dw_wdt.ko",
]

# TODO(b/258259749): Convert rockpi4 to mixed build
kernel_build(
    name = "rockpi4_no_kgdb",
    srcs = [":kernel_aarch64_sources"],
    outs = [
        "Image",
        "System.map",
        "modules.builtin",
        "modules.builtin.modinfo",
        "rk3399-rock-pi-4b.dtb",
        "vmlinux",
        "vmlinux.symvers",
    ],
    build_config = "build.config.rockpi4",
    dtstree = "//common-modules/virtual-device:rockpi4_dts",
    make_goals = [
        "Image",
        "modules",
        "rk3399-rock-pi-4b.dtb",
    ],
    module_outs = get_gki_modules_list("arm64") + get_kunit_modules_list("arm64") + _ROCKPI4_MODULE_OUTS + _ROCKPI4_WATCHDOG_MODULE_OUTS,
    visibility = ["//visibility:private"],
)

# TODO(b/258259749): Convert rockpi4 to mixed build
kernel_build(
    name = "rockpi4_with_kgdb",
    srcs = [":kernel_aarch64_sources"],
    outs = [
        "Image",
        "System.map",
        "modules.builtin",
        "modules.builtin.modinfo",
        "rk3399-rock-pi-4b.dtb",
        "vmlinux",
        "vmlinux.symvers",
    ],
    build_config = "build.config.rockpi4",
    dtstree = "//common-modules/virtual-device:rockpi4_dts",
    make_goals = [
        "Image",
        "modules",
        "rk3399-rock-pi-4b.dtb",
    ],
    module_outs = get_gki_modules_list("arm64") + get_kunit_modules_list("arm64") + _ROCKPI4_MODULE_OUTS,
    visibility = ["//visibility:private"],
)

alias(
    name = "rockpi4",
    actual = select({
        "//build/kernel/kleaf:kgdb_is_true": "rockpi4_with_kgdb",
        "//conditions:default": "rockpi4_no_kgdb",
    }),
)

kernel_modules_install(
    name = "rockpi4_modules_install",
    kernel_build = ":rockpi4",
)

kernel_images(
    name = "rockpi4_images",
    build_initramfs = True,
    kernel_build = ":rockpi4",
    kernel_modules_install = ":rockpi4_modules_install",
)

copy_to_dist_dir(
    name = "rockpi4_dist",
    data = [
        ":rockpi4",
        ":rockpi4_images",
        ":rockpi4_modules_install",
    ],
    dist_dir = "out/rockpi4/dist",
    flat = True,
)

kernel_build(
    name = "fips140",
    outs = [],
    base_kernel = ":kernel_aarch64",
    build_config = "build.config.gki.aarch64.fips140",
    kmi_symbol_list = "android/abi_gki_aarch64_fips140",
    module_outs = ["crypto/fips140.ko"],
)

kernel_abi(
    name = "fips140_abi",
    kernel_build = ":fips140",
    kmi_symbol_list_add_only = True,
)

copy_to_dist_dir(
    name = "fips140_dist",
    data = [
        ":fips140",
    ],
    dist_dir = "out/fips140/dist",
    flat = True,
)

# allmodconfig build tests.
# These are build tests only, so:
# - outs are intentionally set to empty to not copy anything to DIST_DIR
# - --allow-undeclared-modules must be used so modules are not declared or copied.
# - No dist target because these are build tests. We don't care about the artifacts.

# tools/bazel build --allow_undeclared_modules //common:kernel_aarch64_allmodconfig
kernel_build(
    name = "kernel_aarch64_allmodconfig",
    srcs = [":kernel_aarch64_sources"],
    # Hack to actually check the build.
    # Otherwise, Bazel thinks that there are no output files, and skip building.
    outs = [".config"],
    build_config = "build.config.allmodconfig.aarch64",
    make_goals = [
        "Image",
        "modules",
    ],
    visibility = ["//visibility:private"],
)

# tools/bazel build --allow_undeclared_modules //common:kernel_x86_64_allmodconfig
kernel_build(
    name = "kernel_x86_64_allmodconfig",
    srcs = [":kernel_x86_64_sources"],
    # Hack to actually check the build.
    # Otherwise, Bazel thinks that there are no output files, and skip building.
    outs = [".config"],
    arch = "x86_64",
    build_config = "build.config.allmodconfig.x86_64",
    make_goals = [
        "bzImage",
        "modules",
    ],
    visibility = ["//visibility:private"],
)

# tools/bazel build --allow_undeclared_modules //common:kernel_arm_allmodconfig
kernel_build(
    name = "kernel_arm_allmodconfig",
    # We don't have an arm-specific source list, so use the common one.
    srcs = [":common_kernel_sources"],
    # Hack to actually check the build.
    # Otherwise, Bazel thinks that there are no output files, and skip building.
    outs = [".config"],
    arch = "arm",
    build_config = "build.config.allmodconfig.arm",
    make_goals = [
        "zImage",
        "modules",
    ],
    visibility = ["//visibility:private"],
)

# KUnit test targets
_KUNIT_DIR = "testcases/kunit"

pkg_files(
    name = "kunit_tests_config_arm64",
    srcs = [
        "tools/testing/kunit/android/tradefed_configs/config_arm64.xml",
    ],
    renames = {
        "tools/testing/kunit/android/tradefed_configs/config_arm64.xml": _KUNIT_DIR + "/kunit.config",
    },
    visibility = ["//visibility:private"],
)

pkg_files(
    name = "kunit_tests_config_x86_64",
    srcs = [
        "tools/testing/kunit/android/tradefed_configs/config_x86_64.xml",
    ],
    renames = {
        "tools/testing/kunit/android/tradefed_configs/config_x86_64.xml": _KUNIT_DIR + "/kunit.config",
    },
    visibility = ["//visibility:private"],
)

pkg_files(
    name = "kunit_modules_arm64",
    srcs = [
        ":kernel_aarch64/" + e
        for e in get_kunit_modules_list("arm64")
    ],
    prefix = _KUNIT_DIR + "/arm64",
    visibility = ["//visibility:private"],
)

pkg_files(
    name = "kunit_modules_x86_64",
    srcs = [
        ":kernel_x86_64/" + e
        for e in get_kunit_modules_list("x86_64")
    ],
    prefix = _KUNIT_DIR + "/x86_64/",
    visibility = ["//visibility:private"],
)

pkg_filegroup(
<<<<<<< HEAD
    name = "kunit_tests_arm64_pgk_files",
=======
    name = "kunit_tests_arm64_pkg_files",
>>>>>>> 1acc7dc7
    srcs = [
        ":kunit_modules_arm64",
        ":kunit_tests_config_arm64",
    ],
    visibility = ["//visibility:private"],
)

pkg_filegroup(
    name = "kunit_tests_x86_64_pkg_files",
    srcs = [
        ":kunit_modules_x86_64",
        ":kunit_tests_config_x86_64",
    ],
    visibility = ["//visibility:private"],
)

# KUnit build rules for local execution workflow
# Run by bazel run //common:kunit_tests_arm64 -- -v --destdir /tmp/kernel_tests/
pkg_install(
    name = "kunit_tests_arm64",
    srcs = [
        ":kunit_tests_arm64_pkg_files",
    ],
    visibility = ["//visibility:private"],
)

pkg_install(
    name = "kunit_tests_x86_64",
    srcs = [
        ":kunit_tests_x86_64_pkg_files",
    ],
    visibility = ["//visibility:private"],
)

# DDK Headers
# All headers. These are the public targets for DDK modules to use.
alias(
    name = "all_headers",
    actual = "all_headers_aarch64",
    visibility = ["//visibility:public"],
)

ddk_headers(
    name = "all_headers_aarch64",
    hdrs = [":all_headers_allowlist_aarch64"] + select({
        "//build/kernel/kleaf:allow_ddk_unsafe_headers_set": [":all_headers_unsafe"],
        "//conditions:default": [],
    }),
    visibility = ["//visibility:public"],
)

ddk_headers_archive(
    name = "kernel_aarch64_ddk_headers_archive",
    srcs = [
        "all_headers_aarch64",
    ],
    visibility = ["//visibility:private"],
)

ddk_headers(
    name = "all_headers_arm",
    hdrs = [":all_headers_allowlist_arm"] + select({
        "//build/kernel/kleaf:allow_ddk_unsafe_headers_set": [":all_headers_unsafe"],
        "//conditions:default": [],
    }),
    visibility = ["//visibility:public"],
)

ddk_headers(
    name = "all_headers_x86_64",
    hdrs = [":all_headers_allowlist_x86_64"] + select({
        "//build/kernel/kleaf:allow_ddk_unsafe_headers_set": [":all_headers_unsafe"],
        "//conditions:default": [],
    }),
    visibility = ["//visibility:public"],
)

ddk_headers_archive(
    name = "kernel_x86_64_ddk_headers_archive",
    srcs = [
        "all_headers_x86_64",
    ],
    visibility = ["//visibility:private"],
)

# Implementation details for DDK headers. The targets below cannot be directly
# depended on by DDK modules.

# Headers needed to include drivers/usb/host/xhci.h.
ddk_headers(
    name = "xhci_headers",
    hdrs = [
        "drivers/usb/core/hub.h",
        "drivers/usb/core/usb.h",
        "drivers/usb/host/pci-quirks.h",
        "drivers/usb/host/xhci.h",
        "drivers/usb/host/xhci-caps.h",
        "drivers/usb/host/xhci-ext-caps.h",
        "drivers/usb/host/xhci-plat.h",
        "drivers/usb/host/xhci-port.h",
    ],
    linux_includes = [
        "drivers/usb",
        "drivers/usb/host",
    ],
    visibility = ["//visibility:private"],
)

# DDK headers allowlist. This is the list of all headers and include
# directories that are safe to use in DDK modules.
ddk_headers(
    name = "all_headers_allowlist_aarch64",
    hdrs = [
<<<<<<< HEAD
=======
        "drivers/dma-buf/heaps/deferred-free-helper.h",
        "drivers/extcon/extcon.h",
        "drivers/thermal/thermal_core.h",
        "drivers/thermal/thermal_netlink.h",
        "drivers/usb/dwc3/core.h",
        "sound/usb/card.h",
        "sound/usb/usbaudio.h",
>>>>>>> 1acc7dc7
        ":all_headers_allowlist_aarch64_globs",
        ":all_headers_allowlist_common_globs",
        ":xhci_headers",
    ],
    # The list of include directories where source files can #include headers
    # from. In other words, these are the `-I` option to the C compiler.
    # These are prepended to LINUXINCLUDE.
    linux_includes = [
        "arch/arm64/include",
        "arch/arm64/include/uapi",
<<<<<<< HEAD
=======
        "drivers/dma-buf",
        "drivers/extcon",
        "drivers/thermal",
        "drivers/usb",
        "sound/usb",
>>>>>>> 1acc7dc7
        "include",
        "include/uapi",
    ],
    visibility = ["//visibility:private"],
)

ddk_headers(
    name = "all_headers_allowlist_arm",
    hdrs = [
        ":all_headers_allowlist_arm_globs",
        ":all_headers_allowlist_common_globs",
    ],
    # The list of include directories where source files can #include headers
    # from. In other words, these are the `-I` option to the C compiler.
    # These are prepended to LINUXINCLUDE.
    linux_includes = [
        "arch/arm/include",
        "arch/arm/include/uapi",
        "include",
        "include/uapi",
    ],
    visibility = ["//visibility:private"],
)

ddk_headers(
    name = "all_headers_allowlist_x86_64",
    hdrs = [
        ":all_headers_allowlist_common_globs",
        ":all_headers_allowlist_x86_64_globs",
    ],
    # The list of include directories where source files can #include headers
    # from. In other words, these are the `-I` option to the C compiler.
    # These are prepended to LINUXINCLUDE.
    linux_includes = [
        "arch/x86/include",
        "arch/x86/include/uapi",
        "include",
        "include/uapi",
    ],
    visibility = ["//visibility:private"],
)

# List of DDK headers allowlist that are glob()-ed to avoid changes of BUILD
# file when the list of files changes. All headers in these directories
# are safe to use.
# These are separate filegroup targets so the all_headers_allowlist_* are
# more friendly to batch BUILD file update tools like buildozer.

# globs() for arm64 only
filegroup(
    name = "all_headers_allowlist_aarch64_globs",
    srcs = glob(["arch/arm64/include/**/*.h"]),
    visibility = ["//visibility:private"],
)

# globs() for arm only
filegroup(
    name = "all_headers_allowlist_arm_globs",
    srcs = glob(["arch/arm/include/**/*.h"]),
    visibility = ["//visibility:private"],
)

# globs() for x86 only
filegroup(
    name = "all_headers_allowlist_x86_64_globs",
    srcs = glob(["arch/x86/include/**/*.h"]),
    visibility = ["//visibility:private"],
)

# globs() for all architectures
filegroup(
    name = "all_headers_allowlist_common_globs",
    srcs = glob(["include/**/*.h"]),
    visibility = ["//visibility:private"],
)

# DDK headers unsafe list. This is the list of all headers and include
# directories that may be used during migration from kernel_module's, but
# should be avoided in general.
# Use with caution; items may:
# - be removed without notice
# - be moved into all_headers
ddk_headers(
    name = "all_headers_unsafe",
    hdrs = [
        "drivers/gpu/drm/virtio/virtgpu_trace.h",
    ],
    # The list of include directories where source files can #include headers
    # from. In other words, these are the `-I` option to the C compiler.
    # Unsafe include directories are appended to ccflags-y.
    includes = [],
    visibility = ["//visibility:private"],
)

_KSELFTEST_DIR = "testcases/selftests"

_KSELFTEST_COPTS = [
    "-O3",
    "-pthread",
    "-std=gnu99",
] + select({
    "//build/kernel/kleaf/platforms/config_settings:android_arm": ["-mcpu=cortex-a8"],
    "//conditions:default": [],
})

cc_library(
    name = "kselftest_headers_lib",
    hdrs = glob(["tools/testing/selftests/*.h"]),
    copts = _KSELFTEST_COPTS,
    defines = [
        "_GNU_SOURCE=",
    ],
    visibility = ["//visibility:private"],
)

cc_binary_with_abi(
    name = "kselftest_binderfs_binderfs_test",
    srcs = ["tools/testing/selftests/filesystems/binderfs/binderfs_test.c"],
    copts = _KSELFTEST_COPTS,
    path_prefix = _KSELFTEST_DIR,
    target_compatible_with = ["@platforms//os:android"],
    visibility = ["//visibility:private"],
    deps = [":kselftest_headers_lib"],
)

cc_binary_with_abi(
    name = "kselftest_breakpoints_breakpoint_test",
    srcs = select({
        "//build/kernel/kleaf/platforms/config_settings:android_x86_64": ["tools/testing/selftests/breakpoints/breakpoint_test.c"],
        "//build/kernel/kleaf/platforms/config_settings:android_i386": ["tools/testing/selftests/breakpoints/breakpoint_test.c"],
        "//build/kernel/kleaf/platforms/config_settings:android_arm64": ["tools/testing/selftests/breakpoints/breakpoint_test_arm64.c"],
        "//conditions:default": [],
    }),
    copts = _KSELFTEST_COPTS,
    path_prefix = _KSELFTEST_DIR,
    target_compatible_with = ["@platforms//os:android"],
    visibility = ["//visibility:private"],
    deps = [":kselftest_headers_lib"],
)

cc_binary_with_abi(
    name = "kselftest_kcmp_kcmp_test",
    srcs = ["tools/testing/selftests/kcmp/kcmp_test.c"],
    copts = _KSELFTEST_COPTS,
    path_prefix = _KSELFTEST_DIR,
    target_compatible_with = ["@platforms//os:android"],
    visibility = ["//visibility:private"],
    deps = [":kselftest_headers_lib"],
)

cc_binary_with_abi(
    name = "kselftest_ptrace_peeksiginfo",
    srcs = ["tools/testing/selftests/ptrace/peeksiginfo.c"],
    copts = _KSELFTEST_COPTS,
    path_prefix = _KSELFTEST_DIR,
    target_compatible_with = ["@platforms//os:android"],
    visibility = ["//visibility:private"],
    deps = [":kselftest_headers_lib"],
)

cc_binary_with_abi(
    name = "kselftest_rtc_rtctest",
    srcs = ["tools/testing/selftests/rtc/rtctest.c"],
    copts = _KSELFTEST_COPTS,
    path_prefix = _KSELFTEST_DIR,
    target_compatible_with = ["@platforms//os:android"],
    visibility = ["//visibility:private"],
    deps = [":kselftest_headers_lib"],
)

cc_library(
    name = "kselftest_vdso",
    srcs = ["tools/testing/selftests/vDSO/parse_vdso.c"],
    hdrs = [
        "tools/testing/selftests/vDSO/parse_vdso.h",
        "tools/testing/selftests/vDSO/vdso_config.h",
    ],
    copts = _KSELFTEST_COPTS,
    visibility = ["//visibility:private"],
)

cc_binary_with_abi(
    name = "kselftest_vdso_vdso_test_abi",
    srcs = ["tools/testing/selftests/vDSO/vdso_test_abi.c"],
    copts = _KSELFTEST_COPTS,
    path_prefix = _KSELFTEST_DIR,
    target_compatible_with = ["@platforms//os:android"],
    visibility = ["//visibility:private"],
    deps = [
        ":kselftest_headers_lib",
        ":kselftest_vdso",
    ],
)

cc_binary_with_abi(
    name = "kselftest_vdso_vdso_test_clock_getres",
    srcs = ["tools/testing/selftests/vDSO/vdso_test_clock_getres.c"],
    copts = _KSELFTEST_COPTS,
    path_prefix = _KSELFTEST_DIR,
    target_compatible_with = ["@platforms//os:android"],
    visibility = ["//visibility:private"],
    deps = [
        ":kselftest_headers_lib",
        ":kselftest_vdso",
    ],
)

cc_binary_with_abi(
    name = "kselftest_vdso_vdso_test_getcpu",
    srcs = ["tools/testing/selftests/vDSO/vdso_test_getcpu.c"],
    copts = _KSELFTEST_COPTS,
    path_prefix = _KSELFTEST_DIR,
    target_compatible_with = ["@platforms//os:android"],
    visibility = ["//visibility:private"],
    deps = [
        ":kselftest_headers_lib",
        ":kselftest_vdso",
    ],
)

cc_binary_with_abi(
    name = "kselftest_vdso_vdso_test_gettimeofday",
    srcs = ["tools/testing/selftests/vDSO/vdso_test_gettimeofday.c"],
    copts = _KSELFTEST_COPTS,
    path_prefix = _KSELFTEST_DIR,
    target_compatible_with = ["@platforms//os:android"],
    visibility = ["//visibility:private"],
    deps = [
        ":kselftest_headers_lib",
        ":kselftest_vdso",
    ],
)

cc_library(
    name = "kselftest_futex_headers_lib",
    hdrs = glob(["tools/testing/selftests/futex/include/*.h"]),
    copts = _KSELFTEST_COPTS,
    visibility = ["//visibility:private"],
)

cc_binary_with_abi(
    name = "kselftest_futex_futex_requeue_pi_mismatched_ops",
    srcs = ["tools/testing/selftests/futex/functional/futex_requeue_pi_mismatched_ops.c"],
    out = "futex_requeue_pi_mismatched_ops",
    copts = _KSELFTEST_COPTS,
    includes = [
        "tools/testing/selftests",
        "tools/testing/selftests/futex/include",
    ],
    path_prefix = _KSELFTEST_DIR,
    target_compatible_with = ["@platforms//os:android"],
    visibility = ["//visibility:private"],
    deps = [
        ":kselftest_futex_headers_lib",
        ":kselftest_headers_lib",
    ],
)

cc_binary_with_abi(
    name = "kselftest_futex_futex_requeue_pi_signal_restart",
    srcs = ["tools/testing/selftests/futex/functional/futex_requeue_pi_signal_restart.c"],
    out = "futex_requeue_pi_signal_restart",
    copts = _KSELFTEST_COPTS,
    includes = [
        "tools/testing/selftests",
        "tools/testing/selftests/futex/include",
    ],
    path_prefix = _KSELFTEST_DIR,
    target_compatible_with = ["@platforms//os:android"],
    visibility = ["//visibility:private"],
    deps = [
        ":kselftest_futex_headers_lib",
        ":kselftest_headers_lib",
    ],
)

cc_binary_with_abi(
    name = "kselftest_futex_futex_requeue_pi",
    srcs = ["tools/testing/selftests/futex/functional/futex_requeue_pi.c"],
    out = "futex_requeue_pi",
    copts = _KSELFTEST_COPTS,
    includes = [
        "tools/testing/selftests",
        "tools/testing/selftests/futex/include",
    ],
    path_prefix = _KSELFTEST_DIR,
    target_compatible_with = ["@platforms//os:android"],
    visibility = ["//visibility:private"],
    deps = [
        ":kselftest_futex_headers_lib",
        ":kselftest_headers_lib",
    ],
)

cc_binary_with_abi(
    name = "kselftest_futex_futex_requeue",
    srcs = ["tools/testing/selftests/futex/functional/futex_requeue.c"],
    out = "futex_requeue",
    copts = _KSELFTEST_COPTS,
    includes = [
        "tools/testing/selftests",
        "tools/testing/selftests/futex/include",
    ],
    path_prefix = _KSELFTEST_DIR,
    target_compatible_with = ["@platforms//os:android"],
    visibility = ["//visibility:private"],
    deps = [
        ":kselftest_futex_headers_lib",
        ":kselftest_headers_lib",
    ],
)

cc_binary_with_abi(
    name = "kselftest_futex_futex_wait_private_mapped_file",
    srcs = ["tools/testing/selftests/futex/functional/futex_wait_private_mapped_file.c"],
    out = "futex_wait_private_mapped_file",
    copts = _KSELFTEST_COPTS,
    includes = [
        "tools/testing/selftests",
        "tools/testing/selftests/futex/include",
    ],
    path_prefix = _KSELFTEST_DIR,
    target_compatible_with = ["@platforms//os:android"],
    visibility = ["//visibility:private"],
    deps = [
        ":kselftest_futex_headers_lib",
        ":kselftest_headers_lib",
    ],
)

cc_binary_with_abi(
    name = "kselftest_futex_futex_wait_timeout",
    srcs = ["tools/testing/selftests/futex/functional/futex_wait_timeout.c"],
    out = "futex_wait_timeout",
    copts = _KSELFTEST_COPTS,
    includes = [
        "tools/testing/selftests",
        "tools/testing/selftests/futex/include",
    ],
    path_prefix = _KSELFTEST_DIR,
    target_compatible_with = ["@platforms//os:android"],
    visibility = ["//visibility:private"],
    deps = [
        ":kselftest_futex_headers_lib",
        ":kselftest_headers_lib",
    ],
)

cc_binary_with_abi(
    name = "kselftest_futex_futex_wait_uninitialized_heap",
    srcs = ["tools/testing/selftests/futex/functional/futex_wait_uninitialized_heap.c"],
    out = "futex_wait_uninitialized_heap",
    copts = _KSELFTEST_COPTS,
    includes = [
        "tools/testing/selftests",
        "tools/testing/selftests/futex/include",
    ],
    path_prefix = _KSELFTEST_DIR,
    target_compatible_with = ["@platforms//os:android"],
    visibility = ["//visibility:private"],
    deps = [
        ":kselftest_futex_headers_lib",
        ":kselftest_headers_lib",
    ],
)

cc_binary_with_abi(
    name = "kselftest_futex_futex_wait_wouldblock",
    srcs = ["tools/testing/selftests/futex/functional/futex_wait_wouldblock.c"],
    out = "futex_wait_wouldblock",
    copts = _KSELFTEST_COPTS,
    includes = [
        "tools/testing/selftests",
        "tools/testing/selftests/futex/include",
    ],
    path_prefix = _KSELFTEST_DIR,
    target_compatible_with = ["@platforms//os:android"],
    visibility = ["//visibility:private"],
    deps = [
        ":kselftest_futex_headers_lib",
        ":kselftest_headers_lib",
    ],
)

cc_binary_with_abi(
    name = "kselftest_futex_futex_wait",
    srcs = ["tools/testing/selftests/futex/functional/futex_wait.c"],
    out = "futex_wait",
    copts = _KSELFTEST_COPTS,
    includes = [
        "tools/testing/selftests",
        "tools/testing/selftests/futex/include",
    ],
    path_prefix = _KSELFTEST_DIR,
    target_compatible_with = ["@platforms//os:android"],
    visibility = ["//visibility:private"],
    deps = [
        ":kselftest_futex_headers_lib",
        ":kselftest_headers_lib",
    ],
)

cc_library(
    name = "kselftest_memfd",
    srcs = ["tools/testing/selftests/memfd/common.c"],
    hdrs = ["tools/testing/selftests/memfd/common.h"],
    copts = _KSELFTEST_COPTS,
    visibility = ["//visibility:private"],
    deps = [
        ":kselftest_headers_lib",
    ],
)

cc_binary_with_abi(
    name = "kselftest_memfd_test",
    srcs = ["tools/testing/selftests/memfd/memfd_test.c"],
    copts = _KSELFTEST_COPTS,
    includes = ["tools/testing/selftests"],
    path_prefix = _KSELFTEST_DIR,
    target_compatible_with = ["@platforms//os:android"],
    visibility = ["//visibility:private"],
    deps = [":kselftest_memfd"],
)

cc_binary_with_abi(
    name = "kselftest_mm_compaction_test",
    srcs = ["tools/testing/selftests/mm/compaction_test.c"],
    copts = _KSELFTEST_COPTS,
    includes = ["tools/testing/selftests"],
    path_prefix = _KSELFTEST_DIR,
    target_compatible_with = ["@platforms//os:android"],
    visibility = ["//visibility:private"],
    deps = [
        ":kselftest_headers_lib",
        "@libcap",
    ],
)

cc_binary_with_abi(
    name = "kselftest_mm_hugepage_mmap",
    srcs = ["tools/testing/selftests/mm/hugepage-mmap.c"],
    copts = _KSELFTEST_COPTS,
    includes = ["tools/testing/selftests"],
    path_prefix = _KSELFTEST_DIR,
    target_compatible_with = ["@platforms//os:android"],
    visibility = ["//visibility:private"],
    deps = [
        ":kselftest_headers_lib",
        "@libcap",
    ],
)

cc_binary_with_abi(
    name = "kselftest_mm_hugepage_shm",
    srcs = ["tools/testing/selftests/mm/hugepage-shm.c"],
    copts = _KSELFTEST_COPTS,
    includes = ["tools/testing/selftests"],
    path_prefix = _KSELFTEST_DIR,
    target_compatible_with = ["@platforms//os:android"],
    visibility = ["//visibility:private"],
    deps = [
        ":kselftest_headers_lib",
        "@libcap",
    ],
)

cc_binary_with_abi(
    name = "kselftest_mm_map_hugetlb",
    srcs = ["tools/testing/selftests/mm/map_hugetlb.c"],
    copts = _KSELFTEST_COPTS,
    includes = ["tools/testing/selftests"],
    path_prefix = _KSELFTEST_DIR,
    target_compatible_with = ["@platforms//os:android"],
    visibility = ["//visibility:private"],
    deps = [
        ":kselftest_headers_lib",
        ":kselftest_mm_vm_util",
        "@libcap",
    ],
)

cc_binary_with_abi(
    name = "kselftest_mm_mlock_random_test",
    srcs = [
        "tools/testing/selftests/mm/mlock-random-test.c",
        "tools/testing/selftests/mm/mlock2.h",
    ],
    copts = _KSELFTEST_COPTS,
    includes = [
        "tools/testing/selftests",
        "tools/testing/selftests/mm",
    ],
    path_prefix = _KSELFTEST_DIR,
    target_compatible_with = ["@platforms//os:android"],
    visibility = ["//visibility:private"],
    deps = [
        ":kselftest_headers_lib",
        "@libcap",
    ],
)

cc_binary_with_abi(
    name = "kselftest_mm_mlock2_tests",
    srcs = [
        "tools/testing/selftests/mm/mlock2.h",
        "tools/testing/selftests/mm/mlock2-tests.c",
    ],
    copts = _KSELFTEST_COPTS,
    includes = [
        "tools/testing/selftests",
        "tools/testing/selftests/mm",
    ],
    path_prefix = _KSELFTEST_DIR,
    target_compatible_with = ["@platforms//os:android"],
    visibility = ["//visibility:private"],
    deps = [
        ":kselftest_headers_lib",
        "@libcap",
    ],
)

cc_binary_with_abi(
    name = "kselftest_mm_on_fault_limit",
    srcs = ["tools/testing/selftests/mm/on-fault-limit.c"],
    copts = _KSELFTEST_COPTS,
    includes = ["tools/testing/selftests"],
    path_prefix = _KSELFTEST_DIR,
    target_compatible_with = ["@platforms//os:android"],
    visibility = ["//visibility:private"],
    deps = [
        ":kselftest_headers_lib",
        "@libcap",
    ],
)

cc_binary_with_abi(
    name = "kselftest_mm_mremap_dontunmap",
    srcs = ["tools/testing/selftests/mm/mremap_dontunmap.c"],
    copts = _KSELFTEST_COPTS,
    includes = ["tools/testing/selftests"],
    path_prefix = _KSELFTEST_DIR,
    target_compatible_with = ["@platforms//os:android"],
    visibility = ["//visibility:private"],
    deps = [
        ":kselftest_headers_lib",
        "@libcap",
    ],
)

cc_binary_with_abi(
    name = "kselftest_mm_mremap_test",
    srcs = ["tools/testing/selftests/mm/mremap_test.c"],
    copts = _KSELFTEST_COPTS,
    includes = ["tools/testing/selftests"],
    path_prefix = _KSELFTEST_DIR,
    target_compatible_with = ["@platforms//os:android"],
    visibility = ["//visibility:private"],
    deps = [
        ":kselftest_headers_lib",
        "@libcap",
    ],
)

cc_library(
    name = "kselftest_mm_vm_util",
    srcs = ["tools/testing/selftests/mm/vm_util.c"],
    hdrs = [
        "include/uapi/linux/fs.h",
        "tools/testing/selftests/mm/vm_util.h",
    ],
    copts = _KSELFTEST_COPTS,
    includes = [
        "include/uapi/",
        "tools/testing/selftests",
    ],
    visibility = ["//visibility:private"],
    deps = [
        ":kselftest_headers_lib",
    ],
)

cc_binary_with_abi(
    name = "kselftest_mm_thuge_gen",
    srcs = [
        "tools/testing/selftests/mm/thuge-gen.c",
    ],
    copts = _KSELFTEST_COPTS + [
        "-Wno-macro-redefined",
    ],
    includes = ["tools/testing/selftests"],
    path_prefix = _KSELFTEST_DIR,
    target_compatible_with = ["@platforms//os:android"],
    visibility = ["//visibility:private"],
    deps = [
        ":kselftest_headers_lib",
        ":kselftest_mm_vm_util",
        "@libcap",
    ],
)

cc_binary_with_abi(
    name = "kselftest_mm_transhuge_stress",
    srcs = [
        "tools/testing/selftests/mm/transhuge-stress.c",
    ],
    copts = _KSELFTEST_COPTS,
    includes = [
        "tools/testing/selftests",
        "tools/testing/selftests/mm/",
    ],
    path_prefix = _KSELFTEST_DIR,
    target_compatible_with = ["@platforms//os:android"],
    visibility = ["//visibility:private"],
    deps = [
        ":kselftest_headers_lib",
        ":kselftest_mm_vm_util",
        "@libcap",
    ],
)

cc_library(
    name = "kselftest_mm_uffd_common",
    srcs = ["tools/testing/selftests/mm/uffd-common.c"],
    hdrs = [
        "include/uapi/linux/userfaultfd.h",
        "mm/gup_test.h",
        "tools/testing/selftests/kselftest.h",
        "tools/testing/selftests/mm/uffd-common.h",
    ],
    copts = _KSELFTEST_COPTS,
    includes = [
        "include/uapi/",
        "tools/testing/selftests/mm/",
    ],
    visibility = ["//visibility:private"],
    deps = [
        ":kselftest_headers_lib",
        ":kselftest_mm_vm_util",
    ],
)

cc_binary_with_abi(
    name = "kselftest_mm_uffd_unit_tests",
    srcs = [
        "tools/testing/selftests/mm/uffd-unit-tests.c",
    ],
    copts = _KSELFTEST_COPTS,
    includes = [
        "tools/testing/selftests",
        "tools/testing/selftests/mm/",
    ],
    path_prefix = _KSELFTEST_DIR,
    target_compatible_with = ["@platforms//os:android"],
    visibility = ["//visibility:private"],
    deps = [
        ":kselftest_headers_lib",
        ":kselftest_mm_uffd_common",
        ":kselftest_mm_vm_util",
        "@libcap",
    ],
)

cc_binary_with_abi(
    name = "kselftest_size_test_get_size",
    srcs = ["tools/testing/selftests/size/get_size.c"],
    copts = _KSELFTEST_COPTS + select({
        "//build/kernel/kleaf/platforms/config_settings:android_x86_64": ["-mstackrealign"],
        "//conditions:default": [],
    }),
    includes = [
        "tools/testing/selftests",
    ],
    linkopts = ["-nostartfiles"],
    path_prefix = _KSELFTEST_DIR,
    target_compatible_with = ["@platforms//os:android"],
    visibility = ["//visibility:private"],
    deps = [":kselftest_headers_lib"],
)

cc_binary_with_abi(
    name = "kselftest_timers_adjtick",
    srcs = ["tools/testing/selftests/timers/adjtick.c"],
    copts = _KSELFTEST_COPTS,
    path_prefix = _KSELFTEST_DIR,
    target_compatible_with = ["@platforms//os:android"],
    visibility = ["//visibility:private"],
    deps = [":kselftest_headers_lib"],
)

cc_binary_with_abi(
    name = "kselftest_timers_alarmtimer_suspend",
    srcs = ["tools/testing/selftests/timers/alarmtimer-suspend.c"],
    copts = _KSELFTEST_COPTS,
    path_prefix = _KSELFTEST_DIR,
    target_compatible_with = ["@platforms//os:android"],
    visibility = ["//visibility:private"],
    deps = [":kselftest_headers_lib"],
)

cc_binary_with_abi(
    name = "kselftest_timers_change_skew",
    srcs = ["tools/testing/selftests/timers/change_skew.c"],
    copts = _KSELFTEST_COPTS,
    path_prefix = _KSELFTEST_DIR,
    target_compatible_with = ["@platforms//os:android"],
    visibility = ["//visibility:private"],
    deps = [
        ":kselftest_headers_lib",
        ":kselftest_timers_inconsistency_check",
        ":kselftest_timers_nanosleep",
        ":kselftest_timers_tests_raw_skew",
    ],
)

cc_binary_with_abi(
    name = "kselftest_timers_clocksource_switch",
    srcs = ["tools/testing/selftests/timers/clocksource-switch.c"],
    copts = _KSELFTEST_COPTS,
    path_prefix = _KSELFTEST_DIR,
    target_compatible_with = ["@platforms//os:android"],
    visibility = ["//visibility:private"],
    deps = [
        ":kselftest_headers_lib",
        ":kselftest_timers_inconsistency_check",
        ":kselftest_timers_nanosleep",
    ],
)

cc_binary_with_abi(
    name = "kselftest_timers_freq_step",
    srcs = ["tools/testing/selftests/timers/freq-step.c"],
    copts = _KSELFTEST_COPTS,
    path_prefix = _KSELFTEST_DIR,
    target_compatible_with = ["@platforms//os:android"],
    visibility = ["//visibility:private"],
    deps = [":kselftest_headers_lib"],
)

cc_binary_with_abi(
    name = "kselftest_timers_inconsistency_check",
    srcs = ["tools/testing/selftests/timers/inconsistency-check.c"],
    out = "inconsistency-check",
    copts = _KSELFTEST_COPTS,
    path_prefix = _KSELFTEST_DIR,
    target_compatible_with = ["@platforms//os:android"],
    visibility = ["//visibility:private"],
    deps = [":kselftest_headers_lib"],
)

cc_binary_with_abi(
    name = "kselftest_timers_leap_a_day",
    srcs = ["tools/testing/selftests/timers/leap-a-day.c"],
    copts = _KSELFTEST_COPTS,
    path_prefix = _KSELFTEST_DIR,
    target_compatible_with = ["@platforms//os:android"],
    visibility = ["//visibility:private"],
    deps = [":kselftest_headers_lib"],
)

cc_binary_with_abi(
    name = "kselftest_timers_leapcrash",
    srcs = ["tools/testing/selftests/timers/leapcrash.c"],
    copts = _KSELFTEST_COPTS,
    path_prefix = _KSELFTEST_DIR,
    target_compatible_with = ["@platforms//os:android"],
    visibility = ["//visibility:private"],
    deps = [":kselftest_headers_lib"],
)

cc_binary_with_abi(
    name = "kselftest_timers_nanosleep",
    srcs = ["tools/testing/selftests/timers/nanosleep.c"],
    out = "nanosleep",
    copts = _KSELFTEST_COPTS,
    path_prefix = _KSELFTEST_DIR,
    target_compatible_with = ["@platforms//os:android"],
    visibility = ["//visibility:private"],
    deps = [":kselftest_headers_lib"],
)

cc_binary_with_abi(
    name = "kselftest_timers_nsleep_lat",
    srcs = ["tools/testing/selftests/timers/nsleep-lat.c"],
    out = "nsleep-lat",
    copts = _KSELFTEST_COPTS,
    path_prefix = _KSELFTEST_DIR,
    target_compatible_with = ["@platforms//os:android"],
    visibility = ["//visibility:private"],
    deps = [":kselftest_headers_lib"],
)

cc_binary_with_abi(
    name = "kselftest_timers_posix_timers",
    srcs = ["tools/testing/selftests/timers/posix_timers.c"],
    copts = _KSELFTEST_COPTS,
    path_prefix = _KSELFTEST_DIR,
    target_compatible_with = ["@platforms//os:android"],
    visibility = ["//visibility:private"],
    deps = [":kselftest_headers_lib"],
)

cc_binary_with_abi(
    name = "kselftest_timers_tests_raw_skew",
    srcs = ["tools/testing/selftests/timers/raw_skew.c"],
    out = "raw_skew",
    copts = _KSELFTEST_COPTS,
    path_prefix = _KSELFTEST_DIR,
    target_compatible_with = ["@platforms//os:android"],
    visibility = ["//visibility:private"],
    deps = [":kselftest_headers_lib"],
)

cc_binary_with_abi(
    name = "kselftest_timers_set_2038",
    srcs = ["tools/testing/selftests/timers/set-2038.c"],
    copts = _KSELFTEST_COPTS,
    path_prefix = _KSELFTEST_DIR,
    target_compatible_with = ["@platforms//os:android"],
    visibility = ["//visibility:private"],
    deps = [
        ":kselftest_headers_lib",
        ":kselftest_timers_inconsistency_check",
        ":kselftest_timers_nanosleep",
        ":kselftest_timers_nsleep_lat",
    ],
)

cc_binary_with_abi(
    name = "kselftest_timers_set_tai",
    srcs = ["tools/testing/selftests/timers/set-tai.c"],
    copts = _KSELFTEST_COPTS,
    path_prefix = _KSELFTEST_DIR,
    target_compatible_with = ["@platforms//os:android"],
    visibility = ["//visibility:private"],
    deps = [":kselftest_headers_lib"],
)

cc_binary_with_abi(
    name = "kselftest_timers_set_timer_lat",
    srcs = ["tools/testing/selftests/timers/set-timer-lat.c"],
    copts = _KSELFTEST_COPTS,
    path_prefix = _KSELFTEST_DIR,
    target_compatible_with = ["@platforms//os:android"],
    visibility = ["//visibility:private"],
    deps = [":kselftest_headers_lib"],
)

cc_binary_with_abi(
    name = "kselftest_timers_set_tz",
    srcs = ["tools/testing/selftests/timers/set-tz.c"],
    copts = _KSELFTEST_COPTS,
    path_prefix = _KSELFTEST_DIR,
    target_compatible_with = ["@platforms//os:android"],
    visibility = ["//visibility:private"],
    deps = [":kselftest_headers_lib"],
)

cc_binary_with_abi(
    name = "kselftest_timers_skew_consistency",
    srcs = ["tools/testing/selftests/timers/skew_consistency.c"],
    copts = _KSELFTEST_COPTS,
    path_prefix = _KSELFTEST_DIR,
    target_compatible_with = ["@platforms//os:android"],
    visibility = ["//visibility:private"],
    deps = [
        ":kselftest_headers_lib",
        ":kselftest_timers_inconsistency_check",
    ],
)

cc_binary_with_abi(
    name = "kselftest_timers_threadtest",
    srcs = ["tools/testing/selftests/timers/threadtest.c"],
    copts = _KSELFTEST_COPTS,
    path_prefix = _KSELFTEST_DIR,
    target_compatible_with = ["@platforms//os:android"],
    visibility = ["//visibility:private"],
    deps = [":kselftest_headers_lib"],
)

cc_binary_with_abi(
    name = "kselftest_timers_valid_adjtimex",
    srcs = ["tools/testing/selftests/timers/valid-adjtimex.c"],
    copts = _KSELFTEST_COPTS,
    path_prefix = _KSELFTEST_DIR,
    target_compatible_with = ["@platforms//os:android"],
    visibility = ["//visibility:private"],
    deps = [":kselftest_headers_lib"],
)

cc_binary_with_abi(
    name = "kselftest_net_socket",
    srcs = ["tools/testing/selftests/net/socket.c"],
    copts = _KSELFTEST_COPTS + ["-Wno-gnu-variable-sized-type-not-at-end"],
    includes = ["tools/testing/selftests"],
    path_prefix = _KSELFTEST_DIR,
    target_compatible_with = ["@platforms//os:android"],
    visibility = ["//visibility:private"],
    deps = [":kselftest_headers_lib"],
)

cc_binary_with_abi(
    name = "kselftest_net_reuseaddr_conflict",
    srcs = ["tools/testing/selftests/net/reuseaddr_conflict.c"],
    copts = _KSELFTEST_COPTS,
    includes = ["tools/testing/selftests"],
    path_prefix = _KSELFTEST_DIR,
    target_compatible_with = ["@platforms//os:android"],
    visibility = ["//visibility:private"],
    deps = [":kselftest_headers_lib"],
)

cc_binary_with_abi(
    name = "kselftest_net_psock_tpacket",
    srcs = [
        "tools/testing/selftests/net/psock_lib.h",
        "tools/testing/selftests/net/psock_tpacket.c",
    ],
    copts = _KSELFTEST_COPTS + ["-Wno-gnu-variable-sized-type-not-at-end"],
    includes = ["tools/testing/selftests"],
    path_prefix = _KSELFTEST_DIR,
    target_compatible_with = ["@platforms//os:android"],
    visibility = ["//visibility:private"],
    deps = [":kselftest_headers_lib"],
)

cc_binary_with_abi(
    name = "kselftest_capabilities_test_execve",
    srcs = ["tools/testing/selftests/capabilities/test_execve.c"],
    copts = _KSELFTEST_COPTS,
    path_prefix = _KSELFTEST_DIR,
    target_compatible_with = ["@platforms//os:android"],
    visibility = ["//visibility:private"],
    deps = [
        ":kselftest_capabilities_validate_cap",
        ":kselftest_headers_lib",
        "@libcap_ng//:libcap-ng",
    ],
)

cc_binary_with_abi(
    name = "kselftest_capabilities_validate_cap",
    srcs = ["tools/testing/selftests/capabilities/validate_cap.c"],
    out = "validate_cap",
    copts = _KSELFTEST_COPTS,
    path_prefix = _KSELFTEST_DIR,
    target_compatible_with = ["@platforms//os:android"],
    visibility = ["//visibility:private"],
    deps = [
        ":kselftest_headers_lib",
        "@libcap_ng//:libcap-ng",
    ],
)

cc_binary_with_abi(
    name = "kselftest_seccomp_seccomp_bpf",
    srcs = [
        "tools/testing/selftests/clone3/clone3_selftests.h",
        "tools/testing/selftests/seccomp/seccomp_bpf.c",
    ],
    copts = _KSELFTEST_COPTS + [
        "-Wno-unused-function",
        "-D__GLIBC_PREREQ(a,b)",
    ],
    includes = ["tools/testing/selftests"],
    path_prefix = _KSELFTEST_DIR,
    target_compatible_with = ["@platforms//os:android"],
    visibility = ["//visibility:private"],
    deps = [
        ":kselftest_headers_lib",
        "@libcap",
    ],
)

cc_binary_with_abi(
    name = "kselftest_x86_single_step_syscall",
    srcs = [
        "tools/testing/selftests/x86/helpers.h",
        "tools/testing/selftests/x86/single_step_syscall.c",
    ],
    abis = [
        "x86_64",
        "x86",
    ],
    copts = _KSELFTEST_COPTS,
    includes = ["tools/testing/selftests"],
    linkopts = ["-static"],
    path_prefix = _KSELFTEST_DIR,
    target_compatible_with = ["@platforms//os:android"],
    visibility = ["//visibility:private"],
    deps = [
        ":kselftest_headers_lib",
    ],
)

cc_binary_with_abi(
    name = "kselftest_x86_syscall_nt",
    srcs = [
        "tools/testing/selftests/x86/helpers.h",
        "tools/testing/selftests/x86/syscall_nt.c",
    ],
    abis = [
        "x86_64",
        "x86",
    ],
    copts = _KSELFTEST_COPTS,
    includes = ["tools/testing/selftests"],
    linkopts = ["-static"],
    path_prefix = _KSELFTEST_DIR,
    target_compatible_with = ["@platforms//os:android"],
    visibility = ["//visibility:private"],
    deps = [
        ":kselftest_headers_lib",
    ],
)

cc_binary_with_abi(
    name = "kselftest_x86_ptrace_syscall",
    srcs = [
        "tools/testing/selftests/x86/helpers.h",
        "tools/testing/selftests/x86/ptrace_syscall.c",
    ],
    abis = [
        "x86_64",
        "x86",
    ],
    copts = _KSELFTEST_COPTS + ["-fomit-frame-pointer"],
    includes = ["tools/testing/selftests"],
    linkopts = ["-static"],
    path_prefix = _KSELFTEST_DIR,
    target_compatible_with = ["@platforms//os:android"],
    visibility = ["//visibility:private"],
    deps = [
        ":kselftest_headers_lib",
    ],
)

cc_binary_with_abi(
    name = "kselftest_x86_test_mremap_vdso",
    srcs = [
        "tools/testing/selftests/x86/helpers.h",
        "tools/testing/selftests/x86/test_mremap_vdso.c",
    ],
    abis = [
        "x86_64",
        "x86",
    ],
    copts = _KSELFTEST_COPTS,
    includes = ["tools/testing/selftests"],
    linkopts = ["-static"],
    path_prefix = _KSELFTEST_DIR,
    target_compatible_with = ["@platforms//os:android"],
    visibility = ["//visibility:private"],
    deps = [
        ":kselftest_headers_lib",
    ],
)

cc_binary_with_abi(
    name = "kselftest_x86_check_initial_reg_state",
    srcs = [
        "tools/testing/selftests/x86/check_initial_reg_state.c",
        "tools/testing/selftests/x86/helpers.h",
    ],
    abis = [
        "x86_64",
        "x86",
    ],
    copts = _KSELFTEST_COPTS,
    includes = ["tools/testing/selftests"],
    linkopts = [
        "-static",
        "-Wl,-ereal_start",
    ],
    path_prefix = _KSELFTEST_DIR,
    target_compatible_with = ["@platforms//os:android"],
    visibility = ["//visibility:private"],
    deps = [
        ":kselftest_headers_lib",
    ],
)

cc_binary_with_abi(
    name = "kselftest_x86_ldt_gdt",
    srcs = [
        "tools/testing/selftests/x86/helpers.h",
        "tools/testing/selftests/x86/ldt_gdt.c",
    ],
    abis = [
        "x86_64",
        "x86",
    ],
    copts = _KSELFTEST_COPTS,
    includes = ["tools/testing/selftests"],
    linkopts = ["-static"],
    path_prefix = _KSELFTEST_DIR,
    target_compatible_with = ["@platforms//os:android"],
    visibility = ["//visibility:private"],
    deps = [
        ":kselftest_headers_lib",
    ],
)

copy_file(
    name = "kselftest_gen_config",
    src = select({
        "//build/kernel/kleaf/platforms/config_settings:android_x86_64": "tools/testing/selftests/android/config_x86_64.xml",
        "//build/kernel/kleaf/platforms/config_settings:android_i386": "tools/testing/selftests/android/config_x86.xml",
        "//build/kernel/kleaf/platforms/config_settings:android_arm64": "tools/testing/selftests/android/config_arm64.xml",
        "//build/kernel/kleaf/platforms/config_settings:android_arm": "tools/testing/selftests/android/config_arm.xml",
    }),
    out = _KSELFTEST_DIR + "/selftests.config",
    visibility = ["//visibility:private"],
)

android_filegroup(
    name = "kselftest_tests_x86_64",
    srcs = [
        ":kselftest_binderfs_binderfs_test_x86_64",
        ":kselftest_breakpoints_breakpoint_test_x86_64",
        ":kselftest_capabilities_test_execve_x86_64",
        ":kselftest_capabilities_validate_cap_x86_64",
        ":kselftest_futex_futex_requeue_pi_mismatched_ops_x86_64",
        ":kselftest_futex_futex_requeue_pi_signal_restart_x86_64",
        ":kselftest_futex_futex_requeue_pi_x86_64",
        ":kselftest_futex_futex_requeue_x86_64",
        ":kselftest_futex_futex_wait_private_mapped_file_x86_64",
        ":kselftest_futex_futex_wait_timeout_x86_64",
        ":kselftest_futex_futex_wait_uninitialized_heap_x86_64",
        ":kselftest_futex_futex_wait_wouldblock_x86_64",
        ":kselftest_futex_futex_wait_x86_64",
        ":kselftest_gen_config",
        ":kselftest_kcmp_kcmp_test_x86_64",
        ":kselftest_memfd_test_x86_64",
        ":kselftest_mm_compaction_test_x86_64",
        ":kselftest_mm_hugepage_mmap_x86_64",
        ":kselftest_mm_hugepage_shm_x86_64",
        ":kselftest_mm_map_hugetlb_x86_64",
        ":kselftest_mm_mlock2_tests_x86_64",
        ":kselftest_mm_mlock_random_test_x86_64",
        ":kselftest_mm_mremap_dontunmap_x86_64",
        ":kselftest_mm_mremap_test_x86_64",
        ":kselftest_mm_on_fault_limit_x86_64",
        ":kselftest_mm_thuge_gen_x86_64",
        ":kselftest_mm_transhuge_stress_x86_64",
        ":kselftest_mm_uffd_unit_tests_x86_64",
        ":kselftest_net_psock_tpacket_x86_64",
        ":kselftest_net_reuseaddr_conflict_x86_64",
        ":kselftest_net_socket_x86_64",
        ":kselftest_ptrace_peeksiginfo_x86_64",
        ":kselftest_rtc_rtctest_x86_64",
        ":kselftest_seccomp_seccomp_bpf_x86_64",
        ":kselftest_size_test_get_size_x86_64",
        ":kselftest_timers_adjtick_x86_64",
        ":kselftest_timers_alarmtimer_suspend_x86_64",
        ":kselftest_timers_change_skew_x86_64",
        ":kselftest_timers_clocksource_switch_x86_64",
        ":kselftest_timers_freq_step_x86_64",
        ":kselftest_timers_inconsistency_check_x86_64",
        ":kselftest_timers_leap_a_day_x86_64",
        ":kselftest_timers_leapcrash_x86_64",
        ":kselftest_timers_nanosleep_x86_64",
        ":kselftest_timers_nsleep_lat_x86_64",
        ":kselftest_timers_posix_timers_x86_64",
        ":kselftest_timers_set_2038_x86_64",
        ":kselftest_timers_set_tai_x86_64",
        ":kselftest_timers_set_timer_lat_x86_64",
        ":kselftest_timers_set_tz_x86_64",
        ":kselftest_timers_skew_consistency_x86_64",
        ":kselftest_timers_tests_raw_skew_x86_64",
        ":kselftest_timers_threadtest_x86_64",
        ":kselftest_timers_valid_adjtimex_x86_64",
        ":kselftest_vdso_vdso_test_abi_x86_64",
        ":kselftest_vdso_vdso_test_clock_getres_x86_64",
        ":kselftest_vdso_vdso_test_getcpu_x86_64",
        ":kselftest_vdso_vdso_test_gettimeofday_x86_64",
        ":kselftest_x86_check_initial_reg_state_x86_64",
        ":kselftest_x86_ldt_gdt_x86_64",
        ":kselftest_x86_ptrace_syscall_x86_64",
        ":kselftest_x86_single_step_syscall_x86_64",
        ":kselftest_x86_syscall_nt_x86_64",
        ":kselftest_x86_test_mremap_vdso_x86_64",
    ],
    cpu = "x86_64",
    visibility = ["//visibility:private"],
)

android_filegroup(
    name = "kselftest_tests_x86",
    srcs = [
        ":kselftest_binderfs_binderfs_test_x86",
        ":kselftest_breakpoints_breakpoint_test_x86",
        ":kselftest_capabilities_test_execve_x86",
        ":kselftest_capabilities_validate_cap_x86",
        ":kselftest_futex_futex_requeue_pi_mismatched_ops_x86",
        ":kselftest_futex_futex_requeue_pi_signal_restart_x86",
        ":kselftest_futex_futex_requeue_pi_x86",
        ":kselftest_futex_futex_requeue_x86",
        ":kselftest_futex_futex_wait_private_mapped_file_x86",
        ":kselftest_futex_futex_wait_timeout_x86",
        ":kselftest_futex_futex_wait_uninitialized_heap_x86",
        ":kselftest_futex_futex_wait_wouldblock_x86",
        ":kselftest_futex_futex_wait_x86",
        ":kselftest_kcmp_kcmp_test_x86",
        ":kselftest_mm_compaction_test_x86",
        ":kselftest_mm_hugepage_mmap_x86",
        ":kselftest_mm_hugepage_shm_x86",
        ":kselftest_mm_map_hugetlb_x86",
        ":kselftest_mm_mlock2_tests_x86",
        ":kselftest_mm_mlock_random_test_x86",
        ":kselftest_mm_mremap_dontunmap_x86",
        ":kselftest_mm_mremap_test_x86",
        ":kselftest_mm_on_fault_limit_x86",
        ":kselftest_mm_thuge_gen_x86",
        ":kselftest_mm_transhuge_stress_x86",
        ":kselftest_mm_uffd_unit_tests_x86",
        ":kselftest_net_psock_tpacket_x86",
        ":kselftest_net_reuseaddr_conflict_x86",
        ":kselftest_net_socket_x86",
        ":kselftest_ptrace_peeksiginfo_x86",
        ":kselftest_rtc_rtctest_x86",
        ":kselftest_seccomp_seccomp_bpf_x86",
        ":kselftest_size_test_get_size_x86",
        ":kselftest_timers_adjtick_x86",
        ":kselftest_timers_alarmtimer_suspend_x86",
        ":kselftest_timers_change_skew_x86",
        ":kselftest_timers_clocksource_switch_x86",
        ":kselftest_timers_freq_step_x86",
        ":kselftest_timers_inconsistency_check_x86",
        ":kselftest_timers_leap_a_day_x86",
        ":kselftest_timers_leapcrash_x86",
        ":kselftest_timers_nanosleep_x86",
        ":kselftest_timers_nsleep_lat_x86",
        ":kselftest_timers_posix_timers_x86",
        ":kselftest_timers_set_2038_x86",
        ":kselftest_timers_set_tai_x86",
        ":kselftest_timers_set_timer_lat_x86",
        ":kselftest_timers_set_tz_x86",
        ":kselftest_timers_skew_consistency_x86",
        ":kselftest_timers_tests_raw_skew_x86",
        ":kselftest_timers_threadtest_x86",
        ":kselftest_timers_valid_adjtimex_x86",
        ":kselftest_vdso_vdso_test_abi_x86",
        ":kselftest_vdso_vdso_test_clock_getres_x86",
        ":kselftest_vdso_vdso_test_getcpu_x86",
        ":kselftest_vdso_vdso_test_gettimeofday_x86",
        ":kselftest_x86_check_initial_reg_state_x86",
        ":kselftest_x86_ldt_gdt_x86",
        ":kselftest_x86_ptrace_syscall_x86",
        ":kselftest_x86_single_step_syscall_x86",
        ":kselftest_x86_syscall_nt_x86",
        ":kselftest_x86_test_mremap_vdso_x86",
    ],
    cpu = "i386",
    visibility = ["//visibility:private"],
)

android_filegroup(
    name = "kselftest_tests_arm",
    srcs = [
        ":kselftest_binderfs_binderfs_test_arm",
        ":kselftest_capabilities_test_execve_arm",
        ":kselftest_capabilities_validate_cap_arm",
        ":kselftest_futex_futex_requeue_arm",
        ":kselftest_futex_futex_requeue_pi_arm",
        ":kselftest_futex_futex_requeue_pi_mismatched_ops_arm",
        ":kselftest_futex_futex_requeue_pi_signal_restart_arm",
        ":kselftest_futex_futex_wait_arm",
        ":kselftest_futex_futex_wait_private_mapped_file_arm",
        ":kselftest_futex_futex_wait_timeout_arm",
        ":kselftest_futex_futex_wait_uninitialized_heap_arm",
        ":kselftest_futex_futex_wait_wouldblock_arm",
        ":kselftest_kcmp_kcmp_test_arm",
        ":kselftest_mm_compaction_test_arm",
        ":kselftest_mm_hugepage_mmap_arm",
        ":kselftest_mm_hugepage_shm_arm",
        ":kselftest_mm_map_hugetlb_arm",
        ":kselftest_mm_mlock2_tests_arm",
        #":kselftest_mm_mlock_random_test_arm",
        ":kselftest_mm_mremap_dontunmap_arm",
        ":kselftest_mm_mremap_test_arm",
        ":kselftest_mm_on_fault_limit_arm",
        ":kselftest_mm_thuge_gen_arm",
        ":kselftest_mm_transhuge_stress_arm",
        ":kselftest_mm_uffd_unit_tests_arm",
        #":kselftest_net_psock_tpacket_arm",
        ":kselftest_net_reuseaddr_conflict_arm",
        ":kselftest_net_socket_arm",
        ":kselftest_ptrace_peeksiginfo_arm",
        ":kselftest_rtc_rtctest_arm",
        #":kselftest_seccomp_seccomp_bpf_arm",
        ":kselftest_size_test_get_size_arm",
        ":kselftest_timers_adjtick_arm",
        ":kselftest_timers_alarmtimer_suspend_arm",
        ":kselftest_timers_change_skew_arm",
        ":kselftest_timers_clocksource_switch_arm",
        #":kselftest_timers_freq_step_arm",
        ":kselftest_timers_inconsistency_check_arm",
        ":kselftest_timers_leap_a_day_arm",
        ":kselftest_timers_leapcrash_arm",
        ":kselftest_timers_nanosleep_arm",
        ":kselftest_timers_nsleep_lat_arm",
        ":kselftest_timers_posix_timers_arm",
        ":kselftest_timers_set_2038_arm",
        ":kselftest_timers_set_tai_arm",
        ":kselftest_timers_set_timer_lat_arm",
        ":kselftest_timers_set_tz_arm",
        ":kselftest_timers_skew_consistency_arm",
        ":kselftest_timers_tests_raw_skew_arm",
        ":kselftest_timers_threadtest_arm",
        ":kselftest_timers_valid_adjtimex_arm",
        ":kselftest_vdso_vdso_test_abi_arm",
        ":kselftest_vdso_vdso_test_clock_getres_arm",
        ":kselftest_vdso_vdso_test_getcpu_arm",
        ":kselftest_vdso_vdso_test_gettimeofday_arm",
    ],
    cpu = "arm",
    visibility = ["//visibility:private"],
)

android_filegroup(
    name = "kselftest_tests_arm64",
    srcs = [
        ":kselftest_binderfs_binderfs_test_arm64",
        ":kselftest_breakpoints_breakpoint_test_arm64",
        ":kselftest_capabilities_test_execve_arm64",
        ":kselftest_capabilities_validate_cap_arm64",
        ":kselftest_futex_futex_requeue_arm64",
        ":kselftest_futex_futex_requeue_pi_arm64",
        ":kselftest_futex_futex_requeue_pi_mismatched_ops_arm64",
        ":kselftest_futex_futex_requeue_pi_signal_restart_arm64",
        ":kselftest_futex_futex_wait_arm64",
        ":kselftest_futex_futex_wait_private_mapped_file_arm64",
        ":kselftest_futex_futex_wait_timeout_arm64",
        ":kselftest_futex_futex_wait_uninitialized_heap_arm64",
        ":kselftest_futex_futex_wait_wouldblock_arm64",
        ":kselftest_gen_config",
        ":kselftest_kcmp_kcmp_test_arm64",
        ":kselftest_memfd_test_arm64",
        ":kselftest_mm_compaction_test_arm64",
        ":kselftest_mm_hugepage_mmap_arm64",
        ":kselftest_mm_hugepage_shm_arm64",
        ":kselftest_mm_map_hugetlb_arm64",
        ":kselftest_mm_mlock2_tests_arm64",
        ":kselftest_mm_mlock_random_test_arm64",
        ":kselftest_mm_mremap_dontunmap_arm64",
        ":kselftest_mm_mremap_test_arm64",
        ":kselftest_mm_on_fault_limit_arm64",
        ":kselftest_mm_thuge_gen_arm64",
        ":kselftest_mm_transhuge_stress_arm64",
        ":kselftest_mm_uffd_unit_tests_arm64",
        ":kselftest_net_psock_tpacket_arm64",
        ":kselftest_net_reuseaddr_conflict_arm64",
        ":kselftest_net_socket_arm64",
        ":kselftest_ptrace_peeksiginfo_arm64",
        ":kselftest_rtc_rtctest_arm64",
        ":kselftest_seccomp_seccomp_bpf_arm64",
        ":kselftest_size_test_get_size_arm64",
        ":kselftest_timers_adjtick_arm64",
        ":kselftest_timers_alarmtimer_suspend_arm64",
        ":kselftest_timers_change_skew_arm64",
        ":kselftest_timers_clocksource_switch_arm64",
        ":kselftest_timers_freq_step_arm64",
        ":kselftest_timers_inconsistency_check_arm64",
        ":kselftest_timers_leap_a_day_arm64",
        ":kselftest_timers_leapcrash_arm64",
        ":kselftest_timers_nanosleep_arm64",
        ":kselftest_timers_nsleep_lat_arm64",
        ":kselftest_timers_posix_timers_arm64",
        ":kselftest_timers_set_2038_arm64",
        ":kselftest_timers_set_tai_arm64",
        ":kselftest_timers_set_timer_lat_arm64",
        ":kselftest_timers_set_tz_arm64",
        ":kselftest_timers_skew_consistency_arm64",
        ":kselftest_timers_tests_raw_skew_arm64",
        ":kselftest_timers_threadtest_arm64",
        ":kselftest_timers_valid_adjtimex_arm64",
        ":kselftest_vdso_vdso_test_abi_arm64",
        ":kselftest_vdso_vdso_test_clock_getres_arm64",
        ":kselftest_vdso_vdso_test_getcpu_arm64",
        ":kselftest_vdso_vdso_test_gettimeofday_arm64",
    ],
    cpu = "arm64",
    visibility = ["//visibility:private"],
)

pkg_files(
    name = "kselftest_tests_x86_64_pkg_files",
    srcs = [
        ":kselftest_tests_x86",
        ":kselftest_tests_x86_64",
    ],
    strip_prefix = strip_prefix.from_pkg(),
    visibility = ["//visibility:private"],
)

pkg_files(
    name = "kselftest_tests_arm64_pkg_files",
    srcs = [
        ":kselftest_tests_arm",
        ":kselftest_tests_arm64",
    ],
    strip_prefix = strip_prefix.from_pkg(),
    visibility = ["//visibility:private"],
)

pkg_zip(
    name = "tests_zip_x86_64",
    srcs = [
        ":kselftest_tests_x86_64_pkg_files",
        ":kunit_tests_x86_64_pkg_files",
    ],
    out = "x86_64/tests.zip",
    visibility = ["//visibility:public"],
)

pkg_zip(
    name = "tests_zip_arm64",
    srcs = [
        ":kselftest_tests_arm64_pkg_files",
<<<<<<< HEAD
        ":kunit_tests_arm64_pgk_files",
=======
        ":kunit_tests_arm64_pkg_files",
>>>>>>> 1acc7dc7
    ],
    out = "arm64/tests.zip",
    visibility = ["//visibility:public"],
)

copy_to_dist_dir(
    name = "tests_zip_x86_64_dist",
    data = [":tests_zip_x86_64"],
    dist_dir = "out/tests_x86_64/dist",
    flat = True,
)

copy_to_dist_dir(
    name = "tests_zip_arm64_dist",
    data = [":tests_zip_arm64"],
    dist_dir = "out/tests_arm64/dist",
    flat = True,
)

load(":consolidate.bzl", "define_consolidate")

define_consolidate()

_TEST_MAPPINGS = glob(["**/TEST_MAPPING"])

pkg_files(
    name = "test_mappings",
    srcs = _TEST_MAPPINGS,
    prefix = package_name(),
    renames = {file: file for file in _TEST_MAPPINGS},
    visibility = ["//visibility:private"],
)

pkg_zip(
    name = "test_mappings_zip",
    srcs = [
        ":test_mappings",
    ],
    out = "test_mappings.zip",
    visibility = ["//visibility:public"],
)<|MERGE_RESOLUTION|>--- conflicted
+++ resolved
@@ -3,10 +3,7 @@
 
 load("@bazel_skylib//rules:copy_file.bzl", "copy_file")
 load("@bazel_skylib//rules:write_file.bzl", "write_file")
-<<<<<<< HEAD
-=======
 load("@rules_cc//cc:defs.bzl", "cc_library")
->>>>>>> 1acc7dc7
 load("@rules_pkg//pkg:install.bzl", "pkg_install")
 load(
     "@rules_pkg//pkg:mappings.bzl",
@@ -31,16 +28,12 @@
     "merged_kernel_uapi_headers",
 )
 load(":abi.bzl", "cc_binary_with_abi")
-<<<<<<< HEAD
-load(":modules.bzl", "get_gki_modules_list", "get_kunit_modules_list")
-=======
 load(
     ":modules.bzl",
     "get_gki_modules_list",
     "get_gki_protected_modules_list",
     "get_kunit_modules_list",
 )
->>>>>>> 1acc7dc7
 
 package(
     default_visibility = [
@@ -158,11 +151,7 @@
         "additional_kmi_symbol_lists": [":aarch64_additional_kmi_symbol_lists"],
         "trim_nonlisted_kmi": True,
         "protected_exports_list": "android/abi_gki_protected_exports_aarch64",
-<<<<<<< HEAD
-        "protected_modules_list": "android/gki_aarch64_protected_modules",
-=======
         "protected_modules_list": ":gki_aarch64_protected_modules",
->>>>>>> 1acc7dc7
         "module_implicit_outs": get_gki_modules_list("arm64") + get_kunit_modules_list("arm64"),
         "make_goals": _GKI_AARCH64_MAKE_GOALS,
         "ddk_headers_archive": ":kernel_aarch64_ddk_headers_archive",
@@ -172,16 +161,12 @@
         ],
     },
     "kernel_aarch64_16k": {
-<<<<<<< HEAD
-        "kmi_symbol_list_strict_mode": False,
-=======
         "kmi_symbol_list_strict_mode": True,
         "kmi_symbol_list": "android/abi_gki_aarch64",
         "additional_kmi_symbol_lists": [":aarch64_additional_kmi_symbol_lists"],
         "trim_nonlisted_kmi": True,
         "protected_exports_list": "android/abi_gki_protected_exports_aarch64",
         "protected_modules_list": ":gki_aarch64_protected_modules",
->>>>>>> 1acc7dc7
         "module_implicit_outs": get_gki_modules_list("arm64") + get_kunit_modules_list("arm64"),
         "make_goals": _GKI_AARCH64_MAKE_GOALS,
         "ddk_headers_archive": ":kernel_aarch64_ddk_headers_archive",
@@ -866,11 +851,7 @@
 )
 
 pkg_filegroup(
-<<<<<<< HEAD
-    name = "kunit_tests_arm64_pgk_files",
-=======
     name = "kunit_tests_arm64_pkg_files",
->>>>>>> 1acc7dc7
     srcs = [
         ":kunit_modules_arm64",
         ":kunit_tests_config_arm64",
@@ -984,8 +965,6 @@
 ddk_headers(
     name = "all_headers_allowlist_aarch64",
     hdrs = [
-<<<<<<< HEAD
-=======
         "drivers/dma-buf/heaps/deferred-free-helper.h",
         "drivers/extcon/extcon.h",
         "drivers/thermal/thermal_core.h",
@@ -993,7 +972,6 @@
         "drivers/usb/dwc3/core.h",
         "sound/usb/card.h",
         "sound/usb/usbaudio.h",
->>>>>>> 1acc7dc7
         ":all_headers_allowlist_aarch64_globs",
         ":all_headers_allowlist_common_globs",
         ":xhci_headers",
@@ -1004,14 +982,11 @@
     linux_includes = [
         "arch/arm64/include",
         "arch/arm64/include/uapi",
-<<<<<<< HEAD
-=======
         "drivers/dma-buf",
         "drivers/extcon",
         "drivers/thermal",
         "drivers/usb",
         "sound/usb",
->>>>>>> 1acc7dc7
         "include",
         "include/uapi",
     ],
@@ -2432,11 +2407,7 @@
     name = "tests_zip_arm64",
     srcs = [
         ":kselftest_tests_arm64_pkg_files",
-<<<<<<< HEAD
-        ":kunit_tests_arm64_pgk_files",
-=======
         ":kunit_tests_arm64_pkg_files",
->>>>>>> 1acc7dc7
     ],
     out = "arm64/tests.zip",
     visibility = ["//visibility:public"],
@@ -2456,10 +2427,6 @@
     flat = True,
 )
 
-load(":consolidate.bzl", "define_consolidate")
-
-define_consolidate()
-
 _TEST_MAPPINGS = glob(["**/TEST_MAPPING"])
 
 pkg_files(
