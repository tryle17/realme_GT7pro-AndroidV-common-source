# SPDX-License-Identifier: GPL-2.0
# Copyright (C) 2021 The Android Open Source Project

load("@bazel_skylib//rules:copy_file.bzl", "copy_file")
load("@bazel_skylib//rules:write_file.bzl", "write_file")
load(
    "@rules_pkg//pkg:mappings.bzl",
    "pkg_files",
    "strip_prefix",
)
load("@rules_pkg//pkg:pkg.bzl", "pkg_zip")
load("//build/bazel_common_rules/dist:dist.bzl", "copy_to_dist_dir")
load("//build/kernel/kleaf:common_kernels.bzl", "define_common_kernels")
load("//build/kernel/kleaf:constants.bzl", "X86_64_OUTS")
load(
    "//build/kernel/kleaf:kernel.bzl",
    "android_filegroup",
    "checkpatch",
    "ddk_headers",
    "kernel_abi",
    "kernel_build",
    "kernel_images",
    "kernel_modules_install",
    "merged_kernel_uapi_headers",
)
load(":abi.bzl", "cc_binary_with_abi")
load(":modules.bzl", "get_gki_modules_list")

package(
    default_visibility = [
        "//visibility:public",
    ],
)

_GKI_AARCH64_MAKE_GOALS = [
    "Image",
    "Image.lz4",
    "Image.gz",
    "modules",
]

_GKI_RISCV64_MAKE_GOALS = [
    "Image",
    "Image.lz4",
    "Image.gz",
    "modules",
]

_GKI_X86_64_MAKE_GOALS = [
    "bzImage",
    "modules",
]

checkpatch(
    name = "checkpatch",
    checkpatch_pl = "scripts/checkpatch.pl",
)

# Deprecated - Use arch specific files from below.
alias(
    name = "gki_system_dlkm_modules",
    actual = "gki_system_dlkm_modules_arm64",
    deprecation = """
    Common list for all architectures is deprecated.
    Instead use the file corresponding to the architecture used:
    i.e. `gki_system_dlkm_modules_{arch}`
    """,
)

alias(
    name = "android/gki_system_dlkm_modules",
    actual = "android/gki_system_dlkm_modules_arm64",
    deprecation = """
    Common list for all architectures is deprecated.
    Instead use the file corresponding to the architecture used:
    i.e. `gki_system_dlkm_modules_{arch}`
    """,
)

write_file(
    name = "gki_system_dlkm_modules_arm64",
    out = "android/gki_system_dlkm_modules_arm64",
    content = get_gki_modules_list("arm64") + [
        # Ensure new line at the end.
        "",
    ],
)

write_file(
    name = "gki_system_dlkm_modules_x86_64",
    out = "android/gki_system_dlkm_modules_x86_64",
    content = get_gki_modules_list("x86_64") + [
        # Ensure new line at the end.
        "",
    ],
)

write_file(
    name = "gki_system_dlkm_modules_risc64",
    out = "android/gki_system_dlkm_modules_riscv64",
    content = get_gki_modules_list("riscv64") + [
        # Ensure new line at the end.
        "",
    ],
)

filegroup(
    name = "aarch64_additional_kmi_symbol_lists",
    srcs = [
        # keep sorted
        "android/abi_gki_aarch64_amlogic",
        "android/abi_gki_aarch64_db845c",
        "android/abi_gki_aarch64_exynos",
        "android/abi_gki_aarch64_exynosauto",
        "android/abi_gki_aarch64_oplus",
        "android/abi_gki_aarch64_pixel",
        "android/abi_gki_aarch64_qcom",
        "android/abi_gki_aarch64_unisoc",
        "android/abi_gki_aarch64_virtual_device",
    ],
    visibility = ["//visibility:public"],
)

define_common_kernels(target_configs = {
    "kernel_aarch64": {
        "kmi_symbol_list_strict_mode": True,
        "kmi_symbol_list": "android/abi_gki_aarch64",
        "additional_kmi_symbol_lists": [":aarch64_additional_kmi_symbol_lists"],
        "trim_nonlisted_kmi": True,
        "protected_exports_list": "android/abi_gki_protected_exports_aarch64",
        "protected_modules_list": "android/gki_aarch64_protected_modules",
        "module_implicit_outs": get_gki_modules_list("arm64"),
        "make_goals": _GKI_AARCH64_MAKE_GOALS,
    },
    "kernel_aarch64_16k": {
        "kmi_symbol_list_strict_mode": False,
        "module_implicit_outs": get_gki_modules_list("arm64"),
        "make_goals": _GKI_AARCH64_MAKE_GOALS,
    },
    "kernel_riscv64": {
        "module_implicit_outs": get_gki_modules_list("riscv64"),
        "make_goals": _GKI_RISCV64_MAKE_GOALS,
    },
    "kernel_x86_64": {
        "kmi_symbol_list_strict_mode": False,
        "module_implicit_outs": get_gki_modules_list("x86_64"),
        "make_goals": _GKI_X86_64_MAKE_GOALS,
    },
})

# Microdroid is not a real device. The kernel image is built with special
#  configs to reduce the size. Hence, not using mixed build.
kernel_build(
    name = "kernel_aarch64_microdroid",
    srcs = ["//common:kernel_aarch64_sources"],
    outs = [
        "Image",
        "System.map",
        "modules.builtin",
        "modules.builtin.modinfo",
        "vmlinux",
        "vmlinux.symvers",
    ],
    build_config = "build.config.microdroid.aarch64",
    make_goals = [
        "Image",
    ],
)

copy_to_dist_dir(
    name = "kernel_aarch64_microdroid_dist",
    data = [
        ":kernel_aarch64_microdroid",
    ],
    dist_dir = "out/kernel_aarch64_microdroid/dist",
    flat = True,
    log = "info",
)

# Microdroid is not a real device. The kernel image is built with special
#  configs to reduce the size. Hence, not using mixed build.
kernel_build(
    name = "kernel_x86_64_microdroid",
    srcs = ["//common:kernel_x86_64_sources"],
    outs = X86_64_OUTS,
    arch = "x86_64",
    build_config = "build.config.microdroid.x86_64",
    make_goals = [
        "bzImage",
    ],
)

copy_to_dist_dir(
    name = "kernel_x86_64_microdroid_dist",
    data = [
        ":kernel_x86_64_microdroid",
    ],
    dist_dir = "out/kernel_x86_64_microdroid/dist",
    flat = True,
    log = "info",
)

kernel_build(
    name = "kernel_aarch64_crashdump",
    srcs = ["//common:kernel_aarch64_sources"],
    outs = [
        "Image",
    ],
    build_config = "build.config.crashdump.aarch64",
    make_goals = [
        "Image",
    ],
)

copy_to_dist_dir(
    name = "kernel_aarch64_crashdump_dist",
    data = [
        ":kernel_aarch64_crashdump",
    ],
    dist_dir = "out/kernel_aarch64_crashdump/dist",
    flat = True,
    log = "info",
)

kernel_build(
    name = "kernel_x86_64_crashdump",
    srcs = ["//common:kernel_x86_64_sources"],
    outs = X86_64_OUTS,
    arch = "x86_64",
    build_config = "build.config.crashdump.x86_64",
    make_goals = [
        "bzImage",
    ],
)

copy_to_dist_dir(
    name = "kernel_x86_64_crashdump_dist",
    data = [
        ":kernel_x86_64_crashdump",
    ],
    dist_dir = "out/kernel_x86_64_crashdump/dist",
    flat = True,
    log = "info",
)

_DB845C_MODULE_OUTS = [
    # keep sorted
    "crypto/michael_mic.ko",
    "drivers/base/regmap/regmap-sdw.ko",
    "drivers/base/regmap/regmap-slimbus.ko",
    "drivers/bus/mhi/host/mhi.ko",
    "drivers/clk/qcom/clk-qcom.ko",
    "drivers/clk/qcom/clk-rpmh.ko",
    "drivers/clk/qcom/clk-spmi-pmic-div.ko",
    "drivers/clk/qcom/dispcc-sdm845.ko",
    "drivers/clk/qcom/dispcc-sm8250.ko",
    "drivers/clk/qcom/gcc-sdm845.ko",
    "drivers/clk/qcom/gcc-sm8250.ko",
    "drivers/clk/qcom/gcc-sm8450.ko",
    "drivers/clk/qcom/gpucc-sdm845.ko",
    "drivers/clk/qcom/gpucc-sm8250.ko",
    "drivers/clk/qcom/lpass-gfm-sm8250.ko",
    "drivers/clk/qcom/videocc-sdm845.ko",
    "drivers/clk/qcom/videocc-sm8250.ko",
    "drivers/cpufreq/qcom-cpufreq-hw.ko",
    "drivers/dma-buf/heaps/system_heap.ko",
    "drivers/dma/qcom/bam_dma.ko",
    "drivers/dma/qcom/gpi.ko",
    "drivers/extcon/extcon-usb-gpio.ko",
    "drivers/firmware/qcom-scm.ko",
    "drivers/gpio/gpio-wcd934x.ko",
    "drivers/gpu/drm/bridge/display-connector.ko",
    "drivers/gpu/drm/bridge/lontium-lt9611.ko",
    "drivers/gpu/drm/bridge/lontium-lt9611uxc.ko",
    "drivers/gpu/drm/display/drm_display_helper.ko",
    "drivers/gpu/drm/display/drm_dp_aux_bus.ko",
    "drivers/gpu/drm/msm/msm.ko",
    "drivers/gpu/drm/scheduler/gpu-sched.ko",
    "drivers/hwspinlock/qcom_hwspinlock.ko",
    "drivers/i2c/busses/i2c-designware-core.ko",
    "drivers/i2c/busses/i2c-designware-platform.ko",
    "drivers/i2c/busses/i2c-qcom-geni.ko",
    "drivers/i2c/busses/i2c-qup.ko",
    "drivers/i2c/busses/i2c-rk3x.ko",
    "drivers/i2c/i2c-dev.ko",
    "drivers/i2c/i2c-mux.ko",
    "drivers/i2c/muxes/i2c-mux-pca954x.ko",
    "drivers/iio/adc/qcom-spmi-adc5.ko",
    "drivers/iio/adc/qcom-vadc-common.ko",
    "drivers/input/misc/pm8941-pwrkey.ko",
    "drivers/interconnect/qcom/icc-bcm-voter.ko",
    "drivers/interconnect/qcom/icc-osm-l3.ko",
    "drivers/interconnect/qcom/icc-rpmh.ko",
    "drivers/interconnect/qcom/qnoc-sdm845.ko",
    "drivers/interconnect/qcom/qnoc-sm8250.ko",
    "drivers/interconnect/qcom/qnoc-sm8450.ko",
    "drivers/iommu/arm/arm-smmu/arm_smmu.ko",
    "drivers/irqchip/qcom-pdc.ko",
    "drivers/leds/rgb/leds-qcom-lpg.ko",
    "drivers/mailbox/qcom-apcs-ipc-mailbox.ko",
    "drivers/mailbox/qcom-ipcc.ko",
    "drivers/media/platform/qcom/venus/venus-core.ko",
    "drivers/media/platform/qcom/venus/venus-dec.ko",
    "drivers/media/platform/qcom/venus/venus-enc.ko",
    "drivers/mfd/qcom-spmi-pmic.ko",
    "drivers/mfd/wcd934x.ko",
    "drivers/misc/fastrpc.ko",
    "drivers/mmc/host/cqhci.ko",
    "drivers/mmc/host/sdhci-msm.ko",
    "drivers/net/can/spi/mcp251xfd/mcp251xfd.ko",
    "drivers/net/wireless/ath/ath.ko",
    "drivers/net/wireless/ath/ath10k/ath10k_core.ko",
    "drivers/net/wireless/ath/ath10k/ath10k_pci.ko",
    "drivers/net/wireless/ath/ath10k/ath10k_snoc.ko",
    "drivers/net/wireless/ath/ath11k/ath11k.ko",
    "drivers/net/wireless/ath/ath11k/ath11k_ahb.ko",
    "drivers/net/wireless/ath/ath11k/ath11k_pci.ko",
    "drivers/nvmem/nvmem_qfprom.ko",
    "drivers/phy/qualcomm/phy-qcom-qmp-combo.ko",
    "drivers/phy/qualcomm/phy-qcom-qmp-pcie.ko",
    "drivers/phy/qualcomm/phy-qcom-qmp-pcie-msm8996.ko",
    "drivers/phy/qualcomm/phy-qcom-qmp-ufs.ko",
    "drivers/phy/qualcomm/phy-qcom-qmp-usb.ko",
    "drivers/phy/qualcomm/phy-qcom-qusb2.ko",
    "drivers/phy/qualcomm/phy-qcom-snps-femto-v2.ko",
    "drivers/phy/qualcomm/phy-qcom-usb-hs.ko",
    "drivers/pinctrl/qcom/pinctrl-lpass-lpi.ko",
    "drivers/pinctrl/qcom/pinctrl-msm.ko",
    "drivers/pinctrl/qcom/pinctrl-sdm845.ko",
    "drivers/pinctrl/qcom/pinctrl-sm8250.ko",
    "drivers/pinctrl/qcom/pinctrl-sm8250-lpass-lpi.ko",
    "drivers/pinctrl/qcom/pinctrl-sm8450.ko",
    "drivers/pinctrl/qcom/pinctrl-spmi-gpio.ko",
    "drivers/pinctrl/qcom/pinctrl-spmi-mpp.ko",
    "drivers/pmdomain/qcom/cpr.ko",
    "drivers/pmdomain/qcom/rpmhpd.ko",
    "drivers/power/reset/qcom-pon.ko",
    "drivers/power/reset/reboot-mode.ko",
    "drivers/power/reset/syscon-reboot-mode.ko",
    "drivers/regulator/gpio-regulator.ko",
    "drivers/regulator/qcom-rpmh-regulator.ko",
    "drivers/regulator/qcom_spmi-regulator.ko",
    "drivers/regulator/qcom_usb_vbus-regulator.ko",
    "drivers/remoteproc/qcom_common.ko",
    "drivers/remoteproc/qcom_pil_info.ko",
    "drivers/remoteproc/qcom_q6v5.ko",
    "drivers/remoteproc/qcom_q6v5_adsp.ko",
    "drivers/remoteproc/qcom_q6v5_mss.ko",
    "drivers/remoteproc/qcom_q6v5_pas.ko",
    "drivers/remoteproc/qcom_q6v5_wcss.ko",
    "drivers/remoteproc/qcom_sysmon.ko",
    "drivers/reset/reset-qcom-aoss.ko",
    "drivers/reset/reset-qcom-pdc.ko",
    "drivers/rpmsg/qcom_glink.ko",
    "drivers/rpmsg/qcom_glink_rpm.ko",
    "drivers/rpmsg/qcom_glink_smem.ko",
    "drivers/rpmsg/qcom_smd.ko",
    "drivers/rpmsg/rpmsg_ns.ko",
    "drivers/rtc/rtc-pm8xxx.ko",
    "drivers/slimbus/slim-qcom-ngd-ctrl.ko",
    "drivers/slimbus/slimbus.ko",
    "drivers/soc/qcom/apr.ko",
    "drivers/soc/qcom/cmd-db.ko",
    "drivers/soc/qcom/llcc-qcom.ko",
    "drivers/soc/qcom/mdt_loader.ko",
    "drivers/soc/qcom/pdr_interface.ko",
    "drivers/soc/qcom/qcom_aoss.ko",
    "drivers/soc/qcom/qcom_ice.ko",
    "drivers/soc/qcom/qcom_rpmh.ko",
    "drivers/soc/qcom/qmi_helpers.ko",
    "drivers/soc/qcom/rmtfs_mem.ko",
    "drivers/soc/qcom/smem.ko",
    "drivers/soc/qcom/smp2p.ko",
    "drivers/soc/qcom/smsm.ko",
    "drivers/soc/qcom/socinfo.ko",
    "drivers/soc/qcom/spm.ko",
    "drivers/soundwire/soundwire-bus.ko",
    "drivers/soundwire/soundwire-qcom.ko",
    "drivers/spi/spi-geni-qcom.ko",
    "drivers/spi/spi-pl022.ko",
    "drivers/spi/spi-qcom-qspi.ko",
    "drivers/spi/spi-qup.ko",
    "drivers/spmi/spmi-pmic-arb.ko",
    "drivers/thermal/qcom/lmh.ko",
    "drivers/thermal/qcom/qcom-spmi-adc-tm5.ko",
    "drivers/thermal/qcom/qcom-spmi-temp-alarm.ko",
    "drivers/thermal/qcom/qcom_tsens.ko",
    "drivers/tty/serial/msm_serial.ko",
    "drivers/ufs/host/ufs-qcom.ko",
    "drivers/usb/common/ulpi.ko",
    "drivers/usb/host/ohci-hcd.ko",
    "drivers/usb/host/ohci-pci.ko",
    "drivers/usb/host/ohci-platform.ko",
    "drivers/usb/typec/tcpm/qcom/qcom_pmic_tcpm.ko",
    "net/qrtr/qrtr.ko",
    "net/qrtr/qrtr-mhi.ko",
    "net/qrtr/qrtr-smd.ko",
    "net/qrtr/qrtr-tun.ko",
    "sound/soc/codecs/snd-soc-dmic.ko",
    "sound/soc/codecs/snd-soc-hdmi-codec.ko",
    "sound/soc/codecs/snd-soc-lpass-macro-common.ko",
    "sound/soc/codecs/snd-soc-lpass-va-macro.ko",
    "sound/soc/codecs/snd-soc-lpass-wsa-macro.ko",
    "sound/soc/codecs/snd-soc-max98927.ko",
    "sound/soc/codecs/snd-soc-rl6231.ko",
    "sound/soc/codecs/snd-soc-rt5663.ko",
    "sound/soc/codecs/snd-soc-wcd-classh.ko",
    "sound/soc/codecs/snd-soc-wcd-mbhc.ko",
    "sound/soc/codecs/snd-soc-wcd9335.ko",
    "sound/soc/codecs/snd-soc-wcd934x.ko",
    "sound/soc/codecs/snd-soc-wsa881x.ko",
    "sound/soc/qcom/qdsp6/q6adm.ko",
    "sound/soc/qcom/qdsp6/q6afe.ko",
    "sound/soc/qcom/qdsp6/q6afe-clocks.ko",
    "sound/soc/qcom/qdsp6/q6afe-dai.ko",
    "sound/soc/qcom/qdsp6/q6apm-dai.ko",
    "sound/soc/qcom/qdsp6/q6apm-lpass-dais.ko",
    "sound/soc/qcom/qdsp6/q6asm.ko",
    "sound/soc/qcom/qdsp6/q6asm-dai.ko",
    "sound/soc/qcom/qdsp6/q6core.ko",
    "sound/soc/qcom/qdsp6/q6prm.ko",
    "sound/soc/qcom/qdsp6/q6prm-clocks.ko",
    "sound/soc/qcom/qdsp6/q6routing.ko",
    "sound/soc/qcom/qdsp6/snd-q6apm.ko",
    "sound/soc/qcom/qdsp6/snd-q6dsp-common.ko",
    "sound/soc/qcom/snd-soc-qcom-common.ko",
    "sound/soc/qcom/snd-soc-qcom-sdw.ko",
    "sound/soc/qcom/snd-soc-sdm845.ko",
    "sound/soc/qcom/snd-soc-sm8250.ko",
]

_DB845C_WATCHDOG_MODULE_OUTS = [
    "drivers/watchdog/pm8916_wdt.ko",
    "drivers/watchdog/qcom-wdt.ko",
]

kernel_build(
    name = "db845c_no_kgdb",
    srcs = [":kernel_aarch64_sources"],
    outs = [
        "arch/arm64/boot/dts/qcom/qrb5165-rb5.dtb",
        "arch/arm64/boot/dts/qcom/sdm845-db845c.dtb",
        "arch/arm64/boot/dts/qcom/sm8450-qrd.dtb",
    ],
    # Enable mixed build.
    base_kernel = ":kernel_aarch64",
    build_config = "build.config.db845c",
    collect_unstripped_modules = True,
    kmi_symbol_list = "android/abi_gki_aarch64_db845c",
    make_goals = [
        "modules",
        "qcom/sdm845-db845c.dtb",
        "qcom/qrb5165-rb5.dtb",
        "qcom/sm8450-qrd.dtb",
    ],
    module_outs = _DB845C_MODULE_OUTS + _DB845C_WATCHDOG_MODULE_OUTS,
    strip_modules = True,
)

kernel_build(
    name = "db845c_with_kgdb",
    srcs = [":kernel_aarch64_sources"],
    outs = [
        "arch/arm64/boot/dts/qcom/qrb5165-rb5.dtb",
        "arch/arm64/boot/dts/qcom/sdm845-db845c.dtb",
        "arch/arm64/boot/dts/qcom/sm8450-qrd.dtb",
    ],
    # Enable mixed build.
    base_kernel = ":kernel_aarch64",
    build_config = "build.config.db845c",
    make_goals = [
        "modules",
        "qcom/sdm845-db845c.dtb",
        "qcom/qrb5165-rb5.dtb",
        "qcom/sm8450-qrd.dtb",
    ],
    module_outs = _DB845C_MODULE_OUTS,
    strip_modules = True,
)

alias(
    name = "db845c",
    actual = select({
        "//build/kernel/kleaf:kgdb_is_true": "db845c_with_kgdb",
        "//conditions:default": "db845c_no_kgdb",
    }),
)

kernel_abi(
    name = "db845c_abi",
    kernel_build = ":db845c",
)

kernel_modules_install(
    name = "db845c_modules_install",
    kernel_build = ":db845c",
)

merged_kernel_uapi_headers(
    name = "db845c_merged_kernel_uapi_headers",
    kernel_build = ":db845c",
)

kernel_images(
    name = "db845c_images",
    build_initramfs = True,
    kernel_build = ":db845c",
    kernel_modules_install = ":db845c_modules_install",
)

copy_to_dist_dir(
    name = "db845c_dist",
    data = [
        ":db845c",
        ":db845c_images",
        ":db845c_modules_install",
        ":db845c_merged_kernel_uapi_headers",
        # Mixed build: Additional GKI artifacts.
        ":kernel_aarch64",
        ":kernel_aarch64_modules",
        ":kernel_aarch64_additional_artifacts",
    ],
    dist_dir = "out/db845/dist",
    flat = True,
    log = "info",
)

_ROCKPI4_MODULE_OUTS = [
    # keep sorted
    "drivers/block/virtio_blk.ko",
    "drivers/char/hw_random/virtio-rng.ko",
    "drivers/clk/clk-rk808.ko",
    "drivers/cpufreq/cpufreq-dt.ko",
    "drivers/cpufreq/cpufreq-dt-platdev.ko",
    "drivers/dma/pl330.ko",
    "drivers/gpu/drm/bridge/analogix/analogix_dp.ko",
    "drivers/gpu/drm/bridge/synopsys/dw-hdmi.ko",
    "drivers/gpu/drm/bridge/synopsys/dw-mipi-dsi.ko",
    "drivers/gpu/drm/display/drm_display_helper.ko",
    "drivers/gpu/drm/drm_dma_helper.ko",
    "drivers/gpu/drm/rockchip/rockchipdrm.ko",
    "drivers/i2c/busses/i2c-rk3x.ko",
    "drivers/iio/adc/rockchip_saradc.ko",
    "drivers/iio/buffer/industrialio-triggered-buffer.ko",
    "drivers/iio/buffer/kfifo_buf.ko",
    "drivers/mfd/rk8xx-core.ko",
    "drivers/mfd/rk8xx-i2c.ko",
    "drivers/mfd/rk8xx-spi.ko",
    "drivers/mmc/core/pwrseq_simple.ko",
    "drivers/mmc/host/cqhci.ko",
    "drivers/mmc/host/dw_mmc.ko",
    "drivers/mmc/host/dw_mmc-pltfm.ko",
    "drivers/mmc/host/dw_mmc-rockchip.ko",
    "drivers/mmc/host/sdhci-of-arasan.ko",
    "drivers/net/ethernet/stmicro/stmmac/dwmac-rk.ko",
    "drivers/net/ethernet/stmicro/stmmac/stmmac.ko",
    "drivers/net/ethernet/stmicro/stmmac/stmmac-platform.ko",
    "drivers/net/net_failover.ko",
    "drivers/net/pcs/pcs_xpcs.ko",
    "drivers/net/virtio_net.ko",
    "drivers/pci/controller/pcie-rockchip-host.ko",
    "drivers/phy/rockchip/phy-rockchip-emmc.ko",
    "drivers/phy/rockchip/phy-rockchip-inno-usb2.ko",
    "drivers/phy/rockchip/phy-rockchip-pcie.ko",
    "drivers/phy/rockchip/phy-rockchip-typec.ko",
    "drivers/pwm/pwm-rockchip.ko",
    "drivers/regulator/fan53555.ko",
    "drivers/regulator/pwm-regulator.ko",
    "drivers/regulator/rk808-regulator.ko",
    "drivers/rtc/rtc-rk808.ko",
    "drivers/soc/rockchip/io-domain.ko",
    "drivers/thermal/rockchip_thermal.ko",
    "drivers/usb/host/ohci-hcd.ko",
    "drivers/usb/host/ohci-platform.ko",
    "drivers/virtio/virtio_pci.ko",
    "drivers/virtio/virtio_pci_legacy_dev.ko",
    "drivers/virtio/virtio_pci_modern_dev.ko",
    "net/core/failover.ko",
]

_ROCKPI4_WATCHDOG_MODULE_OUTS = [
    # keep sorted
    "drivers/watchdog/dw_wdt.ko",
]

# TODO(b/258259749): Convert rockpi4 to mixed build
kernel_build(
    name = "rockpi4_no_kgdb",
    srcs = [":kernel_aarch64_sources"],
    outs = [
        "Image",
        "System.map",
        "modules.builtin",
        "modules.builtin.modinfo",
        "rk3399-rock-pi-4b.dtb",
        "vmlinux",
        "vmlinux.symvers",
    ],
    build_config = "build.config.rockpi4",
    dtstree = "//common-modules/virtual-device:rockpi4_dts",
    make_goals = [
        "Image",
        "modules",
        "rk3399-rock-pi-4b.dtb",
    ],
    module_outs = get_gki_modules_list("arm64") + _ROCKPI4_MODULE_OUTS + _ROCKPI4_WATCHDOG_MODULE_OUTS,
    visibility = ["//visibility:private"],
)

# TODO(b/258259749): Convert rockpi4 to mixed build
kernel_build(
    name = "rockpi4_with_kgdb",
    srcs = [":kernel_aarch64_sources"],
    outs = [
        "Image",
        "System.map",
        "modules.builtin",
        "modules.builtin.modinfo",
        "rk3399-rock-pi-4b.dtb",
        "vmlinux",
        "vmlinux.symvers",
    ],
    build_config = "build.config.rockpi4",
    dtstree = "//common-modules/virtual-device:rockpi4_dts",
    make_goals = [
        "Image",
        "modules",
        "rk3399-rock-pi-4b.dtb",
    ],
    module_outs = get_gki_modules_list("arm64") + _ROCKPI4_MODULE_OUTS,
    visibility = ["//visibility:private"],
)

alias(
    name = "rockpi4",
    actual = select({
        "//build/kernel/kleaf:kgdb_is_true": "rockpi4_with_kgdb",
        "//conditions:default": "rockpi4_no_kgdb",
    }),
)

kernel_modules_install(
    name = "rockpi4_modules_install",
    kernel_build = ":rockpi4",
)

kernel_images(
    name = "rockpi4_images",
    build_initramfs = True,
    kernel_build = ":rockpi4",
    kernel_modules_install = ":rockpi4_modules_install",
)

copy_to_dist_dir(
    name = "rockpi4_dist",
    data = [
        ":rockpi4",
        ":rockpi4_images",
        ":rockpi4_modules_install",
    ],
    dist_dir = "out/rockpi4/dist",
    flat = True,
)

# allmodconfig build tests.
# These are build tests only, so:
# - outs are intentionally set to empty to not copy anything to DIST_DIR
# - --allow-undeclared-modules must be used so modules are not declared or copied.
# - No dist target because these are build tests. We don't care about the artifacts.

# tools/bazel build --allow_undeclared_modules //common:kernel_aarch64_allmodconfig
kernel_build(
    name = "kernel_aarch64_allmodconfig",
    srcs = [":kernel_aarch64_sources"],
    # Hack to actually check the build.
    # Otherwise, Bazel thinks that there are no output files, and skip building.
    outs = [".config"],
    build_config = "build.config.allmodconfig.aarch64",
    make_goals = [
        "Image",
        "modules",
    ],
    visibility = ["//visibility:private"],
)

# tools/bazel build --allow_undeclared_modules //common:kernel_x86_64_allmodconfig
kernel_build(
    name = "kernel_x86_64_allmodconfig",
    srcs = [":kernel_x86_64_sources"],
    # Hack to actually check the build.
    # Otherwise, Bazel thinks that there are no output files, and skip building.
    outs = [".config"],
    arch = "x86_64",
    build_config = "build.config.allmodconfig.x86_64",
    make_goals = [
        "bzImage",
        "modules",
    ],
    visibility = ["//visibility:private"],
)

# tools/bazel build --allow_undeclared_modules //common:kernel_arm_allmodconfig
kernel_build(
    name = "kernel_arm_allmodconfig",
    # We don't have an arm-specific source list, so use the common one.
    srcs = [":common_kernel_sources"],
    # Hack to actually check the build.
    # Otherwise, Bazel thinks that there are no output files, and skip building.
    outs = [".config"],
    arch = "arm",
    build_config = "build.config.allmodconfig.arm",
    make_goals = [
        "zImage",
        "modules",
    ],
    visibility = ["//visibility:private"],
)

# KUnit test targets

# Modules defined by tools/testing/kunit/configs/android/kunit_defconfig
_KUNIT_COMMON_MODULES = [
    # keep sorted
    "drivers/base/regmap/regmap-kunit.ko",
    "drivers/base/regmap/regmap-ram.ko",
    "drivers/base/regmap/regmap-raw-ram.ko",
    "drivers/hid/hid-uclogic-test.ko",
    "drivers/iio/test/iio-test-format.ko",
    "drivers/input/tests/input_test.ko",
    "drivers/rtc/lib_test.ko",
    "fs/ext4/ext4-inode-test.ko",
    "fs/fat/fat_test.ko",
    "kernel/time/time_test.ko",
    "lib/kunit/kunit-example-test.ko",
    "lib/kunit/kunit-test.ko",
    "mm/kfence/kfence_test.ko",
    "net/core/dev_addr_lists_test.ko",
    "sound/soc/soc-topology-test.ko",
    "sound/soc/soc-utils-test.ko",
]

_KUNIT_CLK_MODULES = [
    "drivers/clk/clk-gate_test.ko",
    "drivers/clk/clk_test.ko",
]

kernel_build(
    name = "kunit_aarch64",
    srcs = [":kernel_aarch64_sources"],
    outs = [],
    arch = "arm64",
    base_kernel = ":kernel_aarch64",
    build_config = "build.config.kunit.aarch64",
    defconfig_fragments = [
        "tools/testing/kunit/configs/android/kunit_defconfig",
        "tools/testing/kunit/configs/android/kunit_clk_defconfig",
    ],
    make_goals = ["modules"],
    module_outs = _KUNIT_COMMON_MODULES + _KUNIT_CLK_MODULES,
)

copy_to_dist_dir(
    name = "kunit_aarch64_dist",
    data = [":kunit_aarch64"],
    dist_dir = "out/kunit_aarch64/dist",
    flat = True,
    log = "info",
)

kernel_build(
    name = "kunit_x86_64",
    srcs = [":kernel_x86_64_sources"],
    outs = [],
    arch = "x86_64",
    base_kernel = ":kernel_x86_64",
    build_config = "build.config.kunit.x86_64",
    defconfig_fragments = [
        "tools/testing/kunit/configs/android/kunit_defconfig",
        # x86_64 does not set CONFIG_COMMON_CLK
    ],
    make_goals = ["modules"],
    module_outs = _KUNIT_COMMON_MODULES,
)

copy_to_dist_dir(
    name = "kunit_x86_64_dist",
    data = [":kunit_x86_64"],
    dist_dir = "out/kunit_x86_64/dist",
    flat = True,
    log = "info",
)

kernel_build(
    name = "kunit_riscv64",
    srcs = [":kernel_riscv64_sources"],
    outs = [],
    arch = "riscv64",
    base_kernel = ":kernel_riscv64",
    build_config = "build.config.kunit.riscv64",
    defconfig_fragments = [
        "tools/testing/kunit/configs/android/kunit_defconfig",
        "tools/testing/kunit/configs/android/kunit_clk_defconfig",
    ],
    make_goals = ["modules"],
    module_outs = _KUNIT_COMMON_MODULES + _KUNIT_CLK_MODULES,
)

copy_to_dist_dir(
    name = "kunit_riscv64_dist",
    data = [":kunit_riscv64"],
    dist_dir = "out/kunit_riscv64/dist",
    flat = True,
    log = "info",
)

# DDK Headers
# All headers. These are the public targets for DDK modules to use.
alias(
    name = "all_headers",
    actual = "all_headers_aarch64",
    visibility = ["//visibility:public"],
)

ddk_headers(
    name = "all_headers_aarch64",
    hdrs = [":all_headers_allowlist_aarch64"] + select({
        "//build/kernel/kleaf:allow_ddk_unsafe_headers_set": [":all_headers_unsafe"],
        "//conditions:default": [],
    }),
    visibility = ["//visibility:public"],
)

ddk_headers(
    name = "all_headers_arm",
    hdrs = [":all_headers_allowlist_arm"] + select({
        "//build/kernel/kleaf:allow_ddk_unsafe_headers_set": [":all_headers_unsafe"],
        "//conditions:default": [],
    }),
    visibility = ["//visibility:public"],
)

ddk_headers(
    name = "all_headers_riscv64",
    hdrs = [":all_headers_allowlist_riscv64"] + select({
        "//build/kernel/kleaf:allow_ddk_unsafe_headers_set": [":all_headers_unsafe"],
        "//conditions:default": [],
    }),
    visibility = ["//visibility:public"],
)

ddk_headers(
    name = "all_headers_x86_64",
    hdrs = [":all_headers_allowlist_x86_64"] + select({
        "//build/kernel/kleaf:allow_ddk_unsafe_headers_set": [":all_headers_unsafe"],
        "//conditions:default": [],
    }),
    visibility = ["//visibility:public"],
)

# Implementation details for DDK headers. The targets below cannot be directly
# depended on by DDK modules.

# DDK headers allowlist. This is the list of all headers and include
# directories that are safe to use in DDK modules.
ddk_headers(
    name = "all_headers_allowlist_aarch64",
    hdrs = [
        ":all_headers_allowlist_aarch64_globs",
        ":all_headers_allowlist_common_globs",
    ],
    # The list of include directories where source files can #include headers
    # from. In other words, these are the `-I` option to the C compiler.
    # These are prepended to LINUXINCLUDE.
    linux_includes = [
        "arch/arm64/include",
        "arch/arm64/include/uapi",
        "include",
        "include/uapi",
    ],
    visibility = ["//visibility:private"],
)

ddk_headers(
    name = "all_headers_allowlist_arm",
    hdrs = [
        ":all_headers_allowlist_arm_globs",
        ":all_headers_allowlist_common_globs",
    ],
    # The list of include directories where source files can #include headers
    # from. In other words, these are the `-I` option to the C compiler.
    # These are prepended to LINUXINCLUDE.
    linux_includes = [
        "arch/arm/include",
        "arch/arm/include/uapi",
        "include",
        "include/uapi",
    ],
    visibility = ["//visibility:private"],
)

ddk_headers(
    name = "all_headers_allowlist_riscv64",
    hdrs = [
        ":all_headers_allowlist_common_globs",
        ":all_headers_allowlist_riscv64_globs",
    ],
    # The list of include directories where source files can #include headers
    # from. In other words, these are the `-I` option to the C compiler.
    # These are prepended to LINUXINCLUDE.
    linux_includes = [
        "arch/riscv/include",
        "arch/riscv/include/uapi",
        "include",
        "include/uapi",
    ],
    visibility = ["//visibility:private"],
)

ddk_headers(
    name = "all_headers_allowlist_x86_64",
    hdrs = [
        ":all_headers_allowlist_common_globs",
        ":all_headers_allowlist_x86_64_globs",
    ],
    # The list of include directories where source files can #include headers
    # from. In other words, these are the `-I` option to the C compiler.
    # These are prepended to LINUXINCLUDE.
    linux_includes = [
        "arch/x86/include",
        "arch/x86/include/uapi",
        "include",
        "include/uapi",
    ],
    visibility = ["//visibility:private"],
)

# List of DDK headers allowlist that are glob()-ed to avoid changes of BUILD
# file when the list of files changes. All headers in these directories
# are safe to use.
# These are separate filegroup targets so the all_headers_allowlist_* are
# more friendly to batch BUILD file update tools like buildozer.

# globs() for arm64 only
filegroup(
    name = "all_headers_allowlist_aarch64_globs",
    srcs = glob(["arch/arm64/include/**/*.h"]),
    visibility = ["//visibility:private"],
)

# globs() for arm only
filegroup(
    name = "all_headers_allowlist_arm_globs",
    srcs = glob(["arch/arm/include/**/*.h"]),
    visibility = ["//visibility:private"],
)

# globs() for riscv64 only
filegroup(
    name = "all_headers_allowlist_riscv64_globs",
    srcs = glob(["arch/riscv/include/**/*.h"]),
    visibility = ["//visibility:private"],
)

# globs() for x86 only
filegroup(
    name = "all_headers_allowlist_x86_64_globs",
    srcs = glob(["arch/x86/include/**/*.h"]),
    visibility = ["//visibility:private"],
)

# globs() for all architectures
filegroup(
    name = "all_headers_allowlist_common_globs",
    srcs = glob(["include/**/*.h"]),
    visibility = ["//visibility:private"],
)

# DDK headers unsafe list. This is the list of all headers and include
# directories that may be used during migration from kernel_module's, but
# should be avoided in general.
# Use with caution; items may:
# - be removed without notice
# - be moved into all_headers
ddk_headers(
    name = "all_headers_unsafe",
    hdrs = [
        "drivers/gpu/drm/virtio/virtgpu_trace.h",
    ],
    # The list of include directories where source files can #include headers
    # from. In other words, these are the `-I` option to the C compiler.
    # Unsafe include directories are appended to ccflags-y.
    includes = [],
    visibility = ["//visibility:private"],
)

_KSELFTEST_DIR = "testcases/selftests"

config_setting(
    name = "x86_64",
    values = {"platforms": "//build/kernel/kleaf/impl:android_x86_64"},
    visibility = ["//visibility:private"],
)

config_setting(
    name = "i386",
    values = {"platforms": "//build/kernel/kleaf/impl:android_i386"},
    visibility = ["//visibility:private"],
)

config_setting(
    name = "arm64",
    values = {"platforms": "//build/kernel/kleaf/impl:android_arm64"},
    visibility = ["//visibility:private"],
)

config_setting(
    name = "arm",
    values = {"platforms": "//build/kernel/kleaf/impl:android_arm"},
    visibility = ["//visibility:private"],
)

cc_library(
    name = "kselftest_headers_lib",
    hdrs = glob(["tools/testing/selftests/*.h"]),
    visibility = ["//visibility:private"],
)

cc_binary_with_abi(
    name = "kselftest_binderfs_binderfs_test",
    srcs = ["tools/testing/selftests/filesystems/binderfs/binderfs_test.c"],
    path_prefix = _KSELFTEST_DIR,
    target_compatible_with = ["@platforms//os:android"],
    visibility = ["//visibility:private"],
    deps = [":kselftest_headers_lib"],
)

cc_binary_with_abi(
    name = "kselftest_breakpoints_breakpoint_test",
    srcs = select({
        ":x86_64": ["tools/testing/selftests/breakpoints/breakpoint_test.c"],
        ":i386": ["tools/testing/selftests/breakpoints/breakpoint_test.c"],
        ":arm64": ["tools/testing/selftests/breakpoints/breakpoint_test_arm64.c"],
        "//conditions:default": [],
    }),
    path_prefix = _KSELFTEST_DIR,
    target_compatible_with = ["@platforms//os:android"],
    visibility = ["//visibility:private"],
    deps = [":kselftest_headers_lib"],
)

cc_binary_with_abi(
    name = "kselftest_kcmp_kcmp_test",
    srcs = ["tools/testing/selftests/kcmp/kcmp_test.c"],
    path_prefix = _KSELFTEST_DIR,
    target_compatible_with = ["@platforms//os:android"],
    visibility = ["//visibility:private"],
    deps = [":kselftest_headers_lib"],
)

cc_binary_with_abi(
    name = "kselftest_ptrace_peeksiginfo",
    srcs = ["tools/testing/selftests/ptrace/peeksiginfo.c"],
    path_prefix = _KSELFTEST_DIR,
    target_compatible_with = ["@platforms//os:android"],
    visibility = ["//visibility:private"],
    deps = [":kselftest_headers_lib"],
)

cc_binary_with_abi(
    name = "kselftest_rtc_rtctest",
    srcs = ["tools/testing/selftests/rtc/rtctest.c"],
    path_prefix = _KSELFTEST_DIR,
    target_compatible_with = ["@platforms//os:android"],
    visibility = ["//visibility:private"],
    deps = [":kselftest_headers_lib"],
)

cc_library(
    name = "kselftest_vdso",
    srcs = ["tools/testing/selftests/vDSO/parse_vdso.c"],
    hdrs = [
        "tools/testing/selftests/vDSO/parse_vdso.h",
        "tools/testing/selftests/vDSO/vdso_config.h",
    ],
    visibility = ["//visibility:private"],
)

cc_binary_with_abi(
    name = "kselftest_vdso_vdso_test_abi",
    srcs = ["tools/testing/selftests/vDSO/vdso_test_abi.c"],
    path_prefix = _KSELFTEST_DIR,
    target_compatible_with = ["@platforms//os:android"],
    visibility = ["//visibility:private"],
    deps = [
        ":kselftest_headers_lib",
        ":kselftest_vdso",
    ],
)

cc_binary_with_abi(
    name = "kselftest_vdso_vdso_test_clock_getres",
    srcs = ["tools/testing/selftests/vDSO/vdso_test_clock_getres.c"],
    path_prefix = _KSELFTEST_DIR,
    target_compatible_with = ["@platforms//os:android"],
    visibility = ["//visibility:private"],
    deps = [
        ":kselftest_headers_lib",
        ":kselftest_vdso",
    ],
)

cc_binary_with_abi(
    name = "kselftest_vdso_vdso_test_getcpu",
    srcs = ["tools/testing/selftests/vDSO/vdso_test_getcpu.c"],
    path_prefix = _KSELFTEST_DIR,
    target_compatible_with = ["@platforms//os:android"],
    visibility = ["//visibility:private"],
    deps = [
        ":kselftest_headers_lib",
        ":kselftest_vdso",
    ],
)

cc_binary_with_abi(
    name = "kselftest_vdso_vdso_test_gettimeofday",
    srcs = ["tools/testing/selftests/vDSO/vdso_test_gettimeofday.c"],
    path_prefix = _KSELFTEST_DIR,
    target_compatible_with = ["@platforms//os:android"],
    visibility = ["//visibility:private"],
    deps = [
        ":kselftest_headers_lib",
        ":kselftest_vdso",
    ],
)

cc_library(
    name = "kselftest_futex_headers_lib",
    hdrs = glob(["tools/testing/selftests/futex/include/*.h"]),
    visibility = ["//visibility:private"],
)

cc_binary_with_abi(
    name = "kselftest_futex_futex_requeue_pi_mismatched_ops",
    srcs = ["tools/testing/selftests/futex/functional/futex_requeue_pi_mismatched_ops.c"],
    out = "futex_requeue_pi_mismatched_ops",
    copts = [
        "-D_GNU_SOURCE",
        "-pthread",
    ],
    includes = [
        "tools/testing/selftests",
        "tools/testing/selftests/futex/include",
    ],
    path_prefix = _KSELFTEST_DIR,
    target_compatible_with = ["@platforms//os:android"],
    visibility = ["//visibility:private"],
    deps = [
        ":kselftest_futex_headers_lib",
        ":kselftest_headers_lib",
    ],
)

cc_binary_with_abi(
    name = "kselftest_futex_futex_requeue_pi_signal_restart",
    srcs = ["tools/testing/selftests/futex/functional/futex_requeue_pi_signal_restart.c"],
    out = "futex_requeue_pi_signal_restart",
    copts = [
        "-D_GNU_SOURCE",
        "-pthread",
    ],
    includes = [
        "tools/testing/selftests",
        "tools/testing/selftests/futex/include",
    ],
    path_prefix = _KSELFTEST_DIR,
    target_compatible_with = ["@platforms//os:android"],
    visibility = ["//visibility:private"],
    deps = [
        ":kselftest_futex_headers_lib",
        ":kselftest_headers_lib",
    ],
)

cc_binary_with_abi(
    name = "kselftest_futex_futex_requeue_pi",
    srcs = ["tools/testing/selftests/futex/functional/futex_requeue_pi.c"],
    out = "futex_requeue_pi",
    copts = [
        "-D_GNU_SOURCE",
        "-pthread",
    ],
    includes = [
        "tools/testing/selftests",
        "tools/testing/selftests/futex/include",
    ],
    path_prefix = _KSELFTEST_DIR,
    target_compatible_with = ["@platforms//os:android"],
    visibility = ["//visibility:private"],
    deps = [
        ":kselftest_futex_headers_lib",
        ":kselftest_headers_lib",
    ],
)

cc_binary_with_abi(
    name = "kselftest_futex_futex_requeue",
    srcs = ["tools/testing/selftests/futex/functional/futex_requeue.c"],
    out = "futex_requeue",
    copts = [
        "-D_GNU_SOURCE",
        "-pthread",
    ],
    includes = [
        "tools/testing/selftests",
        "tools/testing/selftests/futex/include",
    ],
    path_prefix = _KSELFTEST_DIR,
    target_compatible_with = ["@platforms//os:android"],
    visibility = ["//visibility:private"],
    deps = [
        ":kselftest_futex_headers_lib",
        ":kselftest_headers_lib",
    ],
)

cc_binary_with_abi(
    name = "kselftest_futex_futex_wait_private_mapped_file",
    srcs = ["tools/testing/selftests/futex/functional/futex_wait_private_mapped_file.c"],
    out = "futex_wait_private_mapped_file",
    copts = [
        "-D_GNU_SOURCE",
        "-pthread",
    ],
    includes = [
        "tools/testing/selftests",
        "tools/testing/selftests/futex/include",
    ],
    path_prefix = _KSELFTEST_DIR,
    target_compatible_with = ["@platforms//os:android"],
    visibility = ["//visibility:private"],
    deps = [
        ":kselftest_futex_headers_lib",
        ":kselftest_headers_lib",
    ],
)

cc_binary_with_abi(
    name = "kselftest_futex_futex_wait_timeout",
    srcs = ["tools/testing/selftests/futex/functional/futex_wait_timeout.c"],
    out = "futex_wait_timeout",
    copts = [
        "-D_GNU_SOURCE",
        "-pthread",
    ],
    includes = [
        "tools/testing/selftests",
        "tools/testing/selftests/futex/include",
    ],
    path_prefix = _KSELFTEST_DIR,
    target_compatible_with = ["@platforms//os:android"],
    visibility = ["//visibility:private"],
    deps = [
        ":kselftest_futex_headers_lib",
        ":kselftest_headers_lib",
    ],
)

cc_binary_with_abi(
    name = "kselftest_futex_futex_wait_uninitialized_heap",
    srcs = ["tools/testing/selftests/futex/functional/futex_wait_uninitialized_heap.c"],
    out = "futex_wait_uninitialized_heap",
    copts = [
        "-D_GNU_SOURCE",
        "-pthread",
    ],
    includes = [
        "tools/testing/selftests",
        "tools/testing/selftests/futex/include",
    ],
    path_prefix = _KSELFTEST_DIR,
    target_compatible_with = ["@platforms//os:android"],
    visibility = ["//visibility:private"],
    deps = [
        ":kselftest_futex_headers_lib",
        ":kselftest_headers_lib",
    ],
)

cc_binary_with_abi(
    name = "kselftest_futex_futex_wait_wouldblock",
    srcs = ["tools/testing/selftests/futex/functional/futex_wait_wouldblock.c"],
    out = "futex_wait_wouldblock",
    copts = [
        "-D_GNU_SOURCE",
        "-pthread",
    ],
    includes = [
        "tools/testing/selftests",
        "tools/testing/selftests/futex/include",
    ],
    path_prefix = _KSELFTEST_DIR,
    target_compatible_with = ["@platforms//os:android"],
    visibility = ["//visibility:private"],
    deps = [
        ":kselftest_futex_headers_lib",
        ":kselftest_headers_lib",
    ],
)

cc_binary_with_abi(
    name = "kselftest_futex_futex_wait",
    srcs = ["tools/testing/selftests/futex/functional/futex_wait.c"],
    out = "futex_wait",
    copts = [
        "-D_GNU_SOURCE",
        "-pthread",
    ],
    includes = [
        "tools/testing/selftests",
        "tools/testing/selftests/futex/include",
    ],
    path_prefix = _KSELFTEST_DIR,
    target_compatible_with = ["@platforms//os:android"],
    visibility = ["//visibility:private"],
    deps = [
        ":kselftest_futex_headers_lib",
        ":kselftest_headers_lib",
    ],
)

cc_binary_with_abi(
    name = "kselftest_mm_compaction_test",
    srcs = ["tools/testing/selftests/mm/compaction_test.c"],
    includes = ["tools/testing/selftests"],
    path_prefix = _KSELFTEST_DIR,
    target_compatible_with = ["@platforms//os:android"],
    visibility = ["//visibility:private"],
    deps = [
        ":kselftest_headers_lib",
        "@libcap",
    ],
)

cc_binary_with_abi(
    name = "kselftest_mm_hugepage_mmap",
    srcs = ["tools/testing/selftests/mm/hugepage-mmap.c"],
    includes = ["tools/testing/selftests"],
    path_prefix = _KSELFTEST_DIR,
    target_compatible_with = ["@platforms//os:android"],
    visibility = ["//visibility:private"],
    deps = [
        ":kselftest_headers_lib",
        "@libcap",
    ],
)

cc_binary_with_abi(
    name = "kselftest_mm_hugepage_shm",
    srcs = ["tools/testing/selftests/mm/hugepage-shm.c"],
    includes = ["tools/testing/selftests"],
    path_prefix = _KSELFTEST_DIR,
    target_compatible_with = ["@platforms//os:android"],
    visibility = ["//visibility:private"],
    deps = [
        ":kselftest_headers_lib",
        "@libcap",
    ],
)

cc_binary_with_abi(
    name = "kselftest_mm_map_hugetlb",
    srcs = ["tools/testing/selftests/mm/map_hugetlb.c"],
    includes = ["tools/testing/selftests"],
    path_prefix = _KSELFTEST_DIR,
    target_compatible_with = ["@platforms//os:android"],
    visibility = ["//visibility:private"],
    deps = [
        ":kselftest_headers_lib",
        "@libcap",
    ],
)

cc_binary_with_abi(
    name = "kselftest_mm_mlock_random_test",
    srcs = [
        "tools/testing/selftests/mm/mlock-random-test.c",
        "tools/testing/selftests/mm/mlock2.h",
    ],
    includes = [
        "tools/testing/selftests",
        "tools/testing/selftests/mm",
    ],
    path_prefix = _KSELFTEST_DIR,
    target_compatible_with = ["@platforms//os:android"],
    visibility = ["//visibility:private"],
    deps = [
        ":kselftest_headers_lib",
        "@libcap",
    ],
)

cc_binary_with_abi(
    name = "kselftest_mm_mlock2_tests",
    srcs = [
        "tools/testing/selftests/mm/mlock2.h",
        "tools/testing/selftests/mm/mlock2-tests.c",
    ],
    includes = [
        "tools/testing/selftests",
        "tools/testing/selftests/mm",
    ],
    path_prefix = _KSELFTEST_DIR,
    target_compatible_with = ["@platforms//os:android"],
    visibility = ["//visibility:private"],
    deps = [
        ":kselftest_headers_lib",
        "@libcap",
    ],
)

cc_binary_with_abi(
    name = "kselftest_mm_on_fault_limit",
    srcs = ["tools/testing/selftests/mm/on-fault-limit.c"],
    includes = ["tools/testing/selftests"],
    path_prefix = _KSELFTEST_DIR,
    target_compatible_with = ["@platforms//os:android"],
    visibility = ["//visibility:private"],
    deps = [
        ":kselftest_headers_lib",
        "@libcap",
    ],
)

cc_binary_with_abi(
    name = "kselftest_mm_mremap_dontunmap",
    srcs = ["tools/testing/selftests/mm/mremap_dontunmap.c"],
    includes = ["tools/testing/selftests"],
    path_prefix = _KSELFTEST_DIR,
    target_compatible_with = ["@platforms//os:android"],
    visibility = ["//visibility:private"],
    deps = [
        ":kselftest_headers_lib",
        "@libcap",
    ],
)

cc_binary_with_abi(
    name = "kselftest_mm_mremap_test",
    srcs = ["tools/testing/selftests/mm/mremap_test.c"],
    includes = ["tools/testing/selftests"],
    path_prefix = _KSELFTEST_DIR,
    target_compatible_with = ["@platforms//os:android"],
    visibility = ["//visibility:private"],
    deps = [
        ":kselftest_headers_lib",
        "@libcap",
    ],
)

cc_library(
    name = "kselftest_mm_vm_util",
    srcs = ["tools/testing/selftests/mm/vm_util.c"],
    hdrs = ["tools/testing/selftests/mm/vm_util.h"],
    copts = [
        "-D_GNU_SOURCE",
    ],
    visibility = ["//visibility:private"],
    deps = [
        ":kselftest_headers_lib",
    ],
)

cc_binary_with_abi(
    name = "kselftest_mm_thuge_gen",
    srcs = [
        "tools/testing/selftests/mm/mlock2.h",
        "tools/testing/selftests/mm/thuge-gen.c",
    ],
    copts = [
        "-D_GNU_SOURCE",
    ],
    includes = ["tools/testing/selftests"],
    path_prefix = _KSELFTEST_DIR,
    target_compatible_with = ["@platforms//os:android"],
    visibility = ["//visibility:private"],
    deps = [
        ":kselftest_headers_lib",
        ":kselftest_mm_vm_util",
        "@libcap",
    ],
)

cc_binary_with_abi(
    name = "kselftest_mm_transhuge_stress",
    srcs = [
        "tools/testing/selftests/mm/mlock2.h",
        "tools/testing/selftests/mm/transhuge-stress.c",
    ],
    copts = [
        "-D_GNU_SOURCE",
    ],
    includes = [
        "tools/testing/selftests",
        "tools/testing/selftests/mm/",
    ],
    path_prefix = _KSELFTEST_DIR,
    target_compatible_with = ["@platforms//os:android"],
    visibility = ["//visibility:private"],
    deps = [
        ":kselftest_headers_lib",
        ":kselftest_mm_vm_util",
        "@libcap",
    ],
)

cc_library(
    name = "kselftest_mm_uffd_common",
    srcs = ["tools/testing/selftests/mm/uffd-common.c"],
    hdrs = [
        "include/uapi/linux/userfaultfd.h",
        "mm/gup_test.h",
        "tools/testing/selftests/kselftest.h",
        "tools/testing/selftests/mm/uffd-common.h",
    ],
    includes = [
        "include/uapi/",
        "tools/testing/selftests/mm/",
    ],
    visibility = ["//visibility:private"],
    deps = [
        ":kselftest_headers_lib",
        ":kselftest_mm_vm_util",
    ],
)

cc_binary_with_abi(
    name = "kselftest_mm_uffd_unit_tests",
    srcs = [
        "tools/testing/selftests/mm/uffd-unit-tests.c",
    ],
    includes = [
        "tools/testing/selftests",
        "tools/testing/selftests/mm/",
    ],
    path_prefix = _KSELFTEST_DIR,
    target_compatible_with = ["@platforms//os:android"],
    visibility = ["//visibility:private"],
    deps = [
        ":kselftest_headers_lib",
        ":kselftest_mm_uffd_common",
        ":kselftest_mm_vm_util",
        "@libcap",
    ],
)

cc_binary_with_abi(
    name = "kselftest_size_test_get_size",
    srcs = ["tools/testing/selftests/size/get_size.c"],
    copts = select({
        ":x86_64": ["-mstackrealign"],
        "//conditions:default": [],
    }),
    includes = [
        "tools/testing/selftests",
    ],
    linkopts = ["-nostartfiles"],
    path_prefix = _KSELFTEST_DIR,
    target_compatible_with = ["@platforms//os:android"],
    visibility = ["//visibility:private"],
    deps = [":kselftest_headers_lib"],
)

cc_binary_with_abi(
    name = "kselftest_timers_adjtick",
    srcs = ["tools/testing/selftests/timers/adjtick.c"],
    copts = [
        "-O3",
        "-DKTEST",
    ],
    path_prefix = _KSELFTEST_DIR,
    target_compatible_with = ["@platforms//os:android"],
    visibility = ["//visibility:private"],
    deps = [":kselftest_headers_lib"],
)

cc_binary_with_abi(
    name = "kselftest_timers_alarmtimer_suspend",
    srcs = ["tools/testing/selftests/timers/alarmtimer-suspend.c"],
    copts = [
        "-O3",
        "-DKTEST",
    ],
    path_prefix = _KSELFTEST_DIR,
    target_compatible_with = ["@platforms//os:android"],
    visibility = ["//visibility:private"],
    deps = [":kselftest_headers_lib"],
)

cc_binary_with_abi(
    name = "kselftest_timers_change_skew",
    srcs = ["tools/testing/selftests/timers/change_skew.c"],
    copts = [
        "-O3",
        "-DKTEST",
    ],
    path_prefix = _KSELFTEST_DIR,
    target_compatible_with = ["@platforms//os:android"],
    visibility = ["//visibility:private"],
    deps = [
        ":kselftest_headers_lib",
        ":kselftest_timers_inconsistency_check",
        ":kselftest_timers_nanosleep",
        ":kselftest_timers_tests_raw_skew",
    ],
)

cc_binary_with_abi(
    name = "kselftest_timers_clocksource_switch",
    srcs = ["tools/testing/selftests/timers/clocksource-switch.c"],
    copts = [
        "-O3",
        "-DKTEST",
    ],
    path_prefix = _KSELFTEST_DIR,
    target_compatible_with = ["@platforms//os:android"],
    visibility = ["//visibility:private"],
    deps = [
        ":kselftest_headers_lib",
        ":kselftest_timers_inconsistency_check",
        ":kselftest_timers_nanosleep",
    ],
)

cc_binary_with_abi(
    name = "kselftest_timers_freq_step",
    srcs = ["tools/testing/selftests/timers/freq-step.c"],
    copts = [
        "-O3",
        "-DKTEST",
    ],
    path_prefix = _KSELFTEST_DIR,
    target_compatible_with = ["@platforms//os:android"],
    visibility = ["//visibility:private"],
    deps = [":kselftest_headers_lib"],
)

cc_binary_with_abi(
    name = "kselftest_timers_inconsistency_check",
    srcs = ["tools/testing/selftests/timers/inconsistency-check.c"],
    out = "inconsistency-check",
    copts = [
        "-O3",
        "-DKTEST",
    ],
    path_prefix = _KSELFTEST_DIR,
    target_compatible_with = ["@platforms//os:android"],
    visibility = ["//visibility:private"],
    deps = [":kselftest_headers_lib"],
)

cc_binary_with_abi(
    name = "kselftest_timers_leap_a_day",
    srcs = ["tools/testing/selftests/timers/leap-a-day.c"],
    copts = [
        "-O3",
        "-DKTEST",
    ],
    path_prefix = _KSELFTEST_DIR,
    target_compatible_with = ["@platforms//os:android"],
    visibility = ["//visibility:private"],
    deps = [":kselftest_headers_lib"],
)

cc_binary_with_abi(
    name = "kselftest_timers_leapcrash",
    srcs = ["tools/testing/selftests/timers/leapcrash.c"],
    copts = [
        "-O3",
        "-DKTEST",
    ],
    path_prefix = _KSELFTEST_DIR,
    target_compatible_with = ["@platforms//os:android"],
    visibility = ["//visibility:private"],
    deps = [":kselftest_headers_lib"],
)

cc_binary_with_abi(
    name = "kselftest_timers_nanosleep",
    srcs = ["tools/testing/selftests/timers/nanosleep.c"],
    out = "nanosleep",
    copts = [
        "-O3",
        "-DKTEST",
    ],
    path_prefix = _KSELFTEST_DIR,
    target_compatible_with = ["@platforms//os:android"],
    visibility = ["//visibility:private"],
    deps = [":kselftest_headers_lib"],
)

cc_binary_with_abi(
    name = "kselftest_timers_nsleep_lat",
    srcs = ["tools/testing/selftests/timers/nsleep-lat.c"],
    out = "nsleep-lat",
    copts = [
        "-O3",
        "-DKTEST",
    ],
    path_prefix = _KSELFTEST_DIR,
    target_compatible_with = ["@platforms//os:android"],
    visibility = ["//visibility:private"],
    deps = [":kselftest_headers_lib"],
)

cc_binary_with_abi(
    name = "kselftest_timers_posix_timers",
    srcs = ["tools/testing/selftests/timers/posix_timers.c"],
    copts = [
        "-O3",
        "-DKTEST",
    ],
    path_prefix = _KSELFTEST_DIR,
    target_compatible_with = ["@platforms//os:android"],
    visibility = ["//visibility:private"],
    deps = [":kselftest_headers_lib"],
)

cc_binary_with_abi(
    name = "kselftest_timers_tests_raw_skew",
    srcs = ["tools/testing/selftests/timers/raw_skew.c"],
    out = "raw_skew",
    copts = [
        "-O3",
        "-DKTEST",
    ],
    path_prefix = _KSELFTEST_DIR,
    target_compatible_with = ["@platforms//os:android"],
    visibility = ["//visibility:private"],
    deps = [":kselftest_headers_lib"],
)

cc_binary_with_abi(
    name = "kselftest_timers_set_2038",
    srcs = ["tools/testing/selftests/timers/set-2038.c"],
    copts = [
        "-O3",
        "-DKTEST",
    ],
    path_prefix = _KSELFTEST_DIR,
    target_compatible_with = ["@platforms//os:android"],
    visibility = ["//visibility:private"],
    deps = [
        ":kselftest_headers_lib",
        ":kselftest_timers_inconsistency_check",
        ":kselftest_timers_nanosleep",
        ":kselftest_timers_nsleep_lat",
    ],
)

cc_binary_with_abi(
    name = "kselftest_timers_set_tai",
    srcs = ["tools/testing/selftests/timers/set-tai.c"],
    copts = [
        "-O3",
        "-DKTEST",
    ],
    path_prefix = _KSELFTEST_DIR,
    target_compatible_with = ["@platforms//os:android"],
    visibility = ["//visibility:private"],
    deps = [":kselftest_headers_lib"],
)

cc_binary_with_abi(
    name = "kselftest_timers_set_timer_lat",
    srcs = ["tools/testing/selftests/timers/set-timer-lat.c"],
    copts = [
        "-O3",
        "-DKTEST",
    ],
    path_prefix = _KSELFTEST_DIR,
    target_compatible_with = ["@platforms//os:android"],
    visibility = ["//visibility:private"],
    deps = [":kselftest_headers_lib"],
)

cc_binary_with_abi(
    name = "kselftest_timers_set_tz",
    srcs = ["tools/testing/selftests/timers/set-tz.c"],
    copts = [
        "-O3",
        "-DKTEST",
    ],
    path_prefix = _KSELFTEST_DIR,
    target_compatible_with = ["@platforms//os:android"],
    visibility = ["//visibility:private"],
    deps = [":kselftest_headers_lib"],
)

cc_binary_with_abi(
    name = "kselftest_timers_skew_consistency",
    srcs = ["tools/testing/selftests/timers/skew_consistency.c"],
    copts = [
        "-O3",
        "-DKTEST",
    ],
    path_prefix = _KSELFTEST_DIR,
    target_compatible_with = ["@platforms//os:android"],
    visibility = ["//visibility:private"],
    deps = [
        ":kselftest_headers_lib",
        ":kselftest_timers_inconsistency_check",
    ],
)

cc_binary_with_abi(
    name = "kselftest_timers_threadtest",
    srcs = ["tools/testing/selftests/timers/threadtest.c"],
    copts = [
        "-O3",
        "-DKTEST",
    ],
    path_prefix = _KSELFTEST_DIR,
    target_compatible_with = ["@platforms//os:android"],
    visibility = ["//visibility:private"],
    deps = [":kselftest_headers_lib"],
)

cc_binary_with_abi(
    name = "kselftest_timers_valid_adjtimex",
    srcs = ["tools/testing/selftests/timers/valid-adjtimex.c"],
    copts = [
        "-O3",
        "-DKTEST",
    ],
    path_prefix = _KSELFTEST_DIR,
    target_compatible_with = ["@platforms//os:android"],
    visibility = ["//visibility:private"],
    deps = [":kselftest_headers_lib"],
)

cc_binary_with_abi(
    name = "kselftest_net_socket",
    srcs = ["tools/testing/selftests/net/socket.c"],
    copts = ["-Wno-gnu-variable-sized-type-not-at-end"],
    includes = ["tools/testing/selftests"],
    path_prefix = _KSELFTEST_DIR,
    target_compatible_with = ["@platforms//os:android"],
    visibility = ["//visibility:private"],
    deps = [":kselftest_headers_lib"],
)

cc_binary_with_abi(
    name = "kselftest_net_reuseaddr_conflict",
    srcs = ["tools/testing/selftests/net/reuseaddr_conflict.c"],
    includes = ["tools/testing/selftests"],
    path_prefix = _KSELFTEST_DIR,
    target_compatible_with = ["@platforms//os:android"],
    visibility = ["//visibility:private"],
    deps = [":kselftest_headers_lib"],
)

cc_binary_with_abi(
    name = "kselftest_net_psock_tpacket",
    srcs = [
        "tools/testing/selftests/net/psock_lib.h",
        "tools/testing/selftests/net/psock_tpacket.c",
    ],
    copts = ["-Wno-gnu-variable-sized-type-not-at-end"],
    includes = ["tools/testing/selftests"],
    path_prefix = _KSELFTEST_DIR,
    target_compatible_with = ["@platforms//os:android"],
    visibility = ["//visibility:private"],
    deps = [":kselftest_headers_lib"],
)

cc_binary_with_abi(
    name = "kselftest_capabilities_test_execve",
    srcs = ["tools/testing/selftests/capabilities/test_execve.c"],
    path_prefix = _KSELFTEST_DIR,
    target_compatible_with = ["@platforms//os:android"],
    visibility = ["//visibility:private"],
    deps = [
        ":kselftest_capabilities_validate_cap",
        ":kselftest_headers_lib",
        "@libcap_ng//:libcap-ng",
    ],
)

cc_binary_with_abi(
    name = "kselftest_capabilities_validate_cap",
    srcs = ["tools/testing/selftests/capabilities/validate_cap.c"],
    out = "validate_cap",
    path_prefix = _KSELFTEST_DIR,
    target_compatible_with = ["@platforms//os:android"],
    visibility = ["//visibility:private"],
    deps = [
        ":kselftest_headers_lib",
        "@libcap_ng//:libcap-ng",
    ],
)

cc_binary_with_abi(
    name = "kselftest_seccomp_seccomp_bpf",
    srcs = [
        "tools/testing/selftests/clone3/clone3_selftests.h",
        "tools/testing/selftests/seccomp/seccomp_bpf.c",
    ],
    copts = [
        "-Wno-unused-function",
        "-D__GLIBC_PREREQ(a,b)",
    ],
    includes = ["tools/testing/selftests"],
    path_prefix = _KSELFTEST_DIR,
    target_compatible_with = ["@platforms//os:android"],
    visibility = ["//visibility:private"],
    deps = [
        ":kselftest_headers_lib",
        "@libcap",
    ],
)

cc_binary_with_abi(
    name = "kselftest_x86_single_step_syscall",
    srcs = [
        "tools/testing/selftests/x86/helpers.h",
        "tools/testing/selftests/x86/single_step_syscall.c",
    ],
    abis = [
        "x86_64",
        "x86",
    ],
    copts = [
        "-std=gnu99",
        "-O2",
        "-pthread",
    ],
    includes = ["tools/testing/selftests"],
    linkopts = ["-static"],
    path_prefix = _KSELFTEST_DIR,
    target_compatible_with = ["@platforms//os:android"],
    visibility = ["//visibility:private"],
    deps = [
        ":kselftest_headers_lib",
    ],
)

cc_binary_with_abi(
    name = "kselftest_x86_syscall_nt",
    srcs = [
        "tools/testing/selftests/x86/helpers.h",
        "tools/testing/selftests/x86/syscall_nt.c",
    ],
    abis = [
        "x86_64",
        "x86",
    ],
    copts = [
        "-std=gnu99",
        "-O2",
        "-pthread",
    ],
    includes = ["tools/testing/selftests"],
    linkopts = ["-static"],
    path_prefix = _KSELFTEST_DIR,
    target_compatible_with = ["@platforms//os:android"],
    visibility = ["//visibility:private"],
    deps = [
        ":kselftest_headers_lib",
    ],
)

cc_binary_with_abi(
    name = "kselftest_x86_ptrace_syscall",
    srcs = [
        "tools/testing/selftests/x86/helpers.h",
        "tools/testing/selftests/x86/ptrace_syscall.c",
    ],
    abis = [
        "x86_64",
        "x86",
    ],
    copts = [
        "-std=gnu99",
        "-O2",
        "-pthread",
    ],
    includes = ["tools/testing/selftests"],
    linkopts = ["-static"],
    path_prefix = _KSELFTEST_DIR,
    target_compatible_with = ["@platforms//os:android"],
    visibility = ["//visibility:private"],
    deps = [
        ":kselftest_headers_lib",
    ],
)

cc_binary_with_abi(
    name = "kselftest_x86_test_mremap_vdso",
    srcs = [
        "tools/testing/selftests/x86/helpers.h",
        "tools/testing/selftests/x86/test_mremap_vdso.c",
    ],
    abis = [
        "x86_64",
        "x86",
    ],
    copts = [
        "-std=gnu99",
        "-O2",
        "-pthread",
    ],
    includes = ["tools/testing/selftests"],
    linkopts = ["-static"],
    path_prefix = _KSELFTEST_DIR,
    target_compatible_with = ["@platforms//os:android"],
    visibility = ["//visibility:private"],
    deps = [
        ":kselftest_headers_lib",
    ],
)

cc_binary_with_abi(
    name = "kselftest_x86_check_initial_reg_state",
    srcs = [
        "tools/testing/selftests/x86/check_initial_reg_state.c",
        "tools/testing/selftests/x86/helpers.h",
    ],
    abis = [
        "x86_64",
        "x86",
    ],
    copts = [
        "-std=gnu99",
        "-O2",
        "-pthread",
    ],
    includes = ["tools/testing/selftests"],
    linkopts = [
        "-static",
        "-Wl",
        "-ereal_start",
    ],
    path_prefix = _KSELFTEST_DIR,
    target_compatible_with = ["@platforms//os:android"],
    visibility = ["//visibility:private"],
    deps = [
        ":kselftest_headers_lib",
    ],
)

cc_binary_with_abi(
    name = "kselftest_x86_ldt_gdt",
    srcs = [
        "tools/testing/selftests/x86/helpers.h",
        "tools/testing/selftests/x86/ldt_gdt.c",
    ],
    abis = [
        "x86_64",
        "x86",
    ],
    copts = [
        "-std=gnu99",
        "-O2",
        "-pthread",
    ],
    includes = ["tools/testing/selftests"],
    linkopts = ["-static"],
    path_prefix = _KSELFTEST_DIR,
    target_compatible_with = ["@platforms//os:android"],
    visibility = ["//visibility:private"],
    deps = [
        ":kselftest_headers_lib",
    ],
)

copy_file(
    name = "kselftest_gen_config",
    src = select({
        ":x86_64": "tools/testing/selftests/android/config_x86_64.xml",
        ":i386": "tools/testing/selftests/android/config_x86.xml",
        ":arm64": "tools/testing/selftests/android/config_arm64.xml",
        ":arm": "tools/testing/selftests/android/config_arm.xml",
    }),
    out = _KSELFTEST_DIR + "/selftests.config",
    visibility = ["//visibility:private"],
)

android_filegroup(
    name = "kselftest_tests_x86_64",
    srcs = [
        ":kselftest_binderfs_binderfs_test_x86_64",
        ":kselftest_breakpoints_breakpoint_test_x86_64",
        ":kselftest_capabilities_test_execve_x86_64",
        ":kselftest_capabilities_validate_cap_x86_64",
        ":kselftest_futex_futex_requeue_pi_mismatched_ops_x86_64",
        ":kselftest_futex_futex_requeue_pi_signal_restart_x86_64",
        ":kselftest_futex_futex_requeue_pi_x86_64",
        ":kselftest_futex_futex_requeue_x86_64",
        ":kselftest_futex_futex_wait_private_mapped_file_x86_64",
        ":kselftest_futex_futex_wait_timeout_x86_64",
        ":kselftest_futex_futex_wait_uninitialized_heap_x86_64",
        ":kselftest_futex_futex_wait_wouldblock_x86_64",
        ":kselftest_futex_futex_wait_x86_64",
        ":kselftest_gen_config",
        ":kselftest_kcmp_kcmp_test_x86_64",
        ":kselftest_mm_compaction_test_x86_64",
        ":kselftest_mm_hugepage_mmap_x86_64",
        ":kselftest_mm_hugepage_shm_x86_64",
        ":kselftest_mm_map_hugetlb_x86_64",
        ":kselftest_mm_mlock2_tests_x86_64",
        ":kselftest_mm_mlock_random_test_x86_64",
        ":kselftest_mm_mremap_dontunmap_x86_64",
        ":kselftest_mm_mremap_test_x86_64",
        ":kselftest_mm_on_fault_limit_x86_64",
        ":kselftest_mm_thuge_gen_x86_64",
        ":kselftest_mm_transhuge_stress_x86_64",
        ":kselftest_mm_uffd_unit_tests_x86_64",
        ":kselftest_net_psock_tpacket_x86_64",
        ":kselftest_net_reuseaddr_conflict_x86_64",
        ":kselftest_net_socket_x86_64",
        ":kselftest_ptrace_peeksiginfo_x86_64",
        ":kselftest_rtc_rtctest_x86_64",
        ":kselftest_seccomp_seccomp_bpf_x86_64",
        ":kselftest_size_test_get_size_x86_64",
        ":kselftest_timers_adjtick_x86_64",
        ":kselftest_timers_alarmtimer_suspend_x86_64",
        ":kselftest_timers_change_skew_x86_64",
        ":kselftest_timers_clocksource_switch_x86_64",
        ":kselftest_timers_freq_step_x86_64",
        ":kselftest_timers_inconsistency_check_x86_64",
        ":kselftest_timers_leap_a_day_x86_64",
        ":kselftest_timers_leapcrash_x86_64",
        ":kselftest_timers_nanosleep_x86_64",
        ":kselftest_timers_nsleep_lat_x86_64",
        ":kselftest_timers_posix_timers_x86_64",
        ":kselftest_timers_set_2038_x86_64",
        ":kselftest_timers_set_tai_x86_64",
        ":kselftest_timers_set_timer_lat_x86_64",
        ":kselftest_timers_set_tz_x86_64",
        ":kselftest_timers_skew_consistency_x86_64",
        ":kselftest_timers_tests_raw_skew_x86_64",
        ":kselftest_timers_threadtest_x86_64",
        ":kselftest_timers_valid_adjtimex_x86_64",
        ":kselftest_vdso_vdso_test_abi_x86_64",
        ":kselftest_vdso_vdso_test_clock_getres_x86_64",
        ":kselftest_vdso_vdso_test_getcpu_x86_64",
        ":kselftest_vdso_vdso_test_gettimeofday_x86_64",
        ":kselftest_x86_check_initial_reg_state_x86_64",
        ":kselftest_x86_ldt_gdt_x86_64",
        ":kselftest_x86_ptrace_syscall_x86_64",
        ":kselftest_x86_single_step_syscall_x86_64",
        ":kselftest_x86_syscall_nt_x86_64",
        ":kselftest_x86_test_mremap_vdso_x86_64",
    ],
    cpu = "x86_64",
    visibility = ["//visibility:private"],
)

android_filegroup(
    name = "kselftest_tests_x86",
    srcs = [
        ":kselftest_binderfs_binderfs_test_x86",
        ":kselftest_breakpoints_breakpoint_test_x86",
        ":kselftest_capabilities_test_execve_x86",
        ":kselftest_capabilities_validate_cap_x86",
        ":kselftest_futex_futex_requeue_pi_mismatched_ops_x86",
        ":kselftest_futex_futex_requeue_pi_signal_restart_x86",
        ":kselftest_futex_futex_requeue_pi_x86",
        ":kselftest_futex_futex_requeue_x86",
        ":kselftest_futex_futex_wait_private_mapped_file_x86",
        ":kselftest_futex_futex_wait_timeout_x86",
        ":kselftest_futex_futex_wait_uninitialized_heap_x86",
        ":kselftest_futex_futex_wait_wouldblock_x86",
        ":kselftest_futex_futex_wait_x86",
        ":kselftest_kcmp_kcmp_test_x86",
        ":kselftest_mm_compaction_test_x86",
        ":kselftest_mm_hugepage_mmap_x86",
        ":kselftest_mm_hugepage_shm_x86",
        ":kselftest_mm_map_hugetlb_x86",
        ":kselftest_mm_mlock2_tests_x86",
        ":kselftest_mm_mlock_random_test_x86",
        ":kselftest_mm_mremap_dontunmap_x86",
        ":kselftest_mm_mremap_test_x86",
        ":kselftest_mm_on_fault_limit_x86",
        ":kselftest_mm_thuge_gen_x86",
        ":kselftest_mm_transhuge_stress_x86",
        ":kselftest_mm_uffd_unit_tests_x86",
        ":kselftest_net_psock_tpacket_x86",
        ":kselftest_net_reuseaddr_conflict_x86",
        ":kselftest_net_socket_x86",
        ":kselftest_ptrace_peeksiginfo_x86",
        ":kselftest_rtc_rtctest_x86",
        ":kselftest_seccomp_seccomp_bpf_x86",
        ":kselftest_size_test_get_size_x86",
        ":kselftest_timers_adjtick_x86",
        ":kselftest_timers_alarmtimer_suspend_x86",
        ":kselftest_timers_change_skew_x86",
        ":kselftest_timers_clocksource_switch_x86",
        ":kselftest_timers_freq_step_x86",
        ":kselftest_timers_inconsistency_check_x86",
        ":kselftest_timers_leap_a_day_x86",
        ":kselftest_timers_leapcrash_x86",
        ":kselftest_timers_nanosleep_x86",
        ":kselftest_timers_nsleep_lat_x86",
        ":kselftest_timers_posix_timers_x86",
        ":kselftest_timers_set_2038_x86",
        ":kselftest_timers_set_tai_x86",
        ":kselftest_timers_set_timer_lat_x86",
        ":kselftest_timers_set_tz_x86",
        ":kselftest_timers_skew_consistency_x86",
        ":kselftest_timers_tests_raw_skew_x86",
        ":kselftest_timers_threadtest_x86",
        ":kselftest_timers_valid_adjtimex_x86",
        ":kselftest_vdso_vdso_test_abi_x86",
        ":kselftest_vdso_vdso_test_clock_getres_x86",
        ":kselftest_vdso_vdso_test_getcpu_x86",
        ":kselftest_vdso_vdso_test_gettimeofday_x86",
        ":kselftest_x86_check_initial_reg_state_x86",
        ":kselftest_x86_ldt_gdt_x86",
        ":kselftest_x86_ptrace_syscall_x86",
        ":kselftest_x86_single_step_syscall_x86",
        ":kselftest_x86_syscall_nt_x86",
        ":kselftest_x86_test_mremap_vdso_x86",
    ],
    cpu = "i386",
    visibility = ["//visibility:private"],
)

android_filegroup(
    name = "kselftest_tests_arm",
    srcs = [
        ":kselftest_binderfs_binderfs_test_arm",
        ":kselftest_capabilities_test_execve_arm",
        ":kselftest_capabilities_validate_cap_arm",
        ":kselftest_futex_futex_requeue_arm",
        ":kselftest_futex_futex_requeue_pi_arm",
        ":kselftest_futex_futex_requeue_pi_mismatched_ops_arm",
        ":kselftest_futex_futex_requeue_pi_signal_restart_arm",
        ":kselftest_futex_futex_wait_arm",
        ":kselftest_futex_futex_wait_private_mapped_file_arm",
        ":kselftest_futex_futex_wait_timeout_arm",
        ":kselftest_futex_futex_wait_uninitialized_heap_arm",
        ":kselftest_futex_futex_wait_wouldblock_arm",
        ":kselftest_kcmp_kcmp_test_arm",
        ":kselftest_mm_compaction_test_arm",
        ":kselftest_mm_hugepage_mmap_arm",
        ":kselftest_mm_hugepage_shm_arm",
        ":kselftest_mm_map_hugetlb_arm",
        ":kselftest_mm_mlock2_tests_arm",
        #":kselftest_mm_mlock_random_test_arm",
        ":kselftest_mm_mremap_dontunmap_arm",
        ":kselftest_mm_mremap_test_arm",
        ":kselftest_mm_on_fault_limit_arm",
        ":kselftest_mm_thuge_gen_arm",
        ":kselftest_mm_transhuge_stress_arm",
        ":kselftest_mm_uffd_unit_tests_arm",
        #":kselftest_net_psock_tpacket_arm",
        ":kselftest_net_reuseaddr_conflict_arm",
        ":kselftest_net_socket_arm",
        ":kselftest_ptrace_peeksiginfo_arm",
        ":kselftest_rtc_rtctest_arm",
        #":kselftest_seccomp_seccomp_bpf_arm",
        ":kselftest_size_test_get_size_arm",
        ":kselftest_timers_adjtick_arm",
        ":kselftest_timers_alarmtimer_suspend_arm",
        ":kselftest_timers_change_skew_arm",
        ":kselftest_timers_clocksource_switch_arm",
        #":kselftest_timers_freq_step_arm",
        ":kselftest_timers_inconsistency_check_arm",
        ":kselftest_timers_leap_a_day_arm",
        ":kselftest_timers_leapcrash_arm",
        ":kselftest_timers_nanosleep_arm",
        ":kselftest_timers_nsleep_lat_arm",
        ":kselftest_timers_posix_timers_arm",
        ":kselftest_timers_set_2038_arm",
        ":kselftest_timers_set_tai_arm",
        ":kselftest_timers_set_timer_lat_arm",
        ":kselftest_timers_set_tz_arm",
        ":kselftest_timers_skew_consistency_arm",
        ":kselftest_timers_tests_raw_skew_arm",
        ":kselftest_timers_threadtest_arm",
        ":kselftest_timers_valid_adjtimex_arm",
        ":kselftest_vdso_vdso_test_abi_arm",
        ":kselftest_vdso_vdso_test_clock_getres_arm",
        ":kselftest_vdso_vdso_test_getcpu_arm",
        ":kselftest_vdso_vdso_test_gettimeofday_arm",
    ],
    cpu = "arm",
    visibility = ["//visibility:private"],
)

android_filegroup(
    name = "kselftest_tests_arm64",
    srcs = [
        ":kselftest_binderfs_binderfs_test_arm64",
        ":kselftest_breakpoints_breakpoint_test_arm64",
        ":kselftest_capabilities_test_execve_arm64",
        ":kselftest_capabilities_validate_cap_arm64",
        ":kselftest_futex_futex_requeue_arm64",
        ":kselftest_futex_futex_requeue_pi_arm64",
        ":kselftest_futex_futex_requeue_pi_mismatched_ops_arm64",
        ":kselftest_futex_futex_requeue_pi_signal_restart_arm64",
        ":kselftest_futex_futex_wait_arm64",
        ":kselftest_futex_futex_wait_private_mapped_file_arm64",
        ":kselftest_futex_futex_wait_timeout_arm64",
        ":kselftest_futex_futex_wait_uninitialized_heap_arm64",
        ":kselftest_futex_futex_wait_wouldblock_arm64",
        ":kselftest_gen_config",
        ":kselftest_kcmp_kcmp_test_arm64",
        ":kselftest_mm_compaction_test_arm64",
        ":kselftest_mm_hugepage_mmap_arm64",
        ":kselftest_mm_hugepage_shm_arm64",
        ":kselftest_mm_map_hugetlb_arm64",
        ":kselftest_mm_mlock2_tests_arm64",
        ":kselftest_mm_mlock_random_test_arm64",
        ":kselftest_mm_mremap_dontunmap_arm64",
        ":kselftest_mm_mremap_test_arm64",
        ":kselftest_mm_on_fault_limit_arm64",
        ":kselftest_mm_thuge_gen_arm64",
        ":kselftest_mm_transhuge_stress_arm64",
        ":kselftest_mm_uffd_unit_tests_arm64",
        ":kselftest_net_psock_tpacket_arm64",
        ":kselftest_net_reuseaddr_conflict_arm64",
        ":kselftest_net_socket_arm64",
        ":kselftest_ptrace_peeksiginfo_arm64",
        ":kselftest_rtc_rtctest_arm64",
        ":kselftest_seccomp_seccomp_bpf_arm64",
        ":kselftest_size_test_get_size_arm64",
        ":kselftest_timers_adjtick_arm64",
        ":kselftest_timers_alarmtimer_suspend_arm64",
        ":kselftest_timers_change_skew_arm64",
        ":kselftest_timers_clocksource_switch_arm64",
        ":kselftest_timers_freq_step_arm64",
        ":kselftest_timers_inconsistency_check_arm64",
        ":kselftest_timers_leap_a_day_arm64",
        ":kselftest_timers_leapcrash_arm64",
        ":kselftest_timers_nanosleep_arm64",
        ":kselftest_timers_nsleep_lat_arm64",
        ":kselftest_timers_posix_timers_arm64",
        ":kselftest_timers_set_2038_arm64",
        ":kselftest_timers_set_tai_arm64",
        ":kselftest_timers_set_timer_lat_arm64",
        ":kselftest_timers_set_tz_arm64",
        ":kselftest_timers_skew_consistency_arm64",
        ":kselftest_timers_tests_raw_skew_arm64",
        ":kselftest_timers_threadtest_arm64",
        ":kselftest_timers_valid_adjtimex_arm64",
        ":kselftest_vdso_vdso_test_abi_arm64",
        ":kselftest_vdso_vdso_test_clock_getres_arm64",
        ":kselftest_vdso_vdso_test_getcpu_arm64",
        ":kselftest_vdso_vdso_test_gettimeofday_arm64",
    ],
    cpu = "arm64",
    visibility = ["//visibility:private"],
)

pkg_files(
    name = "kselftest_tests_x86_64_pkg_files",
    srcs = [
        ":kselftest_tests_x86",
        ":kselftest_tests_x86_64",
    ],
    strip_prefix = strip_prefix.from_pkg(),
    visibility = ["//visibility:private"],
)

pkg_files(
    name = "kselftest_tests_arm64_pkg_files",
    srcs = [
        ":kselftest_tests_arm",
        ":kselftest_tests_arm64",
    ],
    strip_prefix = strip_prefix.from_pkg(),
    visibility = ["//visibility:private"],
)

pkg_zip(
    name = "tests_zip_x86_64",
    srcs = [":kselftest_tests_x86_64_pkg_files"],
    out = "x86_64/tests.zip",
)

pkg_zip(
    name = "tests_zip_arm64",
<<<<<<< HEAD
    srcs = [":kselftest_tests_arm64"],
    out = "tests.zip",
)

load(":consolidate.bzl", "define_consolidate")

define_consolidate()
=======
    srcs = [":kselftest_tests_arm64_pkg_files"],
    out = "arm64/tests.zip",
)

copy_to_dist_dir(
    name = "tests_zip_x86_64_dist",
    data = [":tests_zip_x86_64"],
    dist_dir = "out/tests_x86_64/dist",
    flat = True,
)

copy_to_dist_dir(
    name = "tests_zip_arm64_dist",
    data = [":tests_zip_arm64"],
    dist_dir = "out/tests_arm64/dist",
    flat = True,
)
>>>>>>> 5b8c8320
<|MERGE_RESOLUTION|>--- conflicted
+++ resolved
@@ -2382,15 +2382,6 @@
 
 pkg_zip(
     name = "tests_zip_arm64",
-<<<<<<< HEAD
-    srcs = [":kselftest_tests_arm64"],
-    out = "tests.zip",
-)
-
-load(":consolidate.bzl", "define_consolidate")
-
-define_consolidate()
-=======
     srcs = [":kselftest_tests_arm64_pkg_files"],
     out = "arm64/tests.zip",
 )
@@ -2408,4 +2399,7 @@
     dist_dir = "out/tests_arm64/dist",
     flat = True,
 )
->>>>>>> 5b8c8320
+
+load(":consolidate.bzl", "define_consolidate")
+
+define_consolidate()