// SPDX-License-Identifier: GPL-2.0
/*
 * Copyright (C) 2007 Oracle.  All rights reserved.
 */

#include <linux/blkdev.h>
#include <linux/module.h>
#include <linux/fs.h>
#include <linux/pagemap.h>
#include <linux/highmem.h>
#include <linux/time.h>
#include <linux/init.h>
#include <linux/seq_file.h>
#include <linux/string.h>
#include <linux/backing-dev.h>
#include <linux/mount.h>
#include <linux/writeback.h>
#include <linux/statfs.h>
#include <linux/compat.h>
#include <linux/parser.h>
#include <linux/ctype.h>
#include <linux/namei.h>
#include <linux/miscdevice.h>
#include <linux/magic.h>
#include <linux/slab.h>
#include <linux/ratelimit.h>
#include <linux/crc32c.h>
#include <linux/btrfs.h>
#include "messages.h"
#include "delayed-inode.h"
#include "ctree.h"
#include "disk-io.h"
#include "transaction.h"
#include "btrfs_inode.h"
#include "print-tree.h"
#include "props.h"
#include "xattr.h"
#include "bio.h"
#include "export.h"
#include "compression.h"
#include "rcu-string.h"
#include "dev-replace.h"
#include "free-space-cache.h"
#include "backref.h"
#include "space-info.h"
#include "sysfs.h"
#include "zoned.h"
#include "tests/btrfs-tests.h"
#include "block-group.h"
#include "discard.h"
#include "qgroup.h"
#include "raid56.h"
#include "fs.h"
#include "accessors.h"
#include "defrag.h"
#include "dir-item.h"
#include "ioctl.h"
#include "scrub.h"
#include "verity.h"
#include "super.h"
#define CREATE_TRACE_POINTS
#include <trace/events/btrfs.h>

static const struct super_operations btrfs_super_ops;

/*
 * Types for mounting the default subvolume and a subvolume explicitly
 * requested by subvol=/path. That way the callchain is straightforward and we
 * don't have to play tricks with the mount options and recursive calls to
 * btrfs_mount.
 *
 * The new btrfs_root_fs_type also servers as a tag for the bdev_holder.
 */
static struct file_system_type btrfs_fs_type;
static struct file_system_type btrfs_root_fs_type;

static int btrfs_remount(struct super_block *sb, int *flags, char *data);

static void btrfs_put_super(struct super_block *sb)
{
	close_ctree(btrfs_sb(sb));
}

enum {
	Opt_acl, Opt_noacl,
	Opt_clear_cache,
	Opt_commit_interval,
	Opt_compress,
	Opt_compress_force,
	Opt_compress_force_type,
	Opt_compress_type,
	Opt_degraded,
	Opt_device,
	Opt_fatal_errors,
	Opt_flushoncommit, Opt_noflushoncommit,
	Opt_max_inline,
	Opt_barrier, Opt_nobarrier,
	Opt_datacow, Opt_nodatacow,
	Opt_datasum, Opt_nodatasum,
	Opt_defrag, Opt_nodefrag,
	Opt_discard, Opt_nodiscard,
	Opt_discard_mode,
	Opt_norecovery,
	Opt_ratio,
	Opt_rescan_uuid_tree,
	Opt_skip_balance,
	Opt_space_cache, Opt_no_space_cache,
	Opt_space_cache_version,
	Opt_ssd, Opt_nossd,
	Opt_ssd_spread, Opt_nossd_spread,
	Opt_subvol,
	Opt_subvol_empty,
	Opt_subvolid,
	Opt_thread_pool,
	Opt_treelog, Opt_notreelog,
	Opt_user_subvol_rm_allowed,

	/* Rescue options */
	Opt_rescue,
	Opt_usebackuproot,
	Opt_nologreplay,
	Opt_ignorebadroots,
	Opt_ignoredatacsums,
	Opt_rescue_all,

	/* Deprecated options */
	Opt_recovery,
	Opt_inode_cache, Opt_noinode_cache,

	/* Debugging options */
	Opt_check_integrity,
	Opt_check_integrity_including_extent_data,
	Opt_check_integrity_print_mask,
	Opt_enospc_debug, Opt_noenospc_debug,
#ifdef CONFIG_BTRFS_DEBUG
	Opt_fragment_data, Opt_fragment_metadata, Opt_fragment_all,
#endif
#ifdef CONFIG_BTRFS_FS_REF_VERIFY
	Opt_ref_verify,
#endif
	Opt_err,
};

static const match_table_t tokens = {
	{Opt_acl, "acl"},
	{Opt_noacl, "noacl"},
	{Opt_clear_cache, "clear_cache"},
	{Opt_commit_interval, "commit=%u"},
	{Opt_compress, "compress"},
	{Opt_compress_type, "compress=%s"},
	{Opt_compress_force, "compress-force"},
	{Opt_compress_force_type, "compress-force=%s"},
	{Opt_degraded, "degraded"},
	{Opt_device, "device=%s"},
	{Opt_fatal_errors, "fatal_errors=%s"},
	{Opt_flushoncommit, "flushoncommit"},
	{Opt_noflushoncommit, "noflushoncommit"},
	{Opt_inode_cache, "inode_cache"},
	{Opt_noinode_cache, "noinode_cache"},
	{Opt_max_inline, "max_inline=%s"},
	{Opt_barrier, "barrier"},
	{Opt_nobarrier, "nobarrier"},
	{Opt_datacow, "datacow"},
	{Opt_nodatacow, "nodatacow"},
	{Opt_datasum, "datasum"},
	{Opt_nodatasum, "nodatasum"},
	{Opt_defrag, "autodefrag"},
	{Opt_nodefrag, "noautodefrag"},
	{Opt_discard, "discard"},
	{Opt_discard_mode, "discard=%s"},
	{Opt_nodiscard, "nodiscard"},
	{Opt_norecovery, "norecovery"},
	{Opt_ratio, "metadata_ratio=%u"},
	{Opt_rescan_uuid_tree, "rescan_uuid_tree"},
	{Opt_skip_balance, "skip_balance"},
	{Opt_space_cache, "space_cache"},
	{Opt_no_space_cache, "nospace_cache"},
	{Opt_space_cache_version, "space_cache=%s"},
	{Opt_ssd, "ssd"},
	{Opt_nossd, "nossd"},
	{Opt_ssd_spread, "ssd_spread"},
	{Opt_nossd_spread, "nossd_spread"},
	{Opt_subvol, "subvol=%s"},
	{Opt_subvol_empty, "subvol="},
	{Opt_subvolid, "subvolid=%s"},
	{Opt_thread_pool, "thread_pool=%u"},
	{Opt_treelog, "treelog"},
	{Opt_notreelog, "notreelog"},
	{Opt_user_subvol_rm_allowed, "user_subvol_rm_allowed"},

	/* Rescue options */
	{Opt_rescue, "rescue=%s"},
	/* Deprecated, with alias rescue=nologreplay */
	{Opt_nologreplay, "nologreplay"},
	/* Deprecated, with alias rescue=usebackuproot */
	{Opt_usebackuproot, "usebackuproot"},

	/* Deprecated options */
	{Opt_recovery, "recovery"},

	/* Debugging options */
	{Opt_check_integrity, "check_int"},
	{Opt_check_integrity_including_extent_data, "check_int_data"},
	{Opt_check_integrity_print_mask, "check_int_print_mask=%u"},
	{Opt_enospc_debug, "enospc_debug"},
	{Opt_noenospc_debug, "noenospc_debug"},
#ifdef CONFIG_BTRFS_DEBUG
	{Opt_fragment_data, "fragment=data"},
	{Opt_fragment_metadata, "fragment=metadata"},
	{Opt_fragment_all, "fragment=all"},
#endif
#ifdef CONFIG_BTRFS_FS_REF_VERIFY
	{Opt_ref_verify, "ref_verify"},
#endif
	{Opt_err, NULL},
};

static const match_table_t rescue_tokens = {
	{Opt_usebackuproot, "usebackuproot"},
	{Opt_nologreplay, "nologreplay"},
	{Opt_ignorebadroots, "ignorebadroots"},
	{Opt_ignorebadroots, "ibadroots"},
	{Opt_ignoredatacsums, "ignoredatacsums"},
	{Opt_ignoredatacsums, "idatacsums"},
	{Opt_rescue_all, "all"},
	{Opt_err, NULL},
};

static bool check_ro_option(struct btrfs_fs_info *fs_info, unsigned long opt,
			    const char *opt_name)
{
	if (fs_info->mount_opt & opt) {
		btrfs_err(fs_info, "%s must be used with ro mount option",
			  opt_name);
		return true;
	}
	return false;
}

static int parse_rescue_options(struct btrfs_fs_info *info, const char *options)
{
	char *opts;
	char *orig;
	char *p;
	substring_t args[MAX_OPT_ARGS];
	int ret = 0;

	opts = kstrdup(options, GFP_KERNEL);
	if (!opts)
		return -ENOMEM;
	orig = opts;

	while ((p = strsep(&opts, ":")) != NULL) {
		int token;

		if (!*p)
			continue;
		token = match_token(p, rescue_tokens, args);
		switch (token){
		case Opt_usebackuproot:
			btrfs_info(info,
				   "trying to use backup root at mount time");
			btrfs_set_opt(info->mount_opt, USEBACKUPROOT);
			break;
		case Opt_nologreplay:
			btrfs_set_and_info(info, NOLOGREPLAY,
					   "disabling log replay at mount time");
			break;
		case Opt_ignorebadroots:
			btrfs_set_and_info(info, IGNOREBADROOTS,
					   "ignoring bad roots");
			break;
		case Opt_ignoredatacsums:
			btrfs_set_and_info(info, IGNOREDATACSUMS,
					   "ignoring data csums");
			break;
		case Opt_rescue_all:
			btrfs_info(info, "enabling all of the rescue options");
			btrfs_set_and_info(info, IGNOREDATACSUMS,
					   "ignoring data csums");
			btrfs_set_and_info(info, IGNOREBADROOTS,
					   "ignoring bad roots");
			btrfs_set_and_info(info, NOLOGREPLAY,
					   "disabling log replay at mount time");
			break;
		case Opt_err:
			btrfs_info(info, "unrecognized rescue option '%s'", p);
			ret = -EINVAL;
			goto out;
		default:
			break;
		}

	}
out:
	kfree(orig);
	return ret;
}

/*
 * Regular mount options parser.  Everything that is needed only when
 * reading in a new superblock is parsed here.
 * XXX JDM: This needs to be cleaned up for remount.
 */
int btrfs_parse_options(struct btrfs_fs_info *info, char *options,
			unsigned long new_flags)
{
	substring_t args[MAX_OPT_ARGS];
	char *p, *num;
	int intarg;
	int ret = 0;
	char *compress_type;
	bool compress_force = false;
	enum btrfs_compression_type saved_compress_type;
	int saved_compress_level;
	bool saved_compress_force;
	int no_compress = 0;
	const bool remounting = test_bit(BTRFS_FS_STATE_REMOUNTING, &info->fs_state);

	if (btrfs_fs_compat_ro(info, FREE_SPACE_TREE))
		btrfs_set_opt(info->mount_opt, FREE_SPACE_TREE);
	else if (btrfs_free_space_cache_v1_active(info)) {
		if (btrfs_is_zoned(info)) {
			btrfs_info(info,
			"zoned: clearing existing space cache");
			btrfs_set_super_cache_generation(info->super_copy, 0);
		} else {
			btrfs_set_opt(info->mount_opt, SPACE_CACHE);
		}
	}

	/*
	 * Even the options are empty, we still need to do extra check
	 * against new flags
	 */
	if (!options)
		goto check;

	while ((p = strsep(&options, ",")) != NULL) {
		int token;
		if (!*p)
			continue;

		token = match_token(p, tokens, args);
		switch (token) {
		case Opt_degraded:
			btrfs_info(info, "allowing degraded mounts");
			btrfs_set_opt(info->mount_opt, DEGRADED);
			break;
		case Opt_subvol:
		case Opt_subvol_empty:
		case Opt_subvolid:
		case Opt_device:
			/*
			 * These are parsed by btrfs_parse_subvol_options or
			 * btrfs_parse_device_options and can be ignored here.
			 */
			break;
		case Opt_nodatasum:
			btrfs_set_and_info(info, NODATASUM,
					   "setting nodatasum");
			break;
		case Opt_datasum:
			if (btrfs_test_opt(info, NODATASUM)) {
				if (btrfs_test_opt(info, NODATACOW))
					btrfs_info(info,
						   "setting datasum, datacow enabled");
				else
					btrfs_info(info, "setting datasum");
			}
			btrfs_clear_opt(info->mount_opt, NODATACOW);
			btrfs_clear_opt(info->mount_opt, NODATASUM);
			break;
		case Opt_nodatacow:
			if (!btrfs_test_opt(info, NODATACOW)) {
				if (!btrfs_test_opt(info, COMPRESS) ||
				    !btrfs_test_opt(info, FORCE_COMPRESS)) {
					btrfs_info(info,
						   "setting nodatacow, compression disabled");
				} else {
					btrfs_info(info, "setting nodatacow");
				}
			}
			btrfs_clear_opt(info->mount_opt, COMPRESS);
			btrfs_clear_opt(info->mount_opt, FORCE_COMPRESS);
			btrfs_set_opt(info->mount_opt, NODATACOW);
			btrfs_set_opt(info->mount_opt, NODATASUM);
			break;
		case Opt_datacow:
			btrfs_clear_and_info(info, NODATACOW,
					     "setting datacow");
			break;
		case Opt_compress_force:
		case Opt_compress_force_type:
			compress_force = true;
			fallthrough;
		case Opt_compress:
		case Opt_compress_type:
			saved_compress_type = btrfs_test_opt(info,
							     COMPRESS) ?
				info->compress_type : BTRFS_COMPRESS_NONE;
			saved_compress_force =
				btrfs_test_opt(info, FORCE_COMPRESS);
			saved_compress_level = info->compress_level;
			if (token == Opt_compress ||
			    token == Opt_compress_force ||
			    strncmp(args[0].from, "zlib", 4) == 0) {
				compress_type = "zlib";

				info->compress_type = BTRFS_COMPRESS_ZLIB;
				info->compress_level = BTRFS_ZLIB_DEFAULT_LEVEL;
				/*
				 * args[0] contains uninitialized data since
				 * for these tokens we don't expect any
				 * parameter.
				 */
				if (token != Opt_compress &&
				    token != Opt_compress_force)
					info->compress_level =
					  btrfs_compress_str2level(
							BTRFS_COMPRESS_ZLIB,
							args[0].from + 4);
				btrfs_set_opt(info->mount_opt, COMPRESS);
				btrfs_clear_opt(info->mount_opt, NODATACOW);
				btrfs_clear_opt(info->mount_opt, NODATASUM);
				no_compress = 0;
			} else if (strncmp(args[0].from, "lzo", 3) == 0) {
				compress_type = "lzo";
				info->compress_type = BTRFS_COMPRESS_LZO;
				info->compress_level = 0;
				btrfs_set_opt(info->mount_opt, COMPRESS);
				btrfs_clear_opt(info->mount_opt, NODATACOW);
				btrfs_clear_opt(info->mount_opt, NODATASUM);
				btrfs_set_fs_incompat(info, COMPRESS_LZO);
				no_compress = 0;
			} else if (strncmp(args[0].from, "zstd", 4) == 0) {
				compress_type = "zstd";
				info->compress_type = BTRFS_COMPRESS_ZSTD;
				info->compress_level =
					btrfs_compress_str2level(
							 BTRFS_COMPRESS_ZSTD,
							 args[0].from + 4);
				btrfs_set_opt(info->mount_opt, COMPRESS);
				btrfs_clear_opt(info->mount_opt, NODATACOW);
				btrfs_clear_opt(info->mount_opt, NODATASUM);
				btrfs_set_fs_incompat(info, COMPRESS_ZSTD);
				no_compress = 0;
			} else if (strncmp(args[0].from, "no", 2) == 0) {
				compress_type = "no";
				info->compress_level = 0;
				info->compress_type = 0;
				btrfs_clear_opt(info->mount_opt, COMPRESS);
				btrfs_clear_opt(info->mount_opt, FORCE_COMPRESS);
				compress_force = false;
				no_compress++;
			} else {
				btrfs_err(info, "unrecognized compression value %s",
					  args[0].from);
				ret = -EINVAL;
				goto out;
			}

			if (compress_force) {
				btrfs_set_opt(info->mount_opt, FORCE_COMPRESS);
			} else {
				/*
				 * If we remount from compress-force=xxx to
				 * compress=xxx, we need clear FORCE_COMPRESS
				 * flag, otherwise, there is no way for users
				 * to disable forcible compression separately.
				 */
				btrfs_clear_opt(info->mount_opt, FORCE_COMPRESS);
			}
			if (no_compress == 1) {
				btrfs_info(info, "use no compression");
			} else if ((info->compress_type != saved_compress_type) ||
				   (compress_force != saved_compress_force) ||
				   (info->compress_level != saved_compress_level)) {
				btrfs_info(info, "%s %s compression, level %d",
					   (compress_force) ? "force" : "use",
					   compress_type, info->compress_level);
			}
			compress_force = false;
			break;
		case Opt_ssd:
			btrfs_set_and_info(info, SSD,
					   "enabling ssd optimizations");
			btrfs_clear_opt(info->mount_opt, NOSSD);
			break;
		case Opt_ssd_spread:
			btrfs_set_and_info(info, SSD,
					   "enabling ssd optimizations");
			btrfs_set_and_info(info, SSD_SPREAD,
					   "using spread ssd allocation scheme");
			btrfs_clear_opt(info->mount_opt, NOSSD);
			break;
		case Opt_nossd:
			btrfs_set_opt(info->mount_opt, NOSSD);
			btrfs_clear_and_info(info, SSD,
					     "not using ssd optimizations");
			fallthrough;
		case Opt_nossd_spread:
			btrfs_clear_and_info(info, SSD_SPREAD,
					     "not using spread ssd allocation scheme");
			break;
		case Opt_barrier:
			btrfs_clear_and_info(info, NOBARRIER,
					     "turning on barriers");
			break;
		case Opt_nobarrier:
			btrfs_set_and_info(info, NOBARRIER,
					   "turning off barriers");
			break;
		case Opt_thread_pool:
			ret = match_int(&args[0], &intarg);
			if (ret) {
				btrfs_err(info, "unrecognized thread_pool value %s",
					  args[0].from);
				goto out;
			} else if (intarg == 0) {
				btrfs_err(info, "invalid value 0 for thread_pool");
				ret = -EINVAL;
				goto out;
			}
			info->thread_pool_size = intarg;
			break;
		case Opt_max_inline:
			num = match_strdup(&args[0]);
			if (num) {
				info->max_inline = memparse(num, NULL);
				kfree(num);

				if (info->max_inline) {
					info->max_inline = min_t(u64,
						info->max_inline,
						info->sectorsize);
				}
				btrfs_info(info, "max_inline at %llu",
					   info->max_inline);
			} else {
				ret = -ENOMEM;
				goto out;
			}
			break;
		case Opt_acl:
#ifdef CONFIG_BTRFS_FS_POSIX_ACL
			info->sb->s_flags |= SB_POSIXACL;
			break;
#else
			btrfs_err(info, "support for ACL not compiled in!");
			ret = -EINVAL;
			goto out;
#endif
		case Opt_noacl:
			info->sb->s_flags &= ~SB_POSIXACL;
			break;
		case Opt_notreelog:
			btrfs_set_and_info(info, NOTREELOG,
					   "disabling tree log");
			break;
		case Opt_treelog:
			btrfs_clear_and_info(info, NOTREELOG,
					     "enabling tree log");
			break;
		case Opt_norecovery:
		case Opt_nologreplay:
			btrfs_warn(info,
		"'nologreplay' is deprecated, use 'rescue=nologreplay' instead");
			btrfs_set_and_info(info, NOLOGREPLAY,
					   "disabling log replay at mount time");
			break;
		case Opt_flushoncommit:
			btrfs_set_and_info(info, FLUSHONCOMMIT,
					   "turning on flush-on-commit");
			break;
		case Opt_noflushoncommit:
			btrfs_clear_and_info(info, FLUSHONCOMMIT,
					     "turning off flush-on-commit");
			break;
		case Opt_ratio:
			ret = match_int(&args[0], &intarg);
			if (ret) {
				btrfs_err(info, "unrecognized metadata_ratio value %s",
					  args[0].from);
				goto out;
			}
			info->metadata_ratio = intarg;
			btrfs_info(info, "metadata ratio %u",
				   info->metadata_ratio);
			break;
		case Opt_discard:
		case Opt_discard_mode:
			if (token == Opt_discard ||
			    strcmp(args[0].from, "sync") == 0) {
				btrfs_clear_opt(info->mount_opt, DISCARD_ASYNC);
				btrfs_set_and_info(info, DISCARD_SYNC,
						   "turning on sync discard");
			} else if (strcmp(args[0].from, "async") == 0) {
				btrfs_clear_opt(info->mount_opt, DISCARD_SYNC);
				btrfs_set_and_info(info, DISCARD_ASYNC,
						   "turning on async discard");
			} else {
				btrfs_err(info, "unrecognized discard mode value %s",
					  args[0].from);
				ret = -EINVAL;
				goto out;
			}
			btrfs_clear_opt(info->mount_opt, NODISCARD);
			break;
		case Opt_nodiscard:
			btrfs_clear_and_info(info, DISCARD_SYNC,
					     "turning off discard");
			btrfs_clear_and_info(info, DISCARD_ASYNC,
					     "turning off async discard");
			btrfs_set_opt(info->mount_opt, NODISCARD);
			break;
		case Opt_space_cache:
		case Opt_space_cache_version:
			/*
			 * We already set FREE_SPACE_TREE above because we have
			 * compat_ro(FREE_SPACE_TREE) set, and we aren't going
			 * to allow v1 to be set for extent tree v2, simply
			 * ignore this setting if we're extent tree v2.
			 */
			if (btrfs_fs_incompat(info, EXTENT_TREE_V2))
				break;
			if (token == Opt_space_cache ||
			    strcmp(args[0].from, "v1") == 0) {
				btrfs_clear_opt(info->mount_opt,
						FREE_SPACE_TREE);
				btrfs_set_and_info(info, SPACE_CACHE,
					   "enabling disk space caching");
			} else if (strcmp(args[0].from, "v2") == 0) {
				btrfs_clear_opt(info->mount_opt,
						SPACE_CACHE);
				btrfs_set_and_info(info, FREE_SPACE_TREE,
						   "enabling free space tree");
			} else {
				btrfs_err(info, "unrecognized space_cache value %s",
					  args[0].from);
				ret = -EINVAL;
				goto out;
			}
			break;
		case Opt_rescan_uuid_tree:
			btrfs_set_opt(info->mount_opt, RESCAN_UUID_TREE);
			break;
		case Opt_no_space_cache:
			/*
			 * We cannot operate without the free space tree with
			 * extent tree v2, ignore this option.
			 */
			if (btrfs_fs_incompat(info, EXTENT_TREE_V2))
				break;
			if (btrfs_test_opt(info, SPACE_CACHE)) {
				btrfs_clear_and_info(info, SPACE_CACHE,
					     "disabling disk space caching");
			}
			if (btrfs_test_opt(info, FREE_SPACE_TREE)) {
				btrfs_clear_and_info(info, FREE_SPACE_TREE,
					     "disabling free space tree");
			}
			break;
		case Opt_inode_cache:
		case Opt_noinode_cache:
			btrfs_warn(info,
	"the 'inode_cache' option is deprecated and has no effect since 5.11");
			break;
		case Opt_clear_cache:
			/*
			 * We cannot clear the free space tree with extent tree
			 * v2, ignore this option.
			 */
			if (btrfs_fs_incompat(info, EXTENT_TREE_V2))
				break;
			btrfs_set_and_info(info, CLEAR_CACHE,
					   "force clearing of disk cache");
			break;
		case Opt_user_subvol_rm_allowed:
			btrfs_set_opt(info->mount_opt, USER_SUBVOL_RM_ALLOWED);
			break;
		case Opt_enospc_debug:
			btrfs_set_opt(info->mount_opt, ENOSPC_DEBUG);
			break;
		case Opt_noenospc_debug:
			btrfs_clear_opt(info->mount_opt, ENOSPC_DEBUG);
			break;
		case Opt_defrag:
			btrfs_set_and_info(info, AUTO_DEFRAG,
					   "enabling auto defrag");
			break;
		case Opt_nodefrag:
			btrfs_clear_and_info(info, AUTO_DEFRAG,
					     "disabling auto defrag");
			break;
		case Opt_recovery:
		case Opt_usebackuproot:
			btrfs_warn(info,
			"'%s' is deprecated, use 'rescue=usebackuproot' instead",
				   token == Opt_recovery ? "recovery" :
				   "usebackuproot");
			btrfs_info(info,
				   "trying to use backup root at mount time");
			btrfs_set_opt(info->mount_opt, USEBACKUPROOT);
			break;
		case Opt_skip_balance:
			btrfs_set_opt(info->mount_opt, SKIP_BALANCE);
			break;
#ifdef CONFIG_BTRFS_FS_CHECK_INTEGRITY
		case Opt_check_integrity_including_extent_data:
			btrfs_info(info,
				   "enabling check integrity including extent data");
			btrfs_set_opt(info->mount_opt, CHECK_INTEGRITY_DATA);
			btrfs_set_opt(info->mount_opt, CHECK_INTEGRITY);
			break;
		case Opt_check_integrity:
			btrfs_info(info, "enabling check integrity");
			btrfs_set_opt(info->mount_opt, CHECK_INTEGRITY);
			break;
		case Opt_check_integrity_print_mask:
			ret = match_int(&args[0], &intarg);
			if (ret) {
				btrfs_err(info,
				"unrecognized check_integrity_print_mask value %s",
					args[0].from);
				goto out;
			}
			info->check_integrity_print_mask = intarg;
			btrfs_info(info, "check_integrity_print_mask 0x%x",
				   info->check_integrity_print_mask);
			break;
#else
		case Opt_check_integrity_including_extent_data:
		case Opt_check_integrity:
		case Opt_check_integrity_print_mask:
			btrfs_err(info,
				  "support for check_integrity* not compiled in!");
			ret = -EINVAL;
			goto out;
#endif
		case Opt_fatal_errors:
			if (strcmp(args[0].from, "panic") == 0) {
				btrfs_set_opt(info->mount_opt,
					      PANIC_ON_FATAL_ERROR);
			} else if (strcmp(args[0].from, "bug") == 0) {
				btrfs_clear_opt(info->mount_opt,
					      PANIC_ON_FATAL_ERROR);
			} else {
				btrfs_err(info, "unrecognized fatal_errors value %s",
					  args[0].from);
				ret = -EINVAL;
				goto out;
			}
			break;
		case Opt_commit_interval:
			intarg = 0;
			ret = match_int(&args[0], &intarg);
			if (ret) {
				btrfs_err(info, "unrecognized commit_interval value %s",
					  args[0].from);
				ret = -EINVAL;
				goto out;
			}
			if (intarg == 0) {
				btrfs_info(info,
					   "using default commit interval %us",
					   BTRFS_DEFAULT_COMMIT_INTERVAL);
				intarg = BTRFS_DEFAULT_COMMIT_INTERVAL;
			} else if (intarg > 300) {
				btrfs_warn(info, "excessive commit interval %d",
					   intarg);
			}
			info->commit_interval = intarg;
			break;
		case Opt_rescue:
			ret = parse_rescue_options(info, args[0].from);
			if (ret < 0) {
				btrfs_err(info, "unrecognized rescue value %s",
					  args[0].from);
				goto out;
			}
			break;
#ifdef CONFIG_BTRFS_DEBUG
		case Opt_fragment_all:
			btrfs_info(info, "fragmenting all space");
			btrfs_set_opt(info->mount_opt, FRAGMENT_DATA);
			btrfs_set_opt(info->mount_opt, FRAGMENT_METADATA);
			break;
		case Opt_fragment_metadata:
			btrfs_info(info, "fragmenting metadata");
			btrfs_set_opt(info->mount_opt,
				      FRAGMENT_METADATA);
			break;
		case Opt_fragment_data:
			btrfs_info(info, "fragmenting data");
			btrfs_set_opt(info->mount_opt, FRAGMENT_DATA);
			break;
#endif
#ifdef CONFIG_BTRFS_FS_REF_VERIFY
		case Opt_ref_verify:
			btrfs_info(info, "doing ref verification");
			btrfs_set_opt(info->mount_opt, REF_VERIFY);
			break;
#endif
		case Opt_err:
			btrfs_err(info, "unrecognized mount option '%s'", p);
			ret = -EINVAL;
			goto out;
		default:
			break;
		}
	}
check:
	/* We're read-only, don't have to check. */
	if (new_flags & SB_RDONLY)
		goto out;

	if (check_ro_option(info, BTRFS_MOUNT_NOLOGREPLAY, "nologreplay") ||
	    check_ro_option(info, BTRFS_MOUNT_IGNOREBADROOTS, "ignorebadroots") ||
	    check_ro_option(info, BTRFS_MOUNT_IGNOREDATACSUMS, "ignoredatacsums"))
		ret = -EINVAL;
out:
	if (btrfs_fs_compat_ro(info, FREE_SPACE_TREE) &&
	    !btrfs_test_opt(info, FREE_SPACE_TREE) &&
	    !btrfs_test_opt(info, CLEAR_CACHE)) {
		btrfs_err(info, "cannot disable free space tree");
		ret = -EINVAL;

	}
	if (!ret)
		ret = btrfs_check_mountopts_zoned(info);
	if (!ret && !remounting) {
		if (btrfs_test_opt(info, SPACE_CACHE))
			btrfs_info(info, "disk space caching is enabled");
		if (btrfs_test_opt(info, FREE_SPACE_TREE))
			btrfs_info(info, "using free space tree");
	}
	return ret;
}

/*
 * Parse mount options that are required early in the mount process.
 *
 * All other options will be parsed on much later in the mount process and
 * only when we need to allocate a new super block.
 */
static int btrfs_parse_device_options(const char *options, fmode_t flags,
				      void *holder)
{
	substring_t args[MAX_OPT_ARGS];
	char *device_name, *opts, *orig, *p;
	struct btrfs_device *device = NULL;
	int error = 0;

	lockdep_assert_held(&uuid_mutex);

	if (!options)
		return 0;

	/*
	 * strsep changes the string, duplicate it because btrfs_parse_options
	 * gets called later
	 */
	opts = kstrdup(options, GFP_KERNEL);
	if (!opts)
		return -ENOMEM;
	orig = opts;

	while ((p = strsep(&opts, ",")) != NULL) {
		int token;

		if (!*p)
			continue;

		token = match_token(p, tokens, args);
		if (token == Opt_device) {
			device_name = match_strdup(&args[0]);
			if (!device_name) {
				error = -ENOMEM;
				goto out;
			}
			device = btrfs_scan_one_device(device_name, flags,
					holder);
			kfree(device_name);
			if (IS_ERR(device)) {
				error = PTR_ERR(device);
				goto out;
			}
		}
	}

out:
	kfree(orig);
	return error;
}

/*
 * Parse mount options that are related to subvolume id
 *
 * The value is later passed to mount_subvol()
 */
static int btrfs_parse_subvol_options(const char *options, char **subvol_name,
		u64 *subvol_objectid)
{
	substring_t args[MAX_OPT_ARGS];
	char *opts, *orig, *p;
	int error = 0;
	u64 subvolid;

	if (!options)
		return 0;

	/*
	 * strsep changes the string, duplicate it because
	 * btrfs_parse_device_options gets called later
	 */
	opts = kstrdup(options, GFP_KERNEL);
	if (!opts)
		return -ENOMEM;
	orig = opts;

	while ((p = strsep(&opts, ",")) != NULL) {
		int token;
		if (!*p)
			continue;

		token = match_token(p, tokens, args);
		switch (token) {
		case Opt_subvol:
			kfree(*subvol_name);
			*subvol_name = match_strdup(&args[0]);
			if (!*subvol_name) {
				error = -ENOMEM;
				goto out;
			}
			break;
		case Opt_subvolid:
			error = match_u64(&args[0], &subvolid);
			if (error)
				goto out;

			/* we want the original fs_tree */
			if (subvolid == 0)
				subvolid = BTRFS_FS_TREE_OBJECTID;

			*subvol_objectid = subvolid;
			break;
		default:
			break;
		}
	}

out:
	kfree(orig);
	return error;
}

char *btrfs_get_subvol_name_from_objectid(struct btrfs_fs_info *fs_info,
					  u64 subvol_objectid)
{
	struct btrfs_root *root = fs_info->tree_root;
	struct btrfs_root *fs_root = NULL;
	struct btrfs_root_ref *root_ref;
	struct btrfs_inode_ref *inode_ref;
	struct btrfs_key key;
	struct btrfs_path *path = NULL;
	char *name = NULL, *ptr;
	u64 dirid;
	int len;
	int ret;

	path = btrfs_alloc_path();
	if (!path) {
		ret = -ENOMEM;
		goto err;
	}

	name = kmalloc(PATH_MAX, GFP_KERNEL);
	if (!name) {
		ret = -ENOMEM;
		goto err;
	}
	ptr = name + PATH_MAX - 1;
	ptr[0] = '\0';

	/*
	 * Walk up the subvolume trees in the tree of tree roots by root
	 * backrefs until we hit the top-level subvolume.
	 */
	while (subvol_objectid != BTRFS_FS_TREE_OBJECTID) {
		key.objectid = subvol_objectid;
		key.type = BTRFS_ROOT_BACKREF_KEY;
		key.offset = (u64)-1;

		ret = btrfs_search_backwards(root, &key, path);
		if (ret < 0) {
			goto err;
		} else if (ret > 0) {
			ret = -ENOENT;
			goto err;
		}

		subvol_objectid = key.offset;

		root_ref = btrfs_item_ptr(path->nodes[0], path->slots[0],
					  struct btrfs_root_ref);
		len = btrfs_root_ref_name_len(path->nodes[0], root_ref);
		ptr -= len + 1;
		if (ptr < name) {
			ret = -ENAMETOOLONG;
			goto err;
		}
		read_extent_buffer(path->nodes[0], ptr + 1,
				   (unsigned long)(root_ref + 1), len);
		ptr[0] = '/';
		dirid = btrfs_root_ref_dirid(path->nodes[0], root_ref);
		btrfs_release_path(path);

		fs_root = btrfs_get_fs_root(fs_info, subvol_objectid, true);
		if (IS_ERR(fs_root)) {
			ret = PTR_ERR(fs_root);
			fs_root = NULL;
			goto err;
		}

		/*
		 * Walk up the filesystem tree by inode refs until we hit the
		 * root directory.
		 */
		while (dirid != BTRFS_FIRST_FREE_OBJECTID) {
			key.objectid = dirid;
			key.type = BTRFS_INODE_REF_KEY;
			key.offset = (u64)-1;

			ret = btrfs_search_backwards(fs_root, &key, path);
			if (ret < 0) {
				goto err;
			} else if (ret > 0) {
				ret = -ENOENT;
				goto err;
			}

			dirid = key.offset;

			inode_ref = btrfs_item_ptr(path->nodes[0],
						   path->slots[0],
						   struct btrfs_inode_ref);
			len = btrfs_inode_ref_name_len(path->nodes[0],
						       inode_ref);
			ptr -= len + 1;
			if (ptr < name) {
				ret = -ENAMETOOLONG;
				goto err;
			}
			read_extent_buffer(path->nodes[0], ptr + 1,
					   (unsigned long)(inode_ref + 1), len);
			ptr[0] = '/';
			btrfs_release_path(path);
		}
		btrfs_put_root(fs_root);
		fs_root = NULL;
	}

	btrfs_free_path(path);
	if (ptr == name + PATH_MAX - 1) {
		name[0] = '/';
		name[1] = '\0';
	} else {
		memmove(name, ptr, name + PATH_MAX - ptr);
	}
	return name;

err:
	btrfs_put_root(fs_root);
	btrfs_free_path(path);
	kfree(name);
	return ERR_PTR(ret);
}

static int get_default_subvol_objectid(struct btrfs_fs_info *fs_info, u64 *objectid)
{
	struct btrfs_root *root = fs_info->tree_root;
	struct btrfs_dir_item *di;
	struct btrfs_path *path;
	struct btrfs_key location;
	struct fscrypt_str name = FSTR_INIT("default", 7);
	u64 dir_id;

	path = btrfs_alloc_path();
	if (!path)
		return -ENOMEM;

	/*
	 * Find the "default" dir item which points to the root item that we
	 * will mount by default if we haven't been given a specific subvolume
	 * to mount.
	 */
	dir_id = btrfs_super_root_dir(fs_info->super_copy);
	di = btrfs_lookup_dir_item(NULL, root, path, dir_id, &name, 0);
	if (IS_ERR(di)) {
		btrfs_free_path(path);
		return PTR_ERR(di);
	}
	if (!di) {
		/*
		 * Ok the default dir item isn't there.  This is weird since
		 * it's always been there, but don't freak out, just try and
		 * mount the top-level subvolume.
		 */
		btrfs_free_path(path);
		*objectid = BTRFS_FS_TREE_OBJECTID;
		return 0;
	}

	btrfs_dir_item_key_to_cpu(path->nodes[0], di, &location);
	btrfs_free_path(path);
	*objectid = location.objectid;
	return 0;
}

static int btrfs_fill_super(struct super_block *sb,
			    struct btrfs_fs_devices *fs_devices,
			    void *data)
{
	struct inode *inode;
	struct btrfs_fs_info *fs_info = btrfs_sb(sb);
	int err;

	sb->s_maxbytes = MAX_LFS_FILESIZE;
	sb->s_magic = BTRFS_SUPER_MAGIC;
	sb->s_op = &btrfs_super_ops;
	sb->s_d_op = &btrfs_dentry_operations;
	sb->s_export_op = &btrfs_export_ops;
#ifdef CONFIG_FS_VERITY
	sb->s_vop = &btrfs_verityops;
#endif
	sb->s_xattr = btrfs_xattr_handlers;
	sb->s_time_gran = 1;
#ifdef CONFIG_BTRFS_FS_POSIX_ACL
	sb->s_flags |= SB_POSIXACL;
#endif
	sb->s_flags |= SB_I_VERSION;
	sb->s_iflags |= SB_I_CGROUPWB;

	err = super_setup_bdi(sb);
	if (err) {
		btrfs_err(fs_info, "super_setup_bdi failed");
		return err;
	}

	err = open_ctree(sb, fs_devices, (char *)data);
	if (err) {
		btrfs_err(fs_info, "open_ctree failed");
		return err;
	}

	inode = btrfs_iget(sb, BTRFS_FIRST_FREE_OBJECTID, fs_info->fs_root);
	if (IS_ERR(inode)) {
		err = PTR_ERR(inode);
		goto fail_close;
	}

	sb->s_root = d_make_root(inode);
	if (!sb->s_root) {
		err = -ENOMEM;
		goto fail_close;
	}

	sb->s_flags |= SB_ACTIVE;
	return 0;

fail_close:
	close_ctree(fs_info);
	return err;
}

int btrfs_sync_fs(struct super_block *sb, int wait)
{
	struct btrfs_trans_handle *trans;
	struct btrfs_fs_info *fs_info = btrfs_sb(sb);
	struct btrfs_root *root = fs_info->tree_root;

	trace_btrfs_sync_fs(fs_info, wait);

	if (!wait) {
		filemap_flush(fs_info->btree_inode->i_mapping);
		return 0;
	}

	btrfs_wait_ordered_roots(fs_info, U64_MAX, 0, (u64)-1);

	trans = btrfs_attach_transaction_barrier(root);
	if (IS_ERR(trans)) {
		/* no transaction, don't bother */
		if (PTR_ERR(trans) == -ENOENT) {
			/*
			 * Exit unless we have some pending changes
			 * that need to go through commit
			 */
			if (!test_bit(BTRFS_FS_NEED_TRANS_COMMIT,
				      &fs_info->flags))
				return 0;
			/*
			 * A non-blocking test if the fs is frozen. We must not
			 * start a new transaction here otherwise a deadlock
			 * happens. The pending operations are delayed to the
			 * next commit after thawing.
			 */
			if (sb_start_write_trylock(sb))
				sb_end_write(sb);
			else
				return 0;
			trans = btrfs_start_transaction(root, 0);
		}
		if (IS_ERR(trans))
			return PTR_ERR(trans);
	}
	return btrfs_commit_transaction(trans);
}

static void print_rescue_option(struct seq_file *seq, const char *s, bool *printed)
{
	seq_printf(seq, "%s%s", (*printed) ? ":" : ",rescue=", s);
	*printed = true;
}

static int btrfs_show_options(struct seq_file *seq, struct dentry *dentry)
{
	struct btrfs_fs_info *info = btrfs_sb(dentry->d_sb);
	const char *compress_type;
	const char *subvol_name;
	bool printed = false;

	if (btrfs_test_opt(info, DEGRADED))
		seq_puts(seq, ",degraded");
	if (btrfs_test_opt(info, NODATASUM))
		seq_puts(seq, ",nodatasum");
	if (btrfs_test_opt(info, NODATACOW))
		seq_puts(seq, ",nodatacow");
	if (btrfs_test_opt(info, NOBARRIER))
		seq_puts(seq, ",nobarrier");
	if (info->max_inline != BTRFS_DEFAULT_MAX_INLINE)
		seq_printf(seq, ",max_inline=%llu", info->max_inline);
	if (info->thread_pool_size !=  min_t(unsigned long,
					     num_online_cpus() + 2, 8))
		seq_printf(seq, ",thread_pool=%u", info->thread_pool_size);
	if (btrfs_test_opt(info, COMPRESS)) {
		compress_type = btrfs_compress_type2str(info->compress_type);
		if (btrfs_test_opt(info, FORCE_COMPRESS))
			seq_printf(seq, ",compress-force=%s", compress_type);
		else
			seq_printf(seq, ",compress=%s", compress_type);
		if (info->compress_level)
			seq_printf(seq, ":%d", info->compress_level);
	}
	if (btrfs_test_opt(info, NOSSD))
		seq_puts(seq, ",nossd");
	if (btrfs_test_opt(info, SSD_SPREAD))
		seq_puts(seq, ",ssd_spread");
	else if (btrfs_test_opt(info, SSD))
		seq_puts(seq, ",ssd");
	if (btrfs_test_opt(info, NOTREELOG))
		seq_puts(seq, ",notreelog");
	if (btrfs_test_opt(info, NOLOGREPLAY))
		print_rescue_option(seq, "nologreplay", &printed);
	if (btrfs_test_opt(info, USEBACKUPROOT))
		print_rescue_option(seq, "usebackuproot", &printed);
	if (btrfs_test_opt(info, IGNOREBADROOTS))
		print_rescue_option(seq, "ignorebadroots", &printed);
	if (btrfs_test_opt(info, IGNOREDATACSUMS))
		print_rescue_option(seq, "ignoredatacsums", &printed);
	if (btrfs_test_opt(info, FLUSHONCOMMIT))
		seq_puts(seq, ",flushoncommit");
	if (btrfs_test_opt(info, DISCARD_SYNC))
		seq_puts(seq, ",discard");
	if (btrfs_test_opt(info, DISCARD_ASYNC))
		seq_puts(seq, ",discard=async");
	if (!(info->sb->s_flags & SB_POSIXACL))
		seq_puts(seq, ",noacl");
	if (btrfs_free_space_cache_v1_active(info))
		seq_puts(seq, ",space_cache");
	else if (btrfs_fs_compat_ro(info, FREE_SPACE_TREE))
		seq_puts(seq, ",space_cache=v2");
	else
		seq_puts(seq, ",nospace_cache");
	if (btrfs_test_opt(info, RESCAN_UUID_TREE))
		seq_puts(seq, ",rescan_uuid_tree");
	if (btrfs_test_opt(info, CLEAR_CACHE))
		seq_puts(seq, ",clear_cache");
	if (btrfs_test_opt(info, USER_SUBVOL_RM_ALLOWED))
		seq_puts(seq, ",user_subvol_rm_allowed");
	if (btrfs_test_opt(info, ENOSPC_DEBUG))
		seq_puts(seq, ",enospc_debug");
	if (btrfs_test_opt(info, AUTO_DEFRAG))
		seq_puts(seq, ",autodefrag");
	if (btrfs_test_opt(info, SKIP_BALANCE))
		seq_puts(seq, ",skip_balance");
#ifdef CONFIG_BTRFS_FS_CHECK_INTEGRITY
	if (btrfs_test_opt(info, CHECK_INTEGRITY_DATA))
		seq_puts(seq, ",check_int_data");
	else if (btrfs_test_opt(info, CHECK_INTEGRITY))
		seq_puts(seq, ",check_int");
	if (info->check_integrity_print_mask)
		seq_printf(seq, ",check_int_print_mask=%d",
				info->check_integrity_print_mask);
#endif
	if (info->metadata_ratio)
		seq_printf(seq, ",metadata_ratio=%u", info->metadata_ratio);
	if (btrfs_test_opt(info, PANIC_ON_FATAL_ERROR))
		seq_puts(seq, ",fatal_errors=panic");
	if (info->commit_interval != BTRFS_DEFAULT_COMMIT_INTERVAL)
		seq_printf(seq, ",commit=%u", info->commit_interval);
#ifdef CONFIG_BTRFS_DEBUG
	if (btrfs_test_opt(info, FRAGMENT_DATA))
		seq_puts(seq, ",fragment=data");
	if (btrfs_test_opt(info, FRAGMENT_METADATA))
		seq_puts(seq, ",fragment=metadata");
#endif
	if (btrfs_test_opt(info, REF_VERIFY))
		seq_puts(seq, ",ref_verify");
	seq_printf(seq, ",subvolid=%llu",
		  BTRFS_I(d_inode(dentry))->root->root_key.objectid);
	subvol_name = btrfs_get_subvol_name_from_objectid(info,
			BTRFS_I(d_inode(dentry))->root->root_key.objectid);
	if (!IS_ERR(subvol_name)) {
		seq_puts(seq, ",subvol=");
		seq_escape(seq, subvol_name, " \t\n\\");
		kfree(subvol_name);
	}
	return 0;
}

static int btrfs_test_super(struct super_block *s, void *data)
{
	struct btrfs_fs_info *p = data;
	struct btrfs_fs_info *fs_info = btrfs_sb(s);

	return fs_info->fs_devices == p->fs_devices;
}

static int btrfs_set_super(struct super_block *s, void *data)
{
	int err = set_anon_super(s, data);
	if (!err)
		s->s_fs_info = data;
	return err;
}

/*
 * subvolumes are identified by ino 256
 */
static inline int is_subvolume_inode(struct inode *inode)
{
	if (inode && inode->i_ino == BTRFS_FIRST_FREE_OBJECTID)
		return 1;
	return 0;
}

static struct dentry *mount_subvol(const char *subvol_name, u64 subvol_objectid,
				   struct vfsmount *mnt)
{
	struct dentry *root;
	int ret;

	if (!subvol_name) {
		if (!subvol_objectid) {
			ret = get_default_subvol_objectid(btrfs_sb(mnt->mnt_sb),
							  &subvol_objectid);
			if (ret) {
				root = ERR_PTR(ret);
				goto out;
			}
		}
		subvol_name = btrfs_get_subvol_name_from_objectid(
					btrfs_sb(mnt->mnt_sb), subvol_objectid);
		if (IS_ERR(subvol_name)) {
			root = ERR_CAST(subvol_name);
			subvol_name = NULL;
			goto out;
		}

	}

	root = mount_subtree(mnt, subvol_name);
	/* mount_subtree() drops our reference on the vfsmount. */
	mnt = NULL;

	if (!IS_ERR(root)) {
		struct super_block *s = root->d_sb;
		struct btrfs_fs_info *fs_info = btrfs_sb(s);
		struct inode *root_inode = d_inode(root);
		u64 root_objectid = BTRFS_I(root_inode)->root->root_key.objectid;

		ret = 0;
		if (!is_subvolume_inode(root_inode)) {
			btrfs_err(fs_info, "'%s' is not a valid subvolume",
			       subvol_name);
			ret = -EINVAL;
		}
		if (subvol_objectid && root_objectid != subvol_objectid) {
			/*
			 * This will also catch a race condition where a
			 * subvolume which was passed by ID is renamed and
			 * another subvolume is renamed over the old location.
			 */
			btrfs_err(fs_info,
				  "subvol '%s' does not match subvolid %llu",
				  subvol_name, subvol_objectid);
			ret = -EINVAL;
		}
		if (ret) {
			dput(root);
			root = ERR_PTR(ret);
			deactivate_locked_super(s);
		}
	}

out:
	mntput(mnt);
	kfree(subvol_name);
	return root;
}

/*
 * Find a superblock for the given device / mount point.
 *
 * Note: This is based on mount_bdev from fs/super.c with a few additions
 *       for multiple device setup.  Make sure to keep it in sync.
 */
static struct dentry *btrfs_mount_root(struct file_system_type *fs_type,
		int flags, const char *device_name, void *data)
{
	struct block_device *bdev = NULL;
	struct super_block *s;
	struct btrfs_device *device = NULL;
	struct btrfs_fs_devices *fs_devices = NULL;
	struct btrfs_fs_info *fs_info = NULL;
	void *new_sec_opts = NULL;
	fmode_t mode = FMODE_READ;
	int error = 0;

	if (!(flags & SB_RDONLY))
		mode |= FMODE_WRITE;

	if (data) {
		error = security_sb_eat_lsm_opts(data, &new_sec_opts);
		if (error)
			return ERR_PTR(error);
	}

	/*
	 * Setup a dummy root and fs_info for test/set super.  This is because
	 * we don't actually fill this stuff out until open_ctree, but we need
	 * then open_ctree will properly initialize the file system specific
	 * settings later.  btrfs_init_fs_info initializes the static elements
	 * of the fs_info (locks and such) to make cleanup easier if we find a
	 * superblock with our given fs_devices later on at sget() time.
	 */
	fs_info = kvzalloc(sizeof(struct btrfs_fs_info), GFP_KERNEL);
	if (!fs_info) {
		error = -ENOMEM;
		goto error_sec_opts;
	}
	btrfs_init_fs_info(fs_info);

	fs_info->super_copy = kzalloc(BTRFS_SUPER_INFO_SIZE, GFP_KERNEL);
	fs_info->super_for_commit = kzalloc(BTRFS_SUPER_INFO_SIZE, GFP_KERNEL);
	if (!fs_info->super_copy || !fs_info->super_for_commit) {
		error = -ENOMEM;
		goto error_fs_info;
	}

	mutex_lock(&uuid_mutex);
	error = btrfs_parse_device_options(data, mode, fs_type);
	if (error) {
		mutex_unlock(&uuid_mutex);
		goto error_fs_info;
	}

	device = btrfs_scan_one_device(device_name, mode, fs_type);
	if (IS_ERR(device)) {
		mutex_unlock(&uuid_mutex);
		error = PTR_ERR(device);
		goto error_fs_info;
	}

	fs_devices = device->fs_devices;
	fs_info->fs_devices = fs_devices;

	error = btrfs_open_devices(fs_devices, mode, fs_type);
	mutex_unlock(&uuid_mutex);
	if (error)
		goto error_fs_info;

	if (!(flags & SB_RDONLY) && fs_devices->rw_devices == 0) {
		error = -EACCES;
		goto error_close_devices;
	}

	bdev = fs_devices->latest_dev->bdev;
	s = sget(fs_type, btrfs_test_super, btrfs_set_super, flags | SB_NOSEC,
		 fs_info);
	if (IS_ERR(s)) {
		error = PTR_ERR(s);
		goto error_close_devices;
	}

	if (s->s_root) {
		btrfs_close_devices(fs_devices);
		btrfs_free_fs_info(fs_info);
		if ((flags ^ s->s_flags) & SB_RDONLY)
			error = -EBUSY;
	} else {
		snprintf(s->s_id, sizeof(s->s_id), "%pg", bdev);
		shrinker_debugfs_rename(&s->s_shrink, "sb-%s:%s", fs_type->name,
					s->s_id);
		btrfs_sb(s)->bdev_holder = fs_type;
		if (!strstr(crc32c_impl(), "generic"))
			set_bit(BTRFS_FS_CSUM_IMPL_FAST, &fs_info->flags);
		error = btrfs_fill_super(s, fs_devices, data);
	}
	if (!error)
		error = security_sb_set_mnt_opts(s, new_sec_opts, 0, NULL);
	security_free_mnt_opts(&new_sec_opts);
	if (error) {
		deactivate_locked_super(s);
		return ERR_PTR(error);
	}

	return dget(s->s_root);

error_close_devices:
	btrfs_close_devices(fs_devices);
error_fs_info:
	btrfs_free_fs_info(fs_info);
error_sec_opts:
	security_free_mnt_opts(&new_sec_opts);
	return ERR_PTR(error);
}

/*
 * Mount function which is called by VFS layer.
 *
 * In order to allow mounting a subvolume directly, btrfs uses mount_subtree()
 * which needs vfsmount* of device's root (/).  This means device's root has to
 * be mounted internally in any case.
 *
 * Operation flow:
 *   1. Parse subvol id related options for later use in mount_subvol().
 *
 *   2. Mount device's root (/) by calling vfs_kern_mount().
 *
 *      NOTE: vfs_kern_mount() is used by VFS to call btrfs_mount() in the
 *      first place. In order to avoid calling btrfs_mount() again, we use
 *      different file_system_type which is not registered to VFS by
 *      register_filesystem() (btrfs_root_fs_type). As a result,
 *      btrfs_mount_root() is called. The return value will be used by
 *      mount_subtree() in mount_subvol().
 *
 *   3. Call mount_subvol() to get the dentry of subvolume. Since there is
 *      "btrfs subvolume set-default", mount_subvol() is called always.
 */
static struct dentry *btrfs_mount(struct file_system_type *fs_type, int flags,
		const char *device_name, void *data)
{
	struct vfsmount *mnt_root;
	struct dentry *root;
	char *subvol_name = NULL;
	u64 subvol_objectid = 0;
	int error = 0;

	error = btrfs_parse_subvol_options(data, &subvol_name,
					&subvol_objectid);
	if (error) {
		kfree(subvol_name);
		return ERR_PTR(error);
	}

	/* mount device's root (/) */
	mnt_root = vfs_kern_mount(&btrfs_root_fs_type, flags, device_name, data);
	if (PTR_ERR_OR_ZERO(mnt_root) == -EBUSY) {
		if (flags & SB_RDONLY) {
			mnt_root = vfs_kern_mount(&btrfs_root_fs_type,
				flags & ~SB_RDONLY, device_name, data);
		} else {
			mnt_root = vfs_kern_mount(&btrfs_root_fs_type,
				flags | SB_RDONLY, device_name, data);
			if (IS_ERR(mnt_root)) {
				root = ERR_CAST(mnt_root);
				kfree(subvol_name);
				goto out;
			}

			down_write(&mnt_root->mnt_sb->s_umount);
			error = btrfs_remount(mnt_root->mnt_sb, &flags, NULL);
			up_write(&mnt_root->mnt_sb->s_umount);
			if (error < 0) {
				root = ERR_PTR(error);
				mntput(mnt_root);
				kfree(subvol_name);
				goto out;
			}
		}
	}
	if (IS_ERR(mnt_root)) {
		root = ERR_CAST(mnt_root);
		kfree(subvol_name);
		goto out;
	}

	/* mount_subvol() will free subvol_name and mnt_root */
	root = mount_subvol(subvol_name, subvol_objectid, mnt_root);

out:
	return root;
}

static void btrfs_resize_thread_pool(struct btrfs_fs_info *fs_info,
				     u32 new_pool_size, u32 old_pool_size)
{
	if (new_pool_size == old_pool_size)
		return;

	fs_info->thread_pool_size = new_pool_size;

	btrfs_info(fs_info, "resize thread pool %d -> %d",
	       old_pool_size, new_pool_size);

	btrfs_workqueue_set_max(fs_info->workers, new_pool_size);
	btrfs_workqueue_set_max(fs_info->hipri_workers, new_pool_size);
	btrfs_workqueue_set_max(fs_info->delalloc_workers, new_pool_size);
	btrfs_workqueue_set_max(fs_info->caching_workers, new_pool_size);
	btrfs_workqueue_set_max(fs_info->endio_write_workers, new_pool_size);
	btrfs_workqueue_set_max(fs_info->endio_freespace_worker, new_pool_size);
	btrfs_workqueue_set_max(fs_info->delayed_workers, new_pool_size);
}

static inline void btrfs_remount_begin(struct btrfs_fs_info *fs_info,
				       unsigned long old_opts, int flags)
{
	if (btrfs_raw_test_opt(old_opts, AUTO_DEFRAG) &&
	    (!btrfs_raw_test_opt(fs_info->mount_opt, AUTO_DEFRAG) ||
	     (flags & SB_RDONLY))) {
		/* wait for any defraggers to finish */
		wait_event(fs_info->transaction_wait,
			   (atomic_read(&fs_info->defrag_running) == 0));
		if (flags & SB_RDONLY)
			sync_filesystem(fs_info->sb);
	}
}

static inline void btrfs_remount_cleanup(struct btrfs_fs_info *fs_info,
					 unsigned long old_opts)
{
	const bool cache_opt = btrfs_test_opt(fs_info, SPACE_CACHE);

	/*
	 * We need to cleanup all defragable inodes if the autodefragment is
	 * close or the filesystem is read only.
	 */
	if (btrfs_raw_test_opt(old_opts, AUTO_DEFRAG) &&
	    (!btrfs_raw_test_opt(fs_info->mount_opt, AUTO_DEFRAG) || sb_rdonly(fs_info->sb))) {
		btrfs_cleanup_defrag_inodes(fs_info);
	}

	/* If we toggled discard async */
	if (!btrfs_raw_test_opt(old_opts, DISCARD_ASYNC) &&
	    btrfs_test_opt(fs_info, DISCARD_ASYNC))
		btrfs_discard_resume(fs_info);
	else if (btrfs_raw_test_opt(old_opts, DISCARD_ASYNC) &&
		 !btrfs_test_opt(fs_info, DISCARD_ASYNC))
		btrfs_discard_cleanup(fs_info);

	/* If we toggled space cache */
	if (cache_opt != btrfs_free_space_cache_v1_active(fs_info))
		btrfs_set_free_space_cache_v1_active(fs_info, cache_opt);
}

static int btrfs_remount(struct super_block *sb, int *flags, char *data)
{
	struct btrfs_fs_info *fs_info = btrfs_sb(sb);
	unsigned old_flags = sb->s_flags;
	unsigned long old_opts = fs_info->mount_opt;
	unsigned long old_compress_type = fs_info->compress_type;
	u64 old_max_inline = fs_info->max_inline;
	u32 old_thread_pool_size = fs_info->thread_pool_size;
	u32 old_metadata_ratio = fs_info->metadata_ratio;
	int ret;

	sync_filesystem(sb);
	set_bit(BTRFS_FS_STATE_REMOUNTING, &fs_info->fs_state);

	if (data) {
		void *new_sec_opts = NULL;

		ret = security_sb_eat_lsm_opts(data, &new_sec_opts);
		if (!ret)
			ret = security_sb_remount(sb, new_sec_opts);
		security_free_mnt_opts(&new_sec_opts);
		if (ret)
			goto restore;
	}

	ret = btrfs_parse_options(fs_info, data, *flags);
	if (ret)
		goto restore;

	ret = btrfs_check_features(fs_info, !(*flags & SB_RDONLY));
	if (ret < 0)
		goto restore;

	btrfs_remount_begin(fs_info, old_opts, *flags);
	btrfs_resize_thread_pool(fs_info,
		fs_info->thread_pool_size, old_thread_pool_size);

	if ((bool)btrfs_test_opt(fs_info, FREE_SPACE_TREE) !=
	    (bool)btrfs_fs_compat_ro(fs_info, FREE_SPACE_TREE) &&
	    (!sb_rdonly(sb) || (*flags & SB_RDONLY))) {
		btrfs_warn(fs_info,
		"remount supports changing free space tree only from ro to rw");
		/* Make sure free space cache options match the state on disk */
		if (btrfs_fs_compat_ro(fs_info, FREE_SPACE_TREE)) {
			btrfs_set_opt(fs_info->mount_opt, FREE_SPACE_TREE);
			btrfs_clear_opt(fs_info->mount_opt, SPACE_CACHE);
		}
		if (btrfs_free_space_cache_v1_active(fs_info)) {
			btrfs_clear_opt(fs_info->mount_opt, FREE_SPACE_TREE);
			btrfs_set_opt(fs_info->mount_opt, SPACE_CACHE);
		}
	}

	if ((bool)(*flags & SB_RDONLY) == sb_rdonly(sb))
		goto out;

	if (*flags & SB_RDONLY) {
		/*
		 * this also happens on 'umount -rf' or on shutdown, when
		 * the filesystem is busy.
		 */
		cancel_work_sync(&fs_info->async_reclaim_work);
		cancel_work_sync(&fs_info->async_data_reclaim_work);

		btrfs_discard_cleanup(fs_info);

		/* wait for the uuid_scan task to finish */
		down(&fs_info->uuid_tree_rescan_sem);
		/* avoid complains from lockdep et al. */
		up(&fs_info->uuid_tree_rescan_sem);

		btrfs_set_sb_rdonly(sb);

		/*
		 * Setting SB_RDONLY will put the cleaner thread to
		 * sleep at the next loop if it's already active.
		 * If it's already asleep, we'll leave unused block
		 * groups on disk until we're mounted read-write again
		 * unless we clean them up here.
		 */
		btrfs_delete_unused_bgs(fs_info);

		/*
		 * The cleaner task could be already running before we set the
		 * flag BTRFS_FS_STATE_RO (and SB_RDONLY in the superblock).
		 * We must make sure that after we finish the remount, i.e. after
		 * we call btrfs_commit_super(), the cleaner can no longer start
		 * a transaction - either because it was dropping a dead root,
		 * running delayed iputs or deleting an unused block group (the
		 * cleaner picked a block group from the list of unused block
		 * groups before we were able to in the previous call to
		 * btrfs_delete_unused_bgs()).
		 */
		wait_on_bit(&fs_info->flags, BTRFS_FS_CLEANER_RUNNING,
			    TASK_UNINTERRUPTIBLE);

		/*
		 * We've set the superblock to RO mode, so we might have made
		 * the cleaner task sleep without running all pending delayed
		 * iputs. Go through all the delayed iputs here, so that if an
		 * unmount happens without remounting RW we don't end up at
		 * finishing close_ctree() with a non-empty list of delayed
		 * iputs.
		 */
		btrfs_run_delayed_iputs(fs_info);

		btrfs_dev_replace_suspend_for_unmount(fs_info);
		btrfs_scrub_cancel(fs_info);
		btrfs_pause_balance(fs_info);

		/*
		 * Pause the qgroup rescan worker if it is running. We don't want
		 * it to be still running after we are in RO mode, as after that,
		 * by the time we unmount, it might have left a transaction open,
		 * so we would leak the transaction and/or crash.
		 */
		btrfs_qgroup_wait_for_completion(fs_info, false);

		ret = btrfs_commit_super(fs_info);
		if (ret)
			goto restore;
	} else {
		if (BTRFS_FS_ERROR(fs_info)) {
			btrfs_err(fs_info,
				"Remounting read-write after error is not allowed");
			ret = -EINVAL;
			goto restore;
		}
		if (fs_info->fs_devices->rw_devices == 0) {
			ret = -EACCES;
			goto restore;
		}

		if (!btrfs_check_rw_degradable(fs_info, NULL)) {
			btrfs_warn(fs_info,
		"too many missing devices, writable remount is not allowed");
			ret = -EACCES;
			goto restore;
		}

		if (btrfs_super_log_root(fs_info->super_copy) != 0) {
			btrfs_warn(fs_info,
		"mount required to replay tree-log, cannot remount read-write");
			ret = -EINVAL;
			goto restore;
		}

		/*
		 * NOTE: when remounting with a change that does writes, don't
		 * put it anywhere above this point, as we are not sure to be
		 * safe to write until we pass the above checks.
		 */
		ret = btrfs_start_pre_rw_mount(fs_info);
		if (ret)
			goto restore;

		btrfs_clear_sb_rdonly(sb);

		set_bit(BTRFS_FS_OPEN, &fs_info->flags);
	}
out:
	/*
	 * We need to set SB_I_VERSION here otherwise it'll get cleared by VFS,
	 * since the absence of the flag means it can be toggled off by remount.
	 */
	*flags |= SB_I_VERSION;

	wake_up_process(fs_info->transaction_kthread);
	btrfs_remount_cleanup(fs_info, old_opts);
	btrfs_clear_oneshot_options(fs_info);
	clear_bit(BTRFS_FS_STATE_REMOUNTING, &fs_info->fs_state);

	return 0;

restore:
	/* We've hit an error - don't reset SB_RDONLY */
	if (sb_rdonly(sb))
		old_flags |= SB_RDONLY;
	if (!(old_flags & SB_RDONLY))
		clear_bit(BTRFS_FS_STATE_RO, &fs_info->fs_state);
	sb->s_flags = old_flags;
	fs_info->mount_opt = old_opts;
	fs_info->compress_type = old_compress_type;
	fs_info->max_inline = old_max_inline;
	btrfs_resize_thread_pool(fs_info,
		old_thread_pool_size, fs_info->thread_pool_size);
	fs_info->metadata_ratio = old_metadata_ratio;
	btrfs_remount_cleanup(fs_info, old_opts);
	clear_bit(BTRFS_FS_STATE_REMOUNTING, &fs_info->fs_state);

	return ret;
}

/* Used to sort the devices by max_avail(descending sort) */
static int btrfs_cmp_device_free_bytes(const void *a, const void *b)
{
	const struct btrfs_device_info *dev_info1 = a;
	const struct btrfs_device_info *dev_info2 = b;

	if (dev_info1->max_avail > dev_info2->max_avail)
		return -1;
	else if (dev_info1->max_avail < dev_info2->max_avail)
		return 1;
	return 0;
}

/*
 * sort the devices by max_avail, in which max free extent size of each device
 * is stored.(Descending Sort)
 */
static inline void btrfs_descending_sort_devices(
					struct btrfs_device_info *devices,
					size_t nr_devices)
{
	sort(devices, nr_devices, sizeof(struct btrfs_device_info),
	     btrfs_cmp_device_free_bytes, NULL);
}

/*
 * The helper to calc the free space on the devices that can be used to store
 * file data.
 */
static inline int btrfs_calc_avail_data_space(struct btrfs_fs_info *fs_info,
					      u64 *free_bytes)
{
	struct btrfs_device_info *devices_info;
	struct btrfs_fs_devices *fs_devices = fs_info->fs_devices;
	struct btrfs_device *device;
	u64 type;
	u64 avail_space;
	u64 min_stripe_size;
	int num_stripes = 1;
	int i = 0, nr_devices;
	const struct btrfs_raid_attr *rattr;

	/*
	 * We aren't under the device list lock, so this is racy-ish, but good
	 * enough for our purposes.
	 */
	nr_devices = fs_info->fs_devices->open_devices;
	if (!nr_devices) {
		smp_mb();
		nr_devices = fs_info->fs_devices->open_devices;
		ASSERT(nr_devices);
		if (!nr_devices) {
			*free_bytes = 0;
			return 0;
		}
	}

	devices_info = kmalloc_array(nr_devices, sizeof(*devices_info),
			       GFP_KERNEL);
	if (!devices_info)
		return -ENOMEM;

	/* calc min stripe number for data space allocation */
	type = btrfs_data_alloc_profile(fs_info);
	rattr = &btrfs_raid_array[btrfs_bg_flags_to_raid_index(type)];

	if (type & BTRFS_BLOCK_GROUP_RAID0)
		num_stripes = nr_devices;
	else if (type & BTRFS_BLOCK_GROUP_RAID1_MASK)
		num_stripes = rattr->ncopies;
	else if (type & BTRFS_BLOCK_GROUP_RAID10)
		num_stripes = 4;

	/* Adjust for more than 1 stripe per device */
	min_stripe_size = rattr->dev_stripes * BTRFS_STRIPE_LEN;

	rcu_read_lock();
	list_for_each_entry_rcu(device, &fs_devices->devices, dev_list) {
		if (!test_bit(BTRFS_DEV_STATE_IN_FS_METADATA,
						&device->dev_state) ||
		    !device->bdev ||
		    test_bit(BTRFS_DEV_STATE_REPLACE_TGT, &device->dev_state))
			continue;

		if (i >= nr_devices)
			break;

		avail_space = device->total_bytes - device->bytes_used;

		/* align with stripe_len */
		avail_space = rounddown(avail_space, BTRFS_STRIPE_LEN);

		/*
		 * Ensure we have at least min_stripe_size on top of the
		 * reserved space on the device.
		 */
		if (avail_space <= BTRFS_DEVICE_RANGE_RESERVED + min_stripe_size)
			continue;

		avail_space -= BTRFS_DEVICE_RANGE_RESERVED;

		devices_info[i].dev = device;
		devices_info[i].max_avail = avail_space;

		i++;
	}
	rcu_read_unlock();

	nr_devices = i;

	btrfs_descending_sort_devices(devices_info, nr_devices);

	i = nr_devices - 1;
	avail_space = 0;
	while (nr_devices >= rattr->devs_min) {
		num_stripes = min(num_stripes, nr_devices);

		if (devices_info[i].max_avail >= min_stripe_size) {
			int j;
			u64 alloc_size;

			avail_space += devices_info[i].max_avail * num_stripes;
			alloc_size = devices_info[i].max_avail;
			for (j = i + 1 - num_stripes; j <= i; j++)
				devices_info[j].max_avail -= alloc_size;
		}
		i--;
		nr_devices--;
	}

	kfree(devices_info);
	*free_bytes = avail_space;
	return 0;
}

/*
 * Calculate numbers for 'df', pessimistic in case of mixed raid profiles.
 *
 * If there's a redundant raid level at DATA block groups, use the respective
 * multiplier to scale the sizes.
 *
 * Unused device space usage is based on simulating the chunk allocator
 * algorithm that respects the device sizes and order of allocations.  This is
 * a close approximation of the actual use but there are other factors that may
 * change the result (like a new metadata chunk).
 *
 * If metadata is exhausted, f_bavail will be 0.
 */
static int btrfs_statfs(struct dentry *dentry, struct kstatfs *buf)
{
	struct btrfs_fs_info *fs_info = btrfs_sb(dentry->d_sb);
	struct btrfs_super_block *disk_super = fs_info->super_copy;
	struct btrfs_space_info *found;
	u64 total_used = 0;
	u64 total_free_data = 0;
	u64 total_free_meta = 0;
	u32 bits = fs_info->sectorsize_bits;
	__be32 *fsid = (__be32 *)fs_info->fs_devices->fsid;
	unsigned factor = 1;
	struct btrfs_block_rsv *block_rsv = &fs_info->global_block_rsv;
	int ret;
	u64 thresh = 0;
	int mixed = 0;

	list_for_each_entry(found, &fs_info->space_info, list) {
		if (found->flags & BTRFS_BLOCK_GROUP_DATA) {
			int i;

			total_free_data += found->disk_total - found->disk_used;
			total_free_data -=
				btrfs_account_ro_block_groups_free_space(found);

			for (i = 0; i < BTRFS_NR_RAID_TYPES; i++) {
				if (!list_empty(&found->block_groups[i]))
					factor = btrfs_bg_type_to_factor(
						btrfs_raid_array[i].bg_flag);
			}
		}

		/*
		 * Metadata in mixed block goup profiles are accounted in data
		 */
		if (!mixed && found->flags & BTRFS_BLOCK_GROUP_METADATA) {
			if (found->flags & BTRFS_BLOCK_GROUP_DATA)
				mixed = 1;
			else
				total_free_meta += found->disk_total -
					found->disk_used;
		}

		total_used += found->disk_used;
	}

	buf->f_blocks = div_u64(btrfs_super_total_bytes(disk_super), factor);
	buf->f_blocks >>= bits;
	buf->f_bfree = buf->f_blocks - (div_u64(total_used, factor) >> bits);

	/* Account global block reserve as used, it's in logical size already */
	spin_lock(&block_rsv->lock);
	/* Mixed block groups accounting is not byte-accurate, avoid overflow */
	if (buf->f_bfree >= block_rsv->size >> bits)
		buf->f_bfree -= block_rsv->size >> bits;
	else
		buf->f_bfree = 0;
	spin_unlock(&block_rsv->lock);

	buf->f_bavail = div_u64(total_free_data, factor);
	ret = btrfs_calc_avail_data_space(fs_info, &total_free_data);
	if (ret)
		return ret;
	buf->f_bavail += div_u64(total_free_data, factor);
	buf->f_bavail = buf->f_bavail >> bits;

	/*
	 * We calculate the remaining metadata space minus global reserve. If
	 * this is (supposedly) smaller than zero, there's no space. But this
	 * does not hold in practice, the exhausted state happens where's still
	 * some positive delta. So we apply some guesswork and compare the
	 * delta to a 4M threshold.  (Practically observed delta was ~2M.)
	 *
	 * We probably cannot calculate the exact threshold value because this
	 * depends on the internal reservations requested by various
	 * operations, so some operations that consume a few metadata will
	 * succeed even if the Avail is zero. But this is better than the other
	 * way around.
	 */
	thresh = SZ_4M;

	/*
	 * We only want to claim there's no available space if we can no longer
	 * allocate chunks for our metadata profile and our global reserve will
	 * not fit in the free metadata space.  If we aren't ->full then we
	 * still can allocate chunks and thus are fine using the currently
	 * calculated f_bavail.
	 */
	if (!mixed && block_rsv->space_info->full &&
	    total_free_meta - thresh < block_rsv->size)
		buf->f_bavail = 0;

	buf->f_type = BTRFS_SUPER_MAGIC;
	buf->f_bsize = dentry->d_sb->s_blocksize;
	buf->f_namelen = BTRFS_NAME_LEN;

	/* We treat it as constant endianness (it doesn't matter _which_)
	   because we want the fsid to come out the same whether mounted
	   on a big-endian or little-endian host */
	buf->f_fsid.val[0] = be32_to_cpu(fsid[0]) ^ be32_to_cpu(fsid[2]);
	buf->f_fsid.val[1] = be32_to_cpu(fsid[1]) ^ be32_to_cpu(fsid[3]);
	/* Mask in the root object ID too, to disambiguate subvols */
	buf->f_fsid.val[0] ^=
		BTRFS_I(d_inode(dentry))->root->root_key.objectid >> 32;
	buf->f_fsid.val[1] ^=
		BTRFS_I(d_inode(dentry))->root->root_key.objectid;

	return 0;
}

static void btrfs_kill_super(struct super_block *sb)
{
	struct btrfs_fs_info *fs_info = btrfs_sb(sb);
	kill_anon_super(sb);
	btrfs_free_fs_info(fs_info);
}

static struct file_system_type btrfs_fs_type = {
	.owner		= THIS_MODULE,
	.name		= "btrfs",
	.mount		= btrfs_mount,
	.kill_sb	= btrfs_kill_super,
	.fs_flags	= FS_REQUIRES_DEV | FS_BINARY_MOUNTDATA,
};

static struct file_system_type btrfs_root_fs_type = {
	.owner		= THIS_MODULE,
	.name		= "btrfs",
	.mount		= btrfs_mount_root,
	.kill_sb	= btrfs_kill_super,
	.fs_flags	= FS_REQUIRES_DEV | FS_BINARY_MOUNTDATA | FS_ALLOW_IDMAP,
};

MODULE_ALIAS_FS("btrfs");

static int btrfs_control_open(struct inode *inode, struct file *file)
{
	/*
	 * The control file's private_data is used to hold the
	 * transaction when it is started and is used to keep
	 * track of whether a transaction is already in progress.
	 */
	file->private_data = NULL;
	return 0;
}

/*
 * Used by /dev/btrfs-control for devices ioctls.
 */
static long btrfs_control_ioctl(struct file *file, unsigned int cmd,
				unsigned long arg)
{
	struct btrfs_ioctl_vol_args *vol;
	struct btrfs_device *device = NULL;
	dev_t devt = 0;
	int ret = -ENOTTY;

	if (!capable(CAP_SYS_ADMIN))
		return -EPERM;

	vol = memdup_user((void __user *)arg, sizeof(*vol));
	if (IS_ERR(vol))
		return PTR_ERR(vol);
	vol->name[BTRFS_PATH_NAME_MAX] = '\0';

	switch (cmd) {
	case BTRFS_IOC_SCAN_DEV:
		mutex_lock(&uuid_mutex);
		device = btrfs_scan_one_device(vol->name, FMODE_READ,
					       &btrfs_root_fs_type);
		ret = PTR_ERR_OR_ZERO(device);
		mutex_unlock(&uuid_mutex);
		break;
	case BTRFS_IOC_FORGET_DEV:
		if (vol->name[0] != 0) {
			ret = lookup_bdev(vol->name, &devt);
			if (ret)
				break;
		}
		ret = btrfs_forget_devices(devt);
		break;
	case BTRFS_IOC_DEVICES_READY:
		mutex_lock(&uuid_mutex);
		device = btrfs_scan_one_device(vol->name, FMODE_READ,
					       &btrfs_root_fs_type);
		if (IS_ERR(device)) {
			mutex_unlock(&uuid_mutex);
			ret = PTR_ERR(device);
			break;
		}
		ret = !(device->fs_devices->num_devices ==
			device->fs_devices->total_devices);
		mutex_unlock(&uuid_mutex);
		break;
	case BTRFS_IOC_GET_SUPPORTED_FEATURES:
		ret = btrfs_ioctl_get_supported_features((void __user*)arg);
		break;
	}

	kfree(vol);
	return ret;
}

static int btrfs_freeze(struct super_block *sb)
{
	struct btrfs_trans_handle *trans;
	struct btrfs_fs_info *fs_info = btrfs_sb(sb);
	struct btrfs_root *root = fs_info->tree_root;

	set_bit(BTRFS_FS_FROZEN, &fs_info->flags);
	/*
	 * We don't need a barrier here, we'll wait for any transaction that
	 * could be in progress on other threads (and do delayed iputs that
	 * we want to avoid on a frozen filesystem), or do the commit
	 * ourselves.
	 */
	trans = btrfs_attach_transaction_barrier(root);
	if (IS_ERR(trans)) {
		/* no transaction, don't bother */
		if (PTR_ERR(trans) == -ENOENT)
			return 0;
		return PTR_ERR(trans);
	}
	return btrfs_commit_transaction(trans);
}

static int check_dev_super(struct btrfs_device *dev)
{
	struct btrfs_fs_info *fs_info = dev->fs_info;
	struct btrfs_super_block *sb;
	u16 csum_type;
	int ret = 0;

	/* This should be called with fs still frozen. */
	ASSERT(test_bit(BTRFS_FS_FROZEN, &fs_info->flags));

	/* Missing dev, no need to check. */
	if (!dev->bdev)
		return 0;

	/* Only need to check the primary super block. */
	sb = btrfs_read_dev_one_super(dev->bdev, 0, true);
	if (IS_ERR(sb))
		return PTR_ERR(sb);

	/* Verify the checksum. */
	csum_type = btrfs_super_csum_type(sb);
	if (csum_type != btrfs_super_csum_type(fs_info->super_copy)) {
		btrfs_err(fs_info, "csum type changed, has %u expect %u",
			  csum_type, btrfs_super_csum_type(fs_info->super_copy));
		ret = -EUCLEAN;
		goto out;
	}

	if (btrfs_check_super_csum(fs_info, sb)) {
		btrfs_err(fs_info, "csum for on-disk super block no longer matches");
		ret = -EUCLEAN;
		goto out;
	}

	/* Btrfs_validate_super() includes fsid check against super->fsid. */
	ret = btrfs_validate_super(fs_info, sb, 0);
	if (ret < 0)
		goto out;

	if (btrfs_super_generation(sb) != fs_info->last_trans_committed) {
		btrfs_err(fs_info, "transid mismatch, has %llu expect %llu",
			btrfs_super_generation(sb),
			fs_info->last_trans_committed);
		ret = -EUCLEAN;
		goto out;
	}
out:
	btrfs_release_disk_super(sb);
	return ret;
}

static int btrfs_unfreeze(struct super_block *sb)
{
	struct btrfs_fs_info *fs_info = btrfs_sb(sb);
	struct btrfs_device *device;
	int ret = 0;

	/*
	 * Make sure the fs is not changed by accident (like hibernation then
	 * modified by other OS).
	 * If we found anything wrong, we mark the fs error immediately.
	 *
	 * And since the fs is frozen, no one can modify the fs yet, thus
	 * we don't need to hold device_list_mutex.
	 */
	list_for_each_entry(device, &fs_info->fs_devices->devices, dev_list) {
		ret = check_dev_super(device);
		if (ret < 0) {
			btrfs_handle_fs_error(fs_info, ret,
				"super block on devid %llu got modified unexpectedly",
				device->devid);
			break;
		}
	}
	clear_bit(BTRFS_FS_FROZEN, &fs_info->flags);

	/*
	 * We still return 0, to allow VFS layer to unfreeze the fs even the
	 * above checks failed. Since the fs is either fine or read-only, we're
	 * safe to continue, without causing further damage.
	 */
	return 0;
}

static int btrfs_show_devname(struct seq_file *m, struct dentry *root)
{
	struct btrfs_fs_info *fs_info = btrfs_sb(root->d_sb);

	/*
	 * There should be always a valid pointer in latest_dev, it may be stale
	 * for a short moment in case it's being deleted but still valid until
	 * the end of RCU grace period.
	 */
	rcu_read_lock();
	seq_escape(m, btrfs_dev_name(fs_info->fs_devices->latest_dev), " \t\n\\");
	rcu_read_unlock();

	return 0;
}

static const struct super_operations btrfs_super_ops = {
	.drop_inode	= btrfs_drop_inode,
	.evict_inode	= btrfs_evict_inode,
	.put_super	= btrfs_put_super,
	.sync_fs	= btrfs_sync_fs,
	.show_options	= btrfs_show_options,
	.show_devname	= btrfs_show_devname,
	.alloc_inode	= btrfs_alloc_inode,
	.destroy_inode	= btrfs_destroy_inode,
	.free_inode	= btrfs_free_inode,
	.statfs		= btrfs_statfs,
	.remount_fs	= btrfs_remount,
	.freeze_fs	= btrfs_freeze,
	.unfreeze_fs	= btrfs_unfreeze,
};

static const struct file_operations btrfs_ctl_fops = {
	.open = btrfs_control_open,
	.unlocked_ioctl	 = btrfs_control_ioctl,
	.compat_ioctl = compat_ptr_ioctl,
	.owner	 = THIS_MODULE,
	.llseek = noop_llseek,
};

static struct miscdevice btrfs_misc = {
	.minor		= BTRFS_MINOR,
	.name		= "btrfs-control",
	.fops		= &btrfs_ctl_fops
};

MODULE_ALIAS_MISCDEV(BTRFS_MINOR);
MODULE_ALIAS("devname:btrfs-control");

static int __init btrfs_interface_init(void)
{
	return misc_register(&btrfs_misc);
}

static __cold void btrfs_interface_exit(void)
{
	misc_deregister(&btrfs_misc);
}

static int __init btrfs_print_mod_info(void)
{
	static const char options[] = ""
#ifdef CONFIG_BTRFS_DEBUG
			", debug=on"
#endif
#ifdef CONFIG_BTRFS_ASSERT
			", assert=on"
#endif
#ifdef CONFIG_BTRFS_FS_CHECK_INTEGRITY
			", integrity-checker=on"
#endif
#ifdef CONFIG_BTRFS_FS_REF_VERIFY
			", ref-verify=on"
#endif
#ifdef CONFIG_BLK_DEV_ZONED
			", zoned=yes"
#else
			", zoned=no"
#endif
#ifdef CONFIG_FS_VERITY
			", fsverity=yes"
#else
			", fsverity=no"
#endif
			;
	pr_info("Btrfs loaded, crc32c=%s%s\n", crc32c_impl(), options);
	return 0;
}

static int register_btrfs(void)
{
	return register_filesystem(&btrfs_fs_type);
}

static void unregister_btrfs(void)
{
	unregister_filesystem(&btrfs_fs_type);
}

/* Helper structure for long init/exit functions. */
struct init_sequence {
	int (*init_func)(void);
	/* Can be NULL if the init_func doesn't need cleanup. */
	void (*exit_func)(void);
};

static const struct init_sequence mod_init_seq[] = {
	{
		.init_func = btrfs_props_init,
		.exit_func = NULL,
	}, {
		.init_func = btrfs_init_sysfs,
		.exit_func = btrfs_exit_sysfs,
	}, {
		.init_func = btrfs_init_compress,
		.exit_func = btrfs_exit_compress,
	}, {
		.init_func = btrfs_init_cachep,
		.exit_func = btrfs_destroy_cachep,
	}, {
		.init_func = btrfs_transaction_init,
		.exit_func = btrfs_transaction_exit,
	}, {
		.init_func = btrfs_ctree_init,
		.exit_func = btrfs_ctree_exit,
	}, {
		.init_func = btrfs_free_space_init,
		.exit_func = btrfs_free_space_exit,
	}, {
		.init_func = extent_state_init_cachep,
		.exit_func = extent_state_free_cachep,
	}, {
		.init_func = extent_buffer_init_cachep,
		.exit_func = extent_buffer_free_cachep,
	}, {
		.init_func = btrfs_bioset_init,
		.exit_func = btrfs_bioset_exit,
	}, {
		.init_func = extent_map_init,
		.exit_func = extent_map_exit,
	}, {
		.init_func = ordered_data_init,
		.exit_func = ordered_data_exit,
	}, {
		.init_func = btrfs_delayed_inode_init,
		.exit_func = btrfs_delayed_inode_exit,
	}, {
		.init_func = btrfs_auto_defrag_init,
		.exit_func = btrfs_auto_defrag_exit,
	}, {
		.init_func = btrfs_delayed_ref_init,
		.exit_func = btrfs_delayed_ref_exit,
	}, {
		.init_func = btrfs_prelim_ref_init,
		.exit_func = btrfs_prelim_ref_exit,
	}, {
		.init_func = btrfs_interface_init,
		.exit_func = btrfs_interface_exit,
	}, {
		.init_func = btrfs_print_mod_info,
		.exit_func = NULL,
	}, {
		.init_func = btrfs_run_sanity_tests,
		.exit_func = NULL,
	}, {
		.init_func = register_btrfs,
		.exit_func = unregister_btrfs,
	}
};

static bool mod_init_result[ARRAY_SIZE(mod_init_seq)];

static __always_inline void btrfs_exit_btrfs_fs(void)
{
	int i;

	for (i = ARRAY_SIZE(mod_init_seq) - 1; i >= 0; i--) {
		if (!mod_init_result[i])
			continue;
		if (mod_init_seq[i].exit_func)
			mod_init_seq[i].exit_func();
		mod_init_result[i] = false;
	}
}

static void __exit exit_btrfs_fs(void)
{
	btrfs_exit_btrfs_fs();
<<<<<<< HEAD
=======
	btrfs_cleanup_fs_uuids();
>>>>>>> 310bc395
}

static int __init init_btrfs_fs(void)
{
	int ret;
	int i;

	for (i = 0; i < ARRAY_SIZE(mod_init_seq); i++) {
		ASSERT(!mod_init_result[i]);
		ret = mod_init_seq[i].init_func();
		if (ret < 0) {
			btrfs_exit_btrfs_fs();
			return ret;
		}
		mod_init_result[i] = true;
	}
	return 0;
}

late_initcall(init_btrfs_fs);
module_exit(exit_btrfs_fs)

MODULE_LICENSE("GPL");
MODULE_SOFTDEP("pre: crc32c");
MODULE_SOFTDEP("pre: xxhash64");
MODULE_SOFTDEP("pre: sha256");
MODULE_SOFTDEP("pre: blake2b-256");<|MERGE_RESOLUTION|>--- conflicted
+++ resolved
@@ -2514,10 +2514,7 @@
 static void __exit exit_btrfs_fs(void)
 {
 	btrfs_exit_btrfs_fs();
-<<<<<<< HEAD
-=======
 	btrfs_cleanup_fs_uuids();
->>>>>>> 310bc395
 }
 
 static int __init init_btrfs_fs(void)
