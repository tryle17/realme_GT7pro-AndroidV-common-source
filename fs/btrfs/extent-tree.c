--- conflicted
+++ resolved
@@ -7889,36 +7889,6 @@
 	return 0;
 }
 
-<<<<<<< HEAD
-/* link_block_group will queue up kobjects to add when we're reclaim-safe */
-void btrfs_add_raid_kobjects(struct btrfs_fs_info *fs_info)
-{
-	struct btrfs_space_info *space_info;
-	struct raid_kobject *rkobj;
-	LIST_HEAD(list);
-	int ret = 0;
-
-	spin_lock(&fs_info->pending_raid_kobjs_lock);
-	list_splice_init(&fs_info->pending_raid_kobjs, &list);
-	spin_unlock(&fs_info->pending_raid_kobjs_lock);
-
-	list_for_each_entry(rkobj, &list, list) {
-		space_info = btrfs_find_space_info(fs_info, rkobj->flags);
-
-		ret = kobject_add(&rkobj->kobj, &space_info->kobj,
-				"%s", btrfs_bg_type_to_raid_name(rkobj->flags));
-		if (ret) {
-			kobject_put(&rkobj->kobj);
-			break;
-		}
-	}
-	if (ret)
-		btrfs_warn(fs_info,
-			   "failed to add kobject for block cache, ignoring");
-}
-
-=======
->>>>>>> bb831786
 static void link_block_group(struct btrfs_block_group_cache *cache)
 {
 	struct btrfs_space_info *space_info = cache->space_info;
@@ -8228,10 +8198,6 @@
 			inc_block_group_ro(cache, 1);
 	}
 
-<<<<<<< HEAD
-	btrfs_add_raid_kobjects(info);
-=======
->>>>>>> bb831786
 	btrfs_init_global_block_rsv(info);
 	ret = check_chunk_block_group_mappings(info);
 error:
