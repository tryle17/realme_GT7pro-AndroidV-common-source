/*
 * Copyright 2018 Advanced Micro Devices, Inc.
 *
 * Permission is hereby granted, free of charge, to any person obtaining a
 * copy of this software and associated documentation files (the "Software"),
 * to deal in the Software without restriction, including without limitation
 * the rights to use, copy, modify, merge, publish, distribute, sublicense,
 * and/or sell copies of the Software, and to permit persons to whom the
 * Software is furnished to do so, subject to the following conditions:
 *
 * The above copyright notice and this permission notice shall be included in
 * all copies or substantial portions of the Software.
 *
 * THE SOFTWARE IS PROVIDED "AS IS", WITHOUT WARRANTY OF ANY KIND, EXPRESS OR
 * IMPLIED, INCLUDING BUT NOT LIMITED TO THE WARRANTIES OF MERCHANTABILITY,
 * FITNESS FOR A PARTICULAR PURPOSE AND NONINFRINGEMENT.  IN NO EVENT SHALL
 * THE COPYRIGHT HOLDER(S) OR AUTHOR(S) BE LIABLE FOR ANY CLAIM, DAMAGES OR
 * OTHER LIABILITY, WHETHER IN AN ACTION OF CONTRACT, TORT OR OTHERWISE,
 * ARISING FROM, OUT OF OR IN CONNECTION WITH THE SOFTWARE OR THE USE OR
 * OTHER DEALINGS IN THE SOFTWARE.
 *
 *
 */
#include <linux/debugfs.h>
#include <linux/list.h>
#include <linux/module.h>
#include <linux/uaccess.h>
#include <linux/reboot.h>
#include <linux/syscalls.h>
#include <linux/pm_runtime.h>

#include "amdgpu.h"
#include "amdgpu_ras.h"
#include "amdgpu_atomfirmware.h"
#include "amdgpu_xgmi.h"
#include "ivsrcid/nbio/irqsrcs_nbif_7_4.h"
#include "atom.h"
#ifdef CONFIG_X86_MCE_AMD
#include <asm/mce.h>

static bool notifier_registered;
#endif
static const char *RAS_FS_NAME = "ras";

const char *ras_error_string[] = {
	"none",
	"parity",
	"single_correctable",
	"multi_uncorrectable",
	"poison",
};

const char *ras_block_string[] = {
	"umc",
	"sdma",
	"gfx",
	"mmhub",
	"athub",
	"pcie_bif",
	"hdp",
	"xgmi_wafl",
	"df",
	"smn",
	"sem",
	"mp0",
	"mp1",
	"fuse",
	"mca",
};

const char *ras_mca_block_string[] = {
	"mca_mp0",
	"mca_mp1",
	"mca_mpio",
	"mca_iohc",
};

const char *get_ras_block_str(struct ras_common_if *ras_block)
{
	if (!ras_block)
		return "NULL";

	if (ras_block->block >= AMDGPU_RAS_BLOCK_COUNT)
		return "OUT OF RANGE";

	if (ras_block->block == AMDGPU_RAS_BLOCK__MCA)
		return ras_mca_block_string[ras_block->sub_block_index];

	return ras_block_string[ras_block->block];
}

#define ras_err_str(i) (ras_error_string[ffs(i)])

#define RAS_DEFAULT_FLAGS (AMDGPU_RAS_FLAG_INIT_BY_VBIOS)

/* inject address is 52 bits */
#define	RAS_UMC_INJECT_ADDR_LIMIT	(0x1ULL << 52)

/* typical ECC bad page rate is 1 bad page per 100MB VRAM */
#define RAS_BAD_PAGE_COVER              (100 * 1024 * 1024ULL)

enum amdgpu_ras_retire_page_reservation {
	AMDGPU_RAS_RETIRE_PAGE_RESERVED,
	AMDGPU_RAS_RETIRE_PAGE_PENDING,
	AMDGPU_RAS_RETIRE_PAGE_FAULT,
};

atomic_t amdgpu_ras_in_intr = ATOMIC_INIT(0);

static bool amdgpu_ras_check_bad_page_unlock(struct amdgpu_ras *con,
				uint64_t addr);
static bool amdgpu_ras_check_bad_page(struct amdgpu_device *adev,
				uint64_t addr);
#ifdef CONFIG_X86_MCE_AMD
<<<<<<< HEAD
static void amdgpu_register_bad_pages_mca_notifier(void);
=======
static void amdgpu_register_bad_pages_mca_notifier(struct amdgpu_device *adev);
struct mce_notifier_adev_list {
	struct amdgpu_device *devs[MAX_GPU_INSTANCE];
	int num_gpu;
};
static struct mce_notifier_adev_list mce_adev_list;
>>>>>>> 56d33754
#endif

void amdgpu_ras_set_error_query_ready(struct amdgpu_device *adev, bool ready)
{
	if (adev && amdgpu_ras_get_context(adev))
		amdgpu_ras_get_context(adev)->error_query_ready = ready;
}

static bool amdgpu_ras_get_error_query_ready(struct amdgpu_device *adev)
{
	if (adev && amdgpu_ras_get_context(adev))
		return amdgpu_ras_get_context(adev)->error_query_ready;

	return false;
}

static int amdgpu_reserve_page_direct(struct amdgpu_device *adev, uint64_t address)
{
	struct ras_err_data err_data = {0, 0, 0, NULL};
	struct eeprom_table_record err_rec;

	if ((address >= adev->gmc.mc_vram_size) ||
	    (address >= RAS_UMC_INJECT_ADDR_LIMIT)) {
		dev_warn(adev->dev,
		         "RAS WARN: input address 0x%llx is invalid.\n",
		         address);
		return -EINVAL;
	}

	if (amdgpu_ras_check_bad_page(adev, address)) {
		dev_warn(adev->dev,
			 "RAS WARN: 0x%llx has already been marked as bad page!\n",
			 address);
		return 0;
	}

	memset(&err_rec, 0x0, sizeof(struct eeprom_table_record));

	err_rec.address = address;
	err_rec.retired_page = address >> AMDGPU_GPU_PAGE_SHIFT;
	err_rec.ts = (uint64_t)ktime_get_real_seconds();
	err_rec.err_type = AMDGPU_RAS_EEPROM_ERR_NON_RECOVERABLE;

	err_data.err_addr = &err_rec;
	err_data.err_addr_cnt = 1;

	if (amdgpu_bad_page_threshold != 0) {
		amdgpu_ras_add_bad_pages(adev, err_data.err_addr,
					 err_data.err_addr_cnt);
		amdgpu_ras_save_bad_pages(adev);
	}

	dev_warn(adev->dev, "WARNING: THIS IS ONLY FOR TEST PURPOSES AND WILL CORRUPT RAS EEPROM\n");
	dev_warn(adev->dev, "Clear EEPROM:\n");
	dev_warn(adev->dev, "    echo 1 > /sys/kernel/debug/dri/0/ras/ras_eeprom_reset\n");

	return 0;
}

static ssize_t amdgpu_ras_debugfs_read(struct file *f, char __user *buf,
					size_t size, loff_t *pos)
{
	struct ras_manager *obj = (struct ras_manager *)file_inode(f)->i_private;
	struct ras_query_if info = {
		.head = obj->head,
	};
	ssize_t s;
	char val[128];

	if (amdgpu_ras_query_error_status(obj->adev, &info))
		return -EINVAL;

	s = snprintf(val, sizeof(val), "%s: %lu\n%s: %lu\n",
			"ue", info.ue_count,
			"ce", info.ce_count);
	if (*pos >= s)
		return 0;

	s -= *pos;
	s = min_t(u64, s, size);


	if (copy_to_user(buf, &val[*pos], s))
		return -EINVAL;

	*pos += s;

	return s;
}

static const struct file_operations amdgpu_ras_debugfs_ops = {
	.owner = THIS_MODULE,
	.read = amdgpu_ras_debugfs_read,
	.write = NULL,
	.llseek = default_llseek
};

static int amdgpu_ras_find_block_id_by_name(const char *name, int *block_id)
{
	int i;

	for (i = 0; i < ARRAY_SIZE(ras_block_string); i++) {
		*block_id = i;
		if (strcmp(name, ras_block_string[i]) == 0)
			return 0;
	}
	return -EINVAL;
}

static int amdgpu_ras_debugfs_ctrl_parse_data(struct file *f,
		const char __user *buf, size_t size,
		loff_t *pos, struct ras_debug_if *data)
{
	ssize_t s = min_t(u64, 64, size);
	char str[65];
	char block_name[33];
	char err[9] = "ue";
	int op = -1;
	int block_id;
	uint32_t sub_block;
	u64 address, value;

	if (*pos)
		return -EINVAL;
	*pos = size;

	memset(str, 0, sizeof(str));
	memset(data, 0, sizeof(*data));

	if (copy_from_user(str, buf, s))
		return -EINVAL;

	if (sscanf(str, "disable %32s", block_name) == 1)
		op = 0;
	else if (sscanf(str, "enable %32s %8s", block_name, err) == 2)
		op = 1;
	else if (sscanf(str, "inject %32s %8s", block_name, err) == 2)
		op = 2;
	else if (strstr(str, "retire_page") != NULL)
		op = 3;
	else if (str[0] && str[1] && str[2] && str[3])
		/* ascii string, but commands are not matched. */
		return -EINVAL;

	if (op != -1) {
		if (op == 3) {
			if (sscanf(str, "%*s 0x%llx", &address) != 1 &&
			    sscanf(str, "%*s %llu", &address) != 1)
				return -EINVAL;

			data->op = op;
			data->inject.address = address;

			return 0;
		}

		if (amdgpu_ras_find_block_id_by_name(block_name, &block_id))
			return -EINVAL;

		data->head.block = block_id;
		/* only ue and ce errors are supported */
		if (!memcmp("ue", err, 2))
			data->head.type = AMDGPU_RAS_ERROR__MULTI_UNCORRECTABLE;
		else if (!memcmp("ce", err, 2))
			data->head.type = AMDGPU_RAS_ERROR__SINGLE_CORRECTABLE;
		else
			return -EINVAL;

		data->op = op;

		if (op == 2) {
			if (sscanf(str, "%*s %*s %*s 0x%x 0x%llx 0x%llx",
				   &sub_block, &address, &value) != 3 &&
			    sscanf(str, "%*s %*s %*s %u %llu %llu",
				   &sub_block, &address, &value) != 3)
				return -EINVAL;
			data->head.sub_block_index = sub_block;
			data->inject.address = address;
			data->inject.value = value;
		}
	} else {
		if (size < sizeof(*data))
			return -EINVAL;

		if (copy_from_user(data, buf, sizeof(*data)))
			return -EINVAL;
	}

	return 0;
}

/**
 * DOC: AMDGPU RAS debugfs control interface
 *
 * The control interface accepts struct ras_debug_if which has two members.
 *
 * First member: ras_debug_if::head or ras_debug_if::inject.
 *
 * head is used to indicate which IP block will be under control.
 *
 * head has four members, they are block, type, sub_block_index, name.
 * block: which IP will be under control.
 * type: what kind of error will be enabled/disabled/injected.
 * sub_block_index: some IPs have subcomponets. say, GFX, sDMA.
 * name: the name of IP.
 *
 * inject has two more members than head, they are address, value.
 * As their names indicate, inject operation will write the
 * value to the address.
 *
 * The second member: struct ras_debug_if::op.
 * It has three kinds of operations.
 *
 * - 0: disable RAS on the block. Take ::head as its data.
 * - 1: enable RAS on the block. Take ::head as its data.
 * - 2: inject errors on the block. Take ::inject as its data.
 *
 * How to use the interface?
 *
 * In a program
 *
 * Copy the struct ras_debug_if in your code and initialize it.
 * Write the struct to the control interface.
 *
 * From shell
 *
 * .. code-block:: bash
 *
 *	echo "disable <block>" > /sys/kernel/debug/dri/<N>/ras/ras_ctrl
 *	echo "enable  <block> <error>" > /sys/kernel/debug/dri/<N>/ras/ras_ctrl
 *	echo "inject  <block> <error> <sub-block> <address> <value> > /sys/kernel/debug/dri/<N>/ras/ras_ctrl
 *
 * Where N, is the card which you want to affect.
 *
 * "disable" requires only the block.
 * "enable" requires the block and error type.
 * "inject" requires the block, error type, address, and value.
 *
 * The block is one of: umc, sdma, gfx, etc.
 *	see ras_block_string[] for details
 *
 * The error type is one of: ue, ce, where,
 *	ue is multi-uncorrectable
 *	ce is single-correctable
 *
 * The sub-block is a the sub-block index, pass 0 if there is no sub-block.
 * The address and value are hexadecimal numbers, leading 0x is optional.
 *
 * For instance,
 *
 * .. code-block:: bash
 *
 *	echo inject umc ue 0x0 0x0 0x0 > /sys/kernel/debug/dri/0/ras/ras_ctrl
 *	echo inject umc ce 0 0 0 > /sys/kernel/debug/dri/0/ras/ras_ctrl
 *	echo disable umc > /sys/kernel/debug/dri/0/ras/ras_ctrl
 *
 * How to check the result of the operation?
 *
 * To check disable/enable, see "ras" features at,
 * /sys/class/drm/card[0/1/2...]/device/ras/features
 *
 * To check inject, see the corresponding error count at,
 * /sys/class/drm/card[0/1/2...]/device/ras/[gfx|sdma|umc|...]_err_count
 *
 * .. note::
 *	Operations are only allowed on blocks which are supported.
 *	Check the "ras" mask at /sys/module/amdgpu/parameters/ras_mask
 *	to see which blocks support RAS on a particular asic.
 *
 */
static ssize_t amdgpu_ras_debugfs_ctrl_write(struct file *f,
					     const char __user *buf,
					     size_t size, loff_t *pos)
{
	struct amdgpu_device *adev = (struct amdgpu_device *)file_inode(f)->i_private;
	struct ras_debug_if data;
	int ret = 0;

	if (!amdgpu_ras_get_error_query_ready(adev)) {
		dev_warn(adev->dev, "RAS WARN: error injection "
				"currently inaccessible\n");
		return size;
	}

	ret = amdgpu_ras_debugfs_ctrl_parse_data(f, buf, size, pos, &data);
	if (ret)
		return ret;

	if (data.op == 3) {
		ret = amdgpu_reserve_page_direct(adev, data.inject.address);
		if (!ret)
			return size;
		else
			return ret;
	}

	if (!amdgpu_ras_is_supported(adev, data.head.block))
		return -EINVAL;

	switch (data.op) {
	case 0:
		ret = amdgpu_ras_feature_enable(adev, &data.head, 0);
		break;
	case 1:
		ret = amdgpu_ras_feature_enable(adev, &data.head, 1);
		break;
	case 2:
		if ((data.inject.address >= adev->gmc.mc_vram_size) ||
		    (data.inject.address >= RAS_UMC_INJECT_ADDR_LIMIT)) {
			dev_warn(adev->dev, "RAS WARN: input address "
					"0x%llx is invalid.",
					data.inject.address);
			ret = -EINVAL;
			break;
		}

		/* umc ce/ue error injection for a bad page is not allowed */
		if ((data.head.block == AMDGPU_RAS_BLOCK__UMC) &&
		    amdgpu_ras_check_bad_page(adev, data.inject.address)) {
			dev_warn(adev->dev, "RAS WARN: inject: 0x%llx has "
				 "already been marked as bad!\n",
				 data.inject.address);
			break;
		}

		/* data.inject.address is offset instead of absolute gpu address */
		ret = amdgpu_ras_error_inject(adev, &data.inject);
		break;
	default:
		ret = -EINVAL;
		break;
	}

	if (ret)
		return -EINVAL;

	return size;
}

/**
 * DOC: AMDGPU RAS debugfs EEPROM table reset interface
 *
 * Some boards contain an EEPROM which is used to persistently store a list of
 * bad pages which experiences ECC errors in vram.  This interface provides
 * a way to reset the EEPROM, e.g., after testing error injection.
 *
 * Usage:
 *
 * .. code-block:: bash
 *
 *	echo 1 > ../ras/ras_eeprom_reset
 *
 * will reset EEPROM table to 0 entries.
 *
 */
static ssize_t amdgpu_ras_debugfs_eeprom_write(struct file *f,
					       const char __user *buf,
					       size_t size, loff_t *pos)
{
	struct amdgpu_device *adev =
		(struct amdgpu_device *)file_inode(f)->i_private;
	int ret;

	ret = amdgpu_ras_eeprom_reset_table(
		&(amdgpu_ras_get_context(adev)->eeprom_control));

	if (!ret) {
		/* Something was written to EEPROM.
		 */
		amdgpu_ras_get_context(adev)->flags = RAS_DEFAULT_FLAGS;
		return size;
	} else {
		return ret;
	}
}

static const struct file_operations amdgpu_ras_debugfs_ctrl_ops = {
	.owner = THIS_MODULE,
	.read = NULL,
	.write = amdgpu_ras_debugfs_ctrl_write,
	.llseek = default_llseek
};

static const struct file_operations amdgpu_ras_debugfs_eeprom_ops = {
	.owner = THIS_MODULE,
	.read = NULL,
	.write = amdgpu_ras_debugfs_eeprom_write,
	.llseek = default_llseek
};

/**
 * DOC: AMDGPU RAS sysfs Error Count Interface
 *
 * It allows the user to read the error count for each IP block on the gpu through
 * /sys/class/drm/card[0/1/2...]/device/ras/[gfx/sdma/...]_err_count
 *
 * It outputs the multiple lines which report the uncorrected (ue) and corrected
 * (ce) error counts.
 *
 * The format of one line is below,
 *
 * [ce|ue]: count
 *
 * Example:
 *
 * .. code-block:: bash
 *
 *	ue: 0
 *	ce: 1
 *
 */
static ssize_t amdgpu_ras_sysfs_read(struct device *dev,
		struct device_attribute *attr, char *buf)
{
	struct ras_manager *obj = container_of(attr, struct ras_manager, sysfs_attr);
	struct ras_query_if info = {
		.head = obj->head,
	};

	if (!amdgpu_ras_get_error_query_ready(obj->adev))
		return sysfs_emit(buf, "Query currently inaccessible\n");

	if (amdgpu_ras_query_error_status(obj->adev, &info))
		return -EINVAL;

	if (obj->adev->asic_type == CHIP_ALDEBARAN) {
		if (amdgpu_ras_reset_error_status(obj->adev, info.head.block))
			DRM_WARN("Failed to reset error counter and error status");
	}

	return sysfs_emit(buf, "%s: %lu\n%s: %lu\n", "ue", info.ue_count,
			  "ce", info.ce_count);
}

/* obj begin */

#define get_obj(obj) do { (obj)->use++; } while (0)
#define alive_obj(obj) ((obj)->use)

static inline void put_obj(struct ras_manager *obj)
{
	if (obj && (--obj->use == 0))
		list_del(&obj->node);
	if (obj && (obj->use < 0))
		DRM_ERROR("RAS ERROR: Unbalance obj(%s) use\n", get_ras_block_str(&obj->head));
}

/* make one obj and return it. */
static struct ras_manager *amdgpu_ras_create_obj(struct amdgpu_device *adev,
		struct ras_common_if *head)
{
	struct amdgpu_ras *con = amdgpu_ras_get_context(adev);
	struct ras_manager *obj;

	if (!adev->ras_enabled || !con)
		return NULL;

	if (head->block >= AMDGPU_RAS_BLOCK_COUNT)
		return NULL;

	if (head->block == AMDGPU_RAS_BLOCK__MCA) {
		if (head->sub_block_index >= AMDGPU_RAS_MCA_BLOCK__LAST)
			return NULL;

		obj = &con->objs[AMDGPU_RAS_BLOCK__LAST + head->sub_block_index];
	} else
		obj = &con->objs[head->block];

	/* already exist. return obj? */
	if (alive_obj(obj))
		return NULL;

	obj->head = *head;
	obj->adev = adev;
	list_add(&obj->node, &con->head);
	get_obj(obj);

	return obj;
}

/* return an obj equal to head, or the first when head is NULL */
struct ras_manager *amdgpu_ras_find_obj(struct amdgpu_device *adev,
		struct ras_common_if *head)
{
	struct amdgpu_ras *con = amdgpu_ras_get_context(adev);
	struct ras_manager *obj;
	int i;

	if (!adev->ras_enabled || !con)
		return NULL;

	if (head) {
		if (head->block >= AMDGPU_RAS_BLOCK_COUNT)
			return NULL;

		if (head->block == AMDGPU_RAS_BLOCK__MCA) {
			if (head->sub_block_index >= AMDGPU_RAS_MCA_BLOCK__LAST)
				return NULL;

			obj = &con->objs[AMDGPU_RAS_BLOCK__LAST + head->sub_block_index];
		} else
			obj = &con->objs[head->block];

		if (alive_obj(obj))
			return obj;
	} else {
		for (i = 0; i < AMDGPU_RAS_BLOCK_COUNT + AMDGPU_RAS_MCA_BLOCK_COUNT; i++) {
			obj = &con->objs[i];
			if (alive_obj(obj))
				return obj;
		}
	}

	return NULL;
}
/* obj end */

/* feature ctl begin */
static int amdgpu_ras_is_feature_allowed(struct amdgpu_device *adev,
					 struct ras_common_if *head)
{
	return adev->ras_hw_enabled & BIT(head->block);
}

static int amdgpu_ras_is_feature_enabled(struct amdgpu_device *adev,
		struct ras_common_if *head)
{
	struct amdgpu_ras *con = amdgpu_ras_get_context(adev);

	return con->features & BIT(head->block);
}

/*
 * if obj is not created, then create one.
 * set feature enable flag.
 */
static int __amdgpu_ras_feature_enable(struct amdgpu_device *adev,
		struct ras_common_if *head, int enable)
{
	struct amdgpu_ras *con = amdgpu_ras_get_context(adev);
	struct ras_manager *obj = amdgpu_ras_find_obj(adev, head);

	/* If hardware does not support ras, then do not create obj.
	 * But if hardware support ras, we can create the obj.
	 * Ras framework checks con->hw_supported to see if it need do
	 * corresponding initialization.
	 * IP checks con->support to see if it need disable ras.
	 */
	if (!amdgpu_ras_is_feature_allowed(adev, head))
		return 0;

	if (enable) {
		if (!obj) {
			obj = amdgpu_ras_create_obj(adev, head);
			if (!obj)
				return -EINVAL;
		} else {
			/* In case we create obj somewhere else */
			get_obj(obj);
		}
		con->features |= BIT(head->block);
	} else {
		if (obj && amdgpu_ras_is_feature_enabled(adev, head)) {
			con->features &= ~BIT(head->block);
			put_obj(obj);
		}
	}

	return 0;
}

/* wrapper of psp_ras_enable_features */
int amdgpu_ras_feature_enable(struct amdgpu_device *adev,
		struct ras_common_if *head, bool enable)
{
	struct amdgpu_ras *con = amdgpu_ras_get_context(adev);
	union ta_ras_cmd_input *info;
	int ret;

	if (!con)
		return -EINVAL;

	info = kzalloc(sizeof(union ta_ras_cmd_input), GFP_KERNEL);
	if (!info)
		return -ENOMEM;

	if (!enable) {
		info->disable_features = (struct ta_ras_disable_features_input) {
			.block_id =  amdgpu_ras_block_to_ta(head->block),
			.error_type = amdgpu_ras_error_to_ta(head->type),
		};
	} else {
		info->enable_features = (struct ta_ras_enable_features_input) {
			.block_id =  amdgpu_ras_block_to_ta(head->block),
			.error_type = amdgpu_ras_error_to_ta(head->type),
		};
	}

	/* Do not enable if it is not allowed. */
	WARN_ON(enable && !amdgpu_ras_is_feature_allowed(adev, head));

	if (!amdgpu_ras_intr_triggered()) {
		ret = psp_ras_enable_features(&adev->psp, info, enable);
		if (ret) {
			dev_err(adev->dev, "ras %s %s failed poison:%d ret:%d\n",
				enable ? "enable":"disable",
				get_ras_block_str(head),
				amdgpu_ras_is_poison_mode_supported(adev), ret);
			goto out;
		}
	}

	/* setup the obj */
	__amdgpu_ras_feature_enable(adev, head, enable);
	ret = 0;
out:
	kfree(info);
	return ret;
}

/* Only used in device probe stage and called only once. */
int amdgpu_ras_feature_enable_on_boot(struct amdgpu_device *adev,
		struct ras_common_if *head, bool enable)
{
	struct amdgpu_ras *con = amdgpu_ras_get_context(adev);
	int ret;

	if (!con)
		return -EINVAL;

	if (con->flags & AMDGPU_RAS_FLAG_INIT_BY_VBIOS) {
		if (enable) {
			/* There is no harm to issue a ras TA cmd regardless of
			 * the currecnt ras state.
			 * If current state == target state, it will do nothing
			 * But sometimes it requests driver to reset and repost
			 * with error code -EAGAIN.
			 */
			ret = amdgpu_ras_feature_enable(adev, head, 1);
			/* With old ras TA, we might fail to enable ras.
			 * Log it and just setup the object.
			 * TODO need remove this WA in the future.
			 */
			if (ret == -EINVAL) {
				ret = __amdgpu_ras_feature_enable(adev, head, 1);
				if (!ret)
					dev_info(adev->dev,
						"RAS INFO: %s setup object\n",
						get_ras_block_str(head));
			}
		} else {
			/* setup the object then issue a ras TA disable cmd.*/
			ret = __amdgpu_ras_feature_enable(adev, head, 1);
			if (ret)
				return ret;

			/* gfx block ras dsiable cmd must send to ras-ta */
			if (head->block == AMDGPU_RAS_BLOCK__GFX)
				con->features |= BIT(head->block);

			ret = amdgpu_ras_feature_enable(adev, head, 0);

			/* clean gfx block ras features flag */
			if (adev->ras_enabled && head->block == AMDGPU_RAS_BLOCK__GFX)
				con->features &= ~BIT(head->block);
		}
	} else
		ret = amdgpu_ras_feature_enable(adev, head, enable);

	return ret;
}

static int amdgpu_ras_disable_all_features(struct amdgpu_device *adev,
		bool bypass)
{
	struct amdgpu_ras *con = amdgpu_ras_get_context(adev);
	struct ras_manager *obj, *tmp;

	list_for_each_entry_safe(obj, tmp, &con->head, node) {
		/* bypass psp.
		 * aka just release the obj and corresponding flags
		 */
		if (bypass) {
			if (__amdgpu_ras_feature_enable(adev, &obj->head, 0))
				break;
		} else {
			if (amdgpu_ras_feature_enable(adev, &obj->head, 0))
				break;
		}
	}

	return con->features;
}

static int amdgpu_ras_enable_all_features(struct amdgpu_device *adev,
		bool bypass)
{
	struct amdgpu_ras *con = amdgpu_ras_get_context(adev);
	int i;
	const enum amdgpu_ras_error_type default_ras_type = AMDGPU_RAS_ERROR__NONE;

	for (i = 0; i < AMDGPU_RAS_BLOCK_COUNT; i++) {
		struct ras_common_if head = {
			.block = i,
			.type = default_ras_type,
			.sub_block_index = 0,
		};

		if (i == AMDGPU_RAS_BLOCK__MCA)
			continue;

		if (bypass) {
			/*
			 * bypass psp. vbios enable ras for us.
			 * so just create the obj
			 */
			if (__amdgpu_ras_feature_enable(adev, &head, 1))
				break;
		} else {
			if (amdgpu_ras_feature_enable(adev, &head, 1))
				break;
		}
	}

	for (i = 0; i < AMDGPU_RAS_MCA_BLOCK_COUNT; i++) {
		struct ras_common_if head = {
			.block = AMDGPU_RAS_BLOCK__MCA,
			.type = default_ras_type,
			.sub_block_index = i,
		};

		if (bypass) {
			/*
			 * bypass psp. vbios enable ras for us.
			 * so just create the obj
			 */
			if (__amdgpu_ras_feature_enable(adev, &head, 1))
				break;
		} else {
			if (amdgpu_ras_feature_enable(adev, &head, 1))
				break;
		}
	}

	return con->features;
}
/* feature ctl end */


void amdgpu_ras_mca_query_error_status(struct amdgpu_device *adev,
				       struct ras_common_if *ras_block,
				       struct ras_err_data  *err_data)
{
	switch (ras_block->sub_block_index) {
	case AMDGPU_RAS_MCA_BLOCK__MP0:
		if (adev->mca.mp0.ras_funcs &&
		    adev->mca.mp0.ras_funcs->query_ras_error_count)
			adev->mca.mp0.ras_funcs->query_ras_error_count(adev, &err_data);
		break;
	case AMDGPU_RAS_MCA_BLOCK__MP1:
		if (adev->mca.mp1.ras_funcs &&
		    adev->mca.mp1.ras_funcs->query_ras_error_count)
			adev->mca.mp1.ras_funcs->query_ras_error_count(adev, &err_data);
		break;
	case AMDGPU_RAS_MCA_BLOCK__MPIO:
		if (adev->mca.mpio.ras_funcs &&
		    adev->mca.mpio.ras_funcs->query_ras_error_count)
			adev->mca.mpio.ras_funcs->query_ras_error_count(adev, &err_data);
		break;
	default:
		break;
	}
}

/* query/inject/cure begin */
int amdgpu_ras_query_error_status(struct amdgpu_device *adev,
				  struct ras_query_if *info)
{
	struct ras_manager *obj = amdgpu_ras_find_obj(adev, &info->head);
	struct ras_err_data err_data = {0, 0, 0, NULL};
	int i;

	if (!obj)
		return -EINVAL;

	switch (info->head.block) {
	case AMDGPU_RAS_BLOCK__UMC:
		if (adev->umc.ras_funcs &&
		    adev->umc.ras_funcs->query_ras_error_count)
			adev->umc.ras_funcs->query_ras_error_count(adev, &err_data);
		/* umc query_ras_error_address is also responsible for clearing
		 * error status
		 */
		if (adev->umc.ras_funcs &&
		    adev->umc.ras_funcs->query_ras_error_address)
			adev->umc.ras_funcs->query_ras_error_address(adev, &err_data);
		break;
	case AMDGPU_RAS_BLOCK__SDMA:
		if (adev->sdma.funcs->query_ras_error_count) {
			for (i = 0; i < adev->sdma.num_instances; i++)
				adev->sdma.funcs->query_ras_error_count(adev, i,
									&err_data);
		}
		break;
	case AMDGPU_RAS_BLOCK__GFX:
		if (adev->gfx.ras_funcs &&
		    adev->gfx.ras_funcs->query_ras_error_count)
			adev->gfx.ras_funcs->query_ras_error_count(adev, &err_data);

		if (adev->gfx.ras_funcs &&
		    adev->gfx.ras_funcs->query_ras_error_status)
			adev->gfx.ras_funcs->query_ras_error_status(adev);
		break;
	case AMDGPU_RAS_BLOCK__MMHUB:
		if (adev->mmhub.ras_funcs &&
		    adev->mmhub.ras_funcs->query_ras_error_count)
			adev->mmhub.ras_funcs->query_ras_error_count(adev, &err_data);

		if (adev->mmhub.ras_funcs &&
		    adev->mmhub.ras_funcs->query_ras_error_status)
			adev->mmhub.ras_funcs->query_ras_error_status(adev);
		break;
	case AMDGPU_RAS_BLOCK__PCIE_BIF:
		if (adev->nbio.ras_funcs &&
		    adev->nbio.ras_funcs->query_ras_error_count)
			adev->nbio.ras_funcs->query_ras_error_count(adev, &err_data);
		break;
	case AMDGPU_RAS_BLOCK__XGMI_WAFL:
		if (adev->gmc.xgmi.ras_funcs &&
		    adev->gmc.xgmi.ras_funcs->query_ras_error_count)
			adev->gmc.xgmi.ras_funcs->query_ras_error_count(adev, &err_data);
		break;
	case AMDGPU_RAS_BLOCK__HDP:
		if (adev->hdp.ras_funcs &&
		    adev->hdp.ras_funcs->query_ras_error_count)
			adev->hdp.ras_funcs->query_ras_error_count(adev, &err_data);
		break;
	case AMDGPU_RAS_BLOCK__MCA:
		amdgpu_ras_mca_query_error_status(adev, &info->head, &err_data);
		break;
	default:
		break;
	}

	obj->err_data.ue_count += err_data.ue_count;
	obj->err_data.ce_count += err_data.ce_count;

	info->ue_count = obj->err_data.ue_count;
	info->ce_count = obj->err_data.ce_count;

	if (err_data.ce_count) {
		if (adev->smuio.funcs &&
		    adev->smuio.funcs->get_socket_id &&
		    adev->smuio.funcs->get_die_id) {
			dev_info(adev->dev, "socket: %d, die: %d "
					"%ld correctable hardware errors "
					"detected in %s block, no user "
					"action is needed.\n",
					adev->smuio.funcs->get_socket_id(adev),
					adev->smuio.funcs->get_die_id(adev),
					obj->err_data.ce_count,
					get_ras_block_str(&info->head));
		} else {
			dev_info(adev->dev, "%ld correctable hardware errors "
					"detected in %s block, no user "
					"action is needed.\n",
					obj->err_data.ce_count,
					get_ras_block_str(&info->head));
		}
	}
	if (err_data.ue_count) {
		if (adev->smuio.funcs &&
		    adev->smuio.funcs->get_socket_id &&
		    adev->smuio.funcs->get_die_id) {
			dev_info(adev->dev, "socket: %d, die: %d "
					"%ld uncorrectable hardware errors "
					"detected in %s block\n",
					adev->smuio.funcs->get_socket_id(adev),
					adev->smuio.funcs->get_die_id(adev),
					obj->err_data.ue_count,
					get_ras_block_str(&info->head));
		} else {
			dev_info(adev->dev, "%ld uncorrectable hardware errors "
					"detected in %s block\n",
					obj->err_data.ue_count,
					get_ras_block_str(&info->head));
		}
	}

	if (!amdgpu_persistent_edc_harvesting_supported(adev))
		amdgpu_ras_reset_error_status(adev, info->head.block);

	return 0;
}

int amdgpu_ras_reset_error_status(struct amdgpu_device *adev,
		enum amdgpu_ras_block block)
{
	if (!amdgpu_ras_is_supported(adev, block))
		return -EINVAL;

	switch (block) {
	case AMDGPU_RAS_BLOCK__GFX:
		if (adev->gfx.ras_funcs &&
		    adev->gfx.ras_funcs->reset_ras_error_count)
			adev->gfx.ras_funcs->reset_ras_error_count(adev);

		if (adev->gfx.ras_funcs &&
		    adev->gfx.ras_funcs->reset_ras_error_status)
			adev->gfx.ras_funcs->reset_ras_error_status(adev);
		break;
	case AMDGPU_RAS_BLOCK__MMHUB:
		if (adev->mmhub.ras_funcs &&
		    adev->mmhub.ras_funcs->reset_ras_error_count)
			adev->mmhub.ras_funcs->reset_ras_error_count(adev);

		if (adev->mmhub.ras_funcs &&
		    adev->mmhub.ras_funcs->reset_ras_error_status)
			adev->mmhub.ras_funcs->reset_ras_error_status(adev);
		break;
	case AMDGPU_RAS_BLOCK__SDMA:
		if (adev->sdma.funcs->reset_ras_error_count)
			adev->sdma.funcs->reset_ras_error_count(adev);
		break;
	case AMDGPU_RAS_BLOCK__HDP:
		if (adev->hdp.ras_funcs &&
		    adev->hdp.ras_funcs->reset_ras_error_count)
			adev->hdp.ras_funcs->reset_ras_error_count(adev);
		break;
	default:
		break;
	}

	return 0;
}

/* Trigger XGMI/WAFL error */
static int amdgpu_ras_error_inject_xgmi(struct amdgpu_device *adev,
				 struct ta_ras_trigger_error_input *block_info)
{
	int ret;

	if (amdgpu_dpm_set_df_cstate(adev, DF_CSTATE_DISALLOW))
		dev_warn(adev->dev, "Failed to disallow df cstate");

	if (amdgpu_dpm_allow_xgmi_power_down(adev, false))
		dev_warn(adev->dev, "Failed to disallow XGMI power down");

	ret = psp_ras_trigger_error(&adev->psp, block_info);

	if (amdgpu_ras_intr_triggered())
		return ret;

	if (amdgpu_dpm_allow_xgmi_power_down(adev, true))
		dev_warn(adev->dev, "Failed to allow XGMI power down");

	if (amdgpu_dpm_set_df_cstate(adev, DF_CSTATE_ALLOW))
		dev_warn(adev->dev, "Failed to allow df cstate");

	return ret;
}

/* wrapper of psp_ras_trigger_error */
int amdgpu_ras_error_inject(struct amdgpu_device *adev,
		struct ras_inject_if *info)
{
	struct ras_manager *obj = amdgpu_ras_find_obj(adev, &info->head);
	struct ta_ras_trigger_error_input block_info = {
		.block_id =  amdgpu_ras_block_to_ta(info->head.block),
		.inject_error_type = amdgpu_ras_error_to_ta(info->head.type),
		.sub_block_index = info->head.sub_block_index,
		.address = info->address,
		.value = info->value,
	};
	int ret = 0;

	if (!obj)
		return -EINVAL;

	/* Calculate XGMI relative offset */
	if (adev->gmc.xgmi.num_physical_nodes > 1) {
		block_info.address =
			amdgpu_xgmi_get_relative_phy_addr(adev,
							  block_info.address);
	}

	switch (info->head.block) {
	case AMDGPU_RAS_BLOCK__GFX:
		if (adev->gfx.ras_funcs &&
		    adev->gfx.ras_funcs->ras_error_inject)
			ret = adev->gfx.ras_funcs->ras_error_inject(adev, info);
		else
			ret = -EINVAL;
		break;
	case AMDGPU_RAS_BLOCK__UMC:
	case AMDGPU_RAS_BLOCK__SDMA:
	case AMDGPU_RAS_BLOCK__MMHUB:
	case AMDGPU_RAS_BLOCK__PCIE_BIF:
	case AMDGPU_RAS_BLOCK__MCA:
		ret = psp_ras_trigger_error(&adev->psp, &block_info);
		break;
	case AMDGPU_RAS_BLOCK__XGMI_WAFL:
		ret = amdgpu_ras_error_inject_xgmi(adev, &block_info);
		break;
	default:
		dev_info(adev->dev, "%s error injection is not supported yet\n",
			 get_ras_block_str(&info->head));
		ret = -EINVAL;
	}

	if (ret)
		dev_err(adev->dev, "ras inject %s failed %d\n",
			get_ras_block_str(&info->head), ret);

	return ret;
}

/**
 * amdgpu_ras_query_error_count -- Get error counts of all IPs
 * adev: pointer to AMD GPU device
 * ce_count: pointer to an integer to be set to the count of correctible errors.
 * ue_count: pointer to an integer to be set to the count of uncorrectible
 * errors.
 *
 * If set, @ce_count or @ue_count, count and return the corresponding
 * error counts in those integer pointers. Return 0 if the device
 * supports RAS. Return -EOPNOTSUPP if the device doesn't support RAS.
 */
int amdgpu_ras_query_error_count(struct amdgpu_device *adev,
				 unsigned long *ce_count,
				 unsigned long *ue_count)
{
	struct amdgpu_ras *con = amdgpu_ras_get_context(adev);
	struct ras_manager *obj;
	unsigned long ce, ue;

	if (!adev->ras_enabled || !con)
		return -EOPNOTSUPP;

	/* Don't count since no reporting.
	 */
	if (!ce_count && !ue_count)
		return 0;

	ce = 0;
	ue = 0;
	list_for_each_entry(obj, &con->head, node) {
		struct ras_query_if info = {
			.head = obj->head,
		};
		int res;

		res = amdgpu_ras_query_error_status(adev, &info);
		if (res)
			return res;

		ce += info.ce_count;
		ue += info.ue_count;
	}

	if (ce_count)
		*ce_count = ce;

	if (ue_count)
		*ue_count = ue;

	return 0;
}
/* query/inject/cure end */


/* sysfs begin */

static int amdgpu_ras_badpages_read(struct amdgpu_device *adev,
		struct ras_badpage **bps, unsigned int *count);

static char *amdgpu_ras_badpage_flags_str(unsigned int flags)
{
	switch (flags) {
	case AMDGPU_RAS_RETIRE_PAGE_RESERVED:
		return "R";
	case AMDGPU_RAS_RETIRE_PAGE_PENDING:
		return "P";
	case AMDGPU_RAS_RETIRE_PAGE_FAULT:
	default:
		return "F";
	}
}

/**
 * DOC: AMDGPU RAS sysfs gpu_vram_bad_pages Interface
 *
 * It allows user to read the bad pages of vram on the gpu through
 * /sys/class/drm/card[0/1/2...]/device/ras/gpu_vram_bad_pages
 *
 * It outputs multiple lines, and each line stands for one gpu page.
 *
 * The format of one line is below,
 * gpu pfn : gpu page size : flags
 *
 * gpu pfn and gpu page size are printed in hex format.
 * flags can be one of below character,
 *
 * R: reserved, this gpu page is reserved and not able to use.
 *
 * P: pending for reserve, this gpu page is marked as bad, will be reserved
 * in next window of page_reserve.
 *
 * F: unable to reserve. this gpu page can't be reserved due to some reasons.
 *
 * Examples:
 *
 * .. code-block:: bash
 *
 *	0x00000001 : 0x00001000 : R
 *	0x00000002 : 0x00001000 : P
 *
 */

static ssize_t amdgpu_ras_sysfs_badpages_read(struct file *f,
		struct kobject *kobj, struct bin_attribute *attr,
		char *buf, loff_t ppos, size_t count)
{
	struct amdgpu_ras *con =
		container_of(attr, struct amdgpu_ras, badpages_attr);
	struct amdgpu_device *adev = con->adev;
	const unsigned int element_size =
		sizeof("0xabcdabcd : 0x12345678 : R\n") - 1;
	unsigned int start = div64_ul(ppos + element_size - 1, element_size);
	unsigned int end = div64_ul(ppos + count - 1, element_size);
	ssize_t s = 0;
	struct ras_badpage *bps = NULL;
	unsigned int bps_count = 0;

	memset(buf, 0, count);

	if (amdgpu_ras_badpages_read(adev, &bps, &bps_count))
		return 0;

	for (; start < end && start < bps_count; start++)
		s += scnprintf(&buf[s], element_size + 1,
				"0x%08x : 0x%08x : %1s\n",
				bps[start].bp,
				bps[start].size,
				amdgpu_ras_badpage_flags_str(bps[start].flags));

	kfree(bps);

	return s;
}

static ssize_t amdgpu_ras_sysfs_features_read(struct device *dev,
		struct device_attribute *attr, char *buf)
{
	struct amdgpu_ras *con =
		container_of(attr, struct amdgpu_ras, features_attr);

	return scnprintf(buf, PAGE_SIZE, "feature mask: 0x%x\n", con->features);
}

static void amdgpu_ras_sysfs_remove_bad_page_node(struct amdgpu_device *adev)
{
	struct amdgpu_ras *con = amdgpu_ras_get_context(adev);

	sysfs_remove_file_from_group(&adev->dev->kobj,
				&con->badpages_attr.attr,
				RAS_FS_NAME);
}

static int amdgpu_ras_sysfs_remove_feature_node(struct amdgpu_device *adev)
{
	struct amdgpu_ras *con = amdgpu_ras_get_context(adev);
	struct attribute *attrs[] = {
		&con->features_attr.attr,
		NULL
	};
	struct attribute_group group = {
		.name = RAS_FS_NAME,
		.attrs = attrs,
	};

	sysfs_remove_group(&adev->dev->kobj, &group);

	return 0;
}

int amdgpu_ras_sysfs_create(struct amdgpu_device *adev,
		struct ras_fs_if *head)
{
	struct ras_manager *obj = amdgpu_ras_find_obj(adev, &head->head);

	if (!obj || obj->attr_inuse)
		return -EINVAL;

	get_obj(obj);

	memcpy(obj->fs_data.sysfs_name,
			head->sysfs_name,
			sizeof(obj->fs_data.sysfs_name));

	obj->sysfs_attr = (struct device_attribute){
		.attr = {
			.name = obj->fs_data.sysfs_name,
			.mode = S_IRUGO,
		},
			.show = amdgpu_ras_sysfs_read,
	};
	sysfs_attr_init(&obj->sysfs_attr.attr);

	if (sysfs_add_file_to_group(&adev->dev->kobj,
				&obj->sysfs_attr.attr,
				RAS_FS_NAME)) {
		put_obj(obj);
		return -EINVAL;
	}

	obj->attr_inuse = 1;

	return 0;
}

int amdgpu_ras_sysfs_remove(struct amdgpu_device *adev,
		struct ras_common_if *head)
{
	struct ras_manager *obj = amdgpu_ras_find_obj(adev, head);

	if (!obj || !obj->attr_inuse)
		return -EINVAL;

	sysfs_remove_file_from_group(&adev->dev->kobj,
				&obj->sysfs_attr.attr,
				RAS_FS_NAME);
	obj->attr_inuse = 0;
	put_obj(obj);

	return 0;
}

static int amdgpu_ras_sysfs_remove_all(struct amdgpu_device *adev)
{
	struct amdgpu_ras *con = amdgpu_ras_get_context(adev);
	struct ras_manager *obj, *tmp;

	list_for_each_entry_safe(obj, tmp, &con->head, node) {
		amdgpu_ras_sysfs_remove(adev, &obj->head);
	}

	if (amdgpu_bad_page_threshold != 0)
		amdgpu_ras_sysfs_remove_bad_page_node(adev);

	amdgpu_ras_sysfs_remove_feature_node(adev);

	return 0;
}
/* sysfs end */

/**
 * DOC: AMDGPU RAS Reboot Behavior for Unrecoverable Errors
 *
 * Normally when there is an uncorrectable error, the driver will reset
 * the GPU to recover.  However, in the event of an unrecoverable error,
 * the driver provides an interface to reboot the system automatically
 * in that event.
 *
 * The following file in debugfs provides that interface:
 * /sys/kernel/debug/dri/[0/1/2...]/ras/auto_reboot
 *
 * Usage:
 *
 * .. code-block:: bash
 *
 *	echo true > .../ras/auto_reboot
 *
 */
/* debugfs begin */
static struct dentry *amdgpu_ras_debugfs_create_ctrl_node(struct amdgpu_device *adev)
{
	struct amdgpu_ras *con = amdgpu_ras_get_context(adev);
	struct drm_minor  *minor = adev_to_drm(adev)->primary;
	struct dentry     *dir;

	dir = debugfs_create_dir(RAS_FS_NAME, minor->debugfs_root);
	debugfs_create_file("ras_ctrl", S_IWUGO | S_IRUGO, dir, adev,
			    &amdgpu_ras_debugfs_ctrl_ops);
	debugfs_create_file("ras_eeprom_reset", S_IWUGO | S_IRUGO, dir, adev,
			    &amdgpu_ras_debugfs_eeprom_ops);
	debugfs_create_u32("bad_page_cnt_threshold", 0444, dir,
			   &con->bad_page_cnt_threshold);
	debugfs_create_x32("ras_hw_enabled", 0444, dir, &adev->ras_hw_enabled);
	debugfs_create_x32("ras_enabled", 0444, dir, &adev->ras_enabled);
	debugfs_create_file("ras_eeprom_size", S_IRUGO, dir, adev,
			    &amdgpu_ras_debugfs_eeprom_size_ops);
	con->de_ras_eeprom_table = debugfs_create_file("ras_eeprom_table",
						       S_IRUGO, dir, adev,
						       &amdgpu_ras_debugfs_eeprom_table_ops);
	amdgpu_ras_debugfs_set_ret_size(&con->eeprom_control);

	/*
	 * After one uncorrectable error happens, usually GPU recovery will
	 * be scheduled. But due to the known problem in GPU recovery failing
	 * to bring GPU back, below interface provides one direct way to
	 * user to reboot system automatically in such case within
	 * ERREVENT_ATHUB_INTERRUPT generated. Normal GPU recovery routine
	 * will never be called.
	 */
	debugfs_create_bool("auto_reboot", S_IWUGO | S_IRUGO, dir, &con->reboot);

	/*
	 * User could set this not to clean up hardware's error count register
	 * of RAS IPs during ras recovery.
	 */
	debugfs_create_bool("disable_ras_err_cnt_harvest", 0644, dir,
			    &con->disable_ras_err_cnt_harvest);
	return dir;
}

static void amdgpu_ras_debugfs_create(struct amdgpu_device *adev,
				      struct ras_fs_if *head,
				      struct dentry *dir)
{
	struct ras_manager *obj = amdgpu_ras_find_obj(adev, &head->head);

	if (!obj || !dir)
		return;

	get_obj(obj);

	memcpy(obj->fs_data.debugfs_name,
			head->debugfs_name,
			sizeof(obj->fs_data.debugfs_name));

	debugfs_create_file(obj->fs_data.debugfs_name, S_IWUGO | S_IRUGO, dir,
			    obj, &amdgpu_ras_debugfs_ops);
}

void amdgpu_ras_debugfs_create_all(struct amdgpu_device *adev)
{
	struct amdgpu_ras *con = amdgpu_ras_get_context(adev);
	struct dentry *dir;
	struct ras_manager *obj;
	struct ras_fs_if fs_info;

	/*
	 * it won't be called in resume path, no need to check
	 * suspend and gpu reset status
	 */
	if (!IS_ENABLED(CONFIG_DEBUG_FS) || !con)
		return;

	dir = amdgpu_ras_debugfs_create_ctrl_node(adev);

	list_for_each_entry(obj, &con->head, node) {
		if (amdgpu_ras_is_supported(adev, obj->head.block) &&
			(obj->attr_inuse == 1)) {
			sprintf(fs_info.debugfs_name, "%s_err_inject",
					get_ras_block_str(&obj->head));
			fs_info.head = obj->head;
			amdgpu_ras_debugfs_create(adev, &fs_info, dir);
		}
	}
}

/* debugfs end */

/* ras fs */
static BIN_ATTR(gpu_vram_bad_pages, S_IRUGO,
		amdgpu_ras_sysfs_badpages_read, NULL, 0);
static DEVICE_ATTR(features, S_IRUGO,
		amdgpu_ras_sysfs_features_read, NULL);
static int amdgpu_ras_fs_init(struct amdgpu_device *adev)
{
	struct amdgpu_ras *con = amdgpu_ras_get_context(adev);
	struct attribute_group group = {
		.name = RAS_FS_NAME,
	};
	struct attribute *attrs[] = {
		&con->features_attr.attr,
		NULL
	};
	struct bin_attribute *bin_attrs[] = {
		NULL,
		NULL,
	};
	int r;

	/* add features entry */
	con->features_attr = dev_attr_features;
	group.attrs = attrs;
	sysfs_attr_init(attrs[0]);

	if (amdgpu_bad_page_threshold != 0) {
		/* add bad_page_features entry */
		bin_attr_gpu_vram_bad_pages.private = NULL;
		con->badpages_attr = bin_attr_gpu_vram_bad_pages;
		bin_attrs[0] = &con->badpages_attr;
		group.bin_attrs = bin_attrs;
		sysfs_bin_attr_init(bin_attrs[0]);
	}

	r = sysfs_create_group(&adev->dev->kobj, &group);
	if (r)
		dev_err(adev->dev, "Failed to create RAS sysfs group!");

	return 0;
}

static int amdgpu_ras_fs_fini(struct amdgpu_device *adev)
{
	struct amdgpu_ras *con = amdgpu_ras_get_context(adev);
	struct ras_manager *con_obj, *ip_obj, *tmp;

	if (IS_ENABLED(CONFIG_DEBUG_FS)) {
		list_for_each_entry_safe(con_obj, tmp, &con->head, node) {
			ip_obj = amdgpu_ras_find_obj(adev, &con_obj->head);
			if (ip_obj)
				put_obj(ip_obj);
		}
	}

	amdgpu_ras_sysfs_remove_all(adev);
	return 0;
}
/* ras fs end */

/* ih begin */
static void amdgpu_ras_interrupt_handler(struct ras_manager *obj)
{
	struct ras_ih_data *data = &obj->ih_data;
	struct amdgpu_iv_entry entry;
	int ret;
	struct ras_err_data err_data = {0, 0, 0, NULL};

	while (data->rptr != data->wptr) {
		rmb();
		memcpy(&entry, &data->ring[data->rptr],
				data->element_size);

		wmb();
		data->rptr = (data->aligned_element_size +
				data->rptr) % data->ring_size;

		if (data->cb) {
			if (amdgpu_ras_is_poison_mode_supported(obj->adev) &&
			    obj->head.block == AMDGPU_RAS_BLOCK__UMC)
				dev_info(obj->adev->dev,
						"Poison is created, no user action is needed.\n");
			else {
				/* Let IP handle its data, maybe we need get the output
				 * from the callback to udpate the error type/count, etc
				 */
				ret = data->cb(obj->adev, &err_data, &entry);
				/* ue will trigger an interrupt, and in that case
				 * we need do a reset to recovery the whole system.
				 * But leave IP do that recovery, here we just dispatch
				 * the error.
				 */
				if (ret == AMDGPU_RAS_SUCCESS) {
					/* these counts could be left as 0 if
					 * some blocks do not count error number
					 */
					obj->err_data.ue_count += err_data.ue_count;
					obj->err_data.ce_count += err_data.ce_count;
				}
			}
		}
	}
}

static void amdgpu_ras_interrupt_process_handler(struct work_struct *work)
{
	struct ras_ih_data *data =
		container_of(work, struct ras_ih_data, ih_work);
	struct ras_manager *obj =
		container_of(data, struct ras_manager, ih_data);

	amdgpu_ras_interrupt_handler(obj);
}

int amdgpu_ras_interrupt_dispatch(struct amdgpu_device *adev,
		struct ras_dispatch_if *info)
{
	struct ras_manager *obj = amdgpu_ras_find_obj(adev, &info->head);
	struct ras_ih_data *data = &obj->ih_data;

	if (!obj)
		return -EINVAL;

	if (data->inuse == 0)
		return 0;

	/* Might be overflow... */
	memcpy(&data->ring[data->wptr], info->entry,
			data->element_size);

	wmb();
	data->wptr = (data->aligned_element_size +
			data->wptr) % data->ring_size;

	schedule_work(&data->ih_work);

	return 0;
}

int amdgpu_ras_interrupt_remove_handler(struct amdgpu_device *adev,
		struct ras_ih_if *info)
{
	struct ras_manager *obj = amdgpu_ras_find_obj(adev, &info->head);
	struct ras_ih_data *data;

	if (!obj)
		return -EINVAL;

	data = &obj->ih_data;
	if (data->inuse == 0)
		return 0;

	cancel_work_sync(&data->ih_work);

	kfree(data->ring);
	memset(data, 0, sizeof(*data));
	put_obj(obj);

	return 0;
}

int amdgpu_ras_interrupt_add_handler(struct amdgpu_device *adev,
		struct ras_ih_if *info)
{
	struct ras_manager *obj = amdgpu_ras_find_obj(adev, &info->head);
	struct ras_ih_data *data;

	if (!obj) {
		/* in case we registe the IH before enable ras feature */
		obj = amdgpu_ras_create_obj(adev, &info->head);
		if (!obj)
			return -EINVAL;
	} else
		get_obj(obj);

	data = &obj->ih_data;
	/* add the callback.etc */
	*data = (struct ras_ih_data) {
		.inuse = 0,
		.cb = info->cb,
		.element_size = sizeof(struct amdgpu_iv_entry),
		.rptr = 0,
		.wptr = 0,
	};

	INIT_WORK(&data->ih_work, amdgpu_ras_interrupt_process_handler);

	data->aligned_element_size = ALIGN(data->element_size, 8);
	/* the ring can store 64 iv entries. */
	data->ring_size = 64 * data->aligned_element_size;
	data->ring = kmalloc(data->ring_size, GFP_KERNEL);
	if (!data->ring) {
		put_obj(obj);
		return -ENOMEM;
	}

	/* IH is ready */
	data->inuse = 1;

	return 0;
}

static int amdgpu_ras_interrupt_remove_all(struct amdgpu_device *adev)
{
	struct amdgpu_ras *con = amdgpu_ras_get_context(adev);
	struct ras_manager *obj, *tmp;

	list_for_each_entry_safe(obj, tmp, &con->head, node) {
		struct ras_ih_if info = {
			.head = obj->head,
		};
		amdgpu_ras_interrupt_remove_handler(adev, &info);
	}

	return 0;
}
/* ih end */

/* traversal all IPs except NBIO to query error counter */
static void amdgpu_ras_log_on_err_counter(struct amdgpu_device *adev)
{
	struct amdgpu_ras *con = amdgpu_ras_get_context(adev);
	struct ras_manager *obj;

	if (!adev->ras_enabled || !con)
		return;

	list_for_each_entry(obj, &con->head, node) {
		struct ras_query_if info = {
			.head = obj->head,
		};

		/*
		 * PCIE_BIF IP has one different isr by ras controller
		 * interrupt, the specific ras counter query will be
		 * done in that isr. So skip such block from common
		 * sync flood interrupt isr calling.
		 */
		if (info.head.block == AMDGPU_RAS_BLOCK__PCIE_BIF)
			continue;

		amdgpu_ras_query_error_status(adev, &info);
	}
}

/* Parse RdRspStatus and WrRspStatus */
static void amdgpu_ras_error_status_query(struct amdgpu_device *adev,
					  struct ras_query_if *info)
{
	/*
	 * Only two block need to query read/write
	 * RspStatus at current state
	 */
	switch (info->head.block) {
	case AMDGPU_RAS_BLOCK__GFX:
		if (adev->gfx.ras_funcs &&
		    adev->gfx.ras_funcs->query_ras_error_status)
			adev->gfx.ras_funcs->query_ras_error_status(adev);
		break;
	case AMDGPU_RAS_BLOCK__MMHUB:
		if (adev->mmhub.ras_funcs &&
		    adev->mmhub.ras_funcs->query_ras_error_status)
			adev->mmhub.ras_funcs->query_ras_error_status(adev);
		break;
	default:
		break;
	}
}

static void amdgpu_ras_query_err_status(struct amdgpu_device *adev)
{
	struct amdgpu_ras *con = amdgpu_ras_get_context(adev);
	struct ras_manager *obj;

	if (!adev->ras_enabled || !con)
		return;

	list_for_each_entry(obj, &con->head, node) {
		struct ras_query_if info = {
			.head = obj->head,
		};

		amdgpu_ras_error_status_query(adev, &info);
	}
}

/* recovery begin */

/* return 0 on success.
 * caller need free bps.
 */
static int amdgpu_ras_badpages_read(struct amdgpu_device *adev,
		struct ras_badpage **bps, unsigned int *count)
{
	struct amdgpu_ras *con = amdgpu_ras_get_context(adev);
	struct ras_err_handler_data *data;
	int i = 0;
	int ret = 0, status;

	if (!con || !con->eh_data || !bps || !count)
		return -EINVAL;

	mutex_lock(&con->recovery_lock);
	data = con->eh_data;
	if (!data || data->count == 0) {
		*bps = NULL;
		ret = -EINVAL;
		goto out;
	}

	*bps = kmalloc(sizeof(struct ras_badpage) * data->count, GFP_KERNEL);
	if (!*bps) {
		ret = -ENOMEM;
		goto out;
	}

	for (; i < data->count; i++) {
		(*bps)[i] = (struct ras_badpage){
			.bp = data->bps[i].retired_page,
			.size = AMDGPU_GPU_PAGE_SIZE,
			.flags = AMDGPU_RAS_RETIRE_PAGE_RESERVED,
		};
		status = amdgpu_vram_mgr_query_page_status(
				ttm_manager_type(&adev->mman.bdev, TTM_PL_VRAM),
				data->bps[i].retired_page);
		if (status == -EBUSY)
			(*bps)[i].flags = AMDGPU_RAS_RETIRE_PAGE_PENDING;
		else if (status == -ENOENT)
			(*bps)[i].flags = AMDGPU_RAS_RETIRE_PAGE_FAULT;
	}

	*count = data->count;
out:
	mutex_unlock(&con->recovery_lock);
	return ret;
}

static void amdgpu_ras_do_recovery(struct work_struct *work)
{
	struct amdgpu_ras *ras =
		container_of(work, struct amdgpu_ras, recovery_work);
	struct amdgpu_device *remote_adev = NULL;
	struct amdgpu_device *adev = ras->adev;
	struct list_head device_list, *device_list_handle =  NULL;

	if (!ras->disable_ras_err_cnt_harvest) {
		struct amdgpu_hive_info *hive = amdgpu_get_xgmi_hive(adev);

		/* Build list of devices to query RAS related errors */
		if  (hive && adev->gmc.xgmi.num_physical_nodes > 1) {
			device_list_handle = &hive->device_list;
		} else {
			INIT_LIST_HEAD(&device_list);
			list_add_tail(&adev->gmc.xgmi.head, &device_list);
			device_list_handle = &device_list;
		}

		list_for_each_entry(remote_adev,
				device_list_handle, gmc.xgmi.head) {
			amdgpu_ras_query_err_status(remote_adev);
			amdgpu_ras_log_on_err_counter(remote_adev);
		}

		amdgpu_put_xgmi_hive(hive);
	}

	if (amdgpu_device_should_recover_gpu(ras->adev))
		amdgpu_device_gpu_recover(ras->adev, NULL);
	atomic_set(&ras->in_recovery, 0);
}

/* alloc/realloc bps array */
static int amdgpu_ras_realloc_eh_data_space(struct amdgpu_device *adev,
		struct ras_err_handler_data *data, int pages)
{
	unsigned int old_space = data->count + data->space_left;
	unsigned int new_space = old_space + pages;
	unsigned int align_space = ALIGN(new_space, 512);
	void *bps = kmalloc(align_space * sizeof(*data->bps), GFP_KERNEL);

	if (!bps) {
		kfree(bps);
		return -ENOMEM;
	}

	if (data->bps) {
		memcpy(bps, data->bps,
				data->count * sizeof(*data->bps));
		kfree(data->bps);
	}

	data->bps = bps;
	data->space_left += align_space - old_space;
	return 0;
}

/* it deal with vram only. */
int amdgpu_ras_add_bad_pages(struct amdgpu_device *adev,
		struct eeprom_table_record *bps, int pages)
{
	struct amdgpu_ras *con = amdgpu_ras_get_context(adev);
	struct ras_err_handler_data *data;
	int ret = 0;
	uint32_t i;

	if (!con || !con->eh_data || !bps || pages <= 0)
		return 0;

	mutex_lock(&con->recovery_lock);
	data = con->eh_data;
	if (!data)
		goto out;

	for (i = 0; i < pages; i++) {
		if (amdgpu_ras_check_bad_page_unlock(con,
			bps[i].retired_page << AMDGPU_GPU_PAGE_SHIFT))
			continue;

		if (!data->space_left &&
			amdgpu_ras_realloc_eh_data_space(adev, data, 256)) {
			ret = -ENOMEM;
			goto out;
		}

		amdgpu_vram_mgr_reserve_range(
			ttm_manager_type(&adev->mman.bdev, TTM_PL_VRAM),
			bps[i].retired_page << AMDGPU_GPU_PAGE_SHIFT,
			AMDGPU_GPU_PAGE_SIZE);

		memcpy(&data->bps[data->count], &bps[i], sizeof(*data->bps));
		data->count++;
		data->space_left--;
	}
out:
	mutex_unlock(&con->recovery_lock);

	return ret;
}

/*
 * write error record array to eeprom, the function should be
 * protected by recovery_lock
 */
int amdgpu_ras_save_bad_pages(struct amdgpu_device *adev)
{
	struct amdgpu_ras *con = amdgpu_ras_get_context(adev);
	struct ras_err_handler_data *data;
	struct amdgpu_ras_eeprom_control *control;
	int save_count;

	if (!con || !con->eh_data)
		return 0;

	control = &con->eeprom_control;
	data = con->eh_data;
	save_count = data->count - control->ras_num_recs;
	/* only new entries are saved */
	if (save_count > 0) {
		if (amdgpu_ras_eeprom_append(control,
					     &data->bps[control->ras_num_recs],
					     save_count)) {
			dev_err(adev->dev, "Failed to save EEPROM table data!");
			return -EIO;
		}

		dev_info(adev->dev, "Saved %d pages to EEPROM table.\n", save_count);
	}

	return 0;
}

/*
 * read error record array in eeprom and reserve enough space for
 * storing new bad pages
 */
static int amdgpu_ras_load_bad_pages(struct amdgpu_device *adev)
{
	struct amdgpu_ras_eeprom_control *control =
		&adev->psp.ras_context.ras->eeprom_control;
	struct eeprom_table_record *bps;
	int ret;

	/* no bad page record, skip eeprom access */
	if (control->ras_num_recs == 0 || amdgpu_bad_page_threshold == 0)
		return 0;

	bps = kcalloc(control->ras_num_recs, sizeof(*bps), GFP_KERNEL);
	if (!bps)
		return -ENOMEM;

	ret = amdgpu_ras_eeprom_read(control, bps, control->ras_num_recs);
	if (ret)
		dev_err(adev->dev, "Failed to load EEPROM table records!");
	else
		ret = amdgpu_ras_add_bad_pages(adev, bps, control->ras_num_recs);

	kfree(bps);
	return ret;
}

static bool amdgpu_ras_check_bad_page_unlock(struct amdgpu_ras *con,
				uint64_t addr)
{
	struct ras_err_handler_data *data = con->eh_data;
	int i;

	addr >>= AMDGPU_GPU_PAGE_SHIFT;
	for (i = 0; i < data->count; i++)
		if (addr == data->bps[i].retired_page)
			return true;

	return false;
}

/*
 * check if an address belongs to bad page
 *
 * Note: this check is only for umc block
 */
static bool amdgpu_ras_check_bad_page(struct amdgpu_device *adev,
				uint64_t addr)
{
	struct amdgpu_ras *con = amdgpu_ras_get_context(adev);
	bool ret = false;

	if (!con || !con->eh_data)
		return ret;

	mutex_lock(&con->recovery_lock);
	ret = amdgpu_ras_check_bad_page_unlock(con, addr);
	mutex_unlock(&con->recovery_lock);
	return ret;
}

static void amdgpu_ras_validate_threshold(struct amdgpu_device *adev,
					  uint32_t max_count)
{
	struct amdgpu_ras *con = amdgpu_ras_get_context(adev);

	/*
	 * Justification of value bad_page_cnt_threshold in ras structure
	 *
	 * Generally, -1 <= amdgpu_bad_page_threshold <= max record length
	 * in eeprom, and introduce two scenarios accordingly.
	 *
	 * Bad page retirement enablement:
	 *    - If amdgpu_bad_page_threshold = -1,
	 *      bad_page_cnt_threshold = typical value by formula.
	 *
	 *    - When the value from user is 0 < amdgpu_bad_page_threshold <
	 *      max record length in eeprom, use it directly.
	 *
	 * Bad page retirement disablement:
	 *    - If amdgpu_bad_page_threshold = 0, bad page retirement
	 *      functionality is disabled, and bad_page_cnt_threshold will
	 *      take no effect.
	 */

	if (amdgpu_bad_page_threshold < 0) {
		u64 val = adev->gmc.mc_vram_size;

		do_div(val, RAS_BAD_PAGE_COVER);
		con->bad_page_cnt_threshold = min(lower_32_bits(val),
						  max_count);
	} else {
		con->bad_page_cnt_threshold = min_t(int, max_count,
						    amdgpu_bad_page_threshold);
	}
}

int amdgpu_ras_recovery_init(struct amdgpu_device *adev)
{
	struct amdgpu_ras *con = amdgpu_ras_get_context(adev);
	struct ras_err_handler_data **data;
	u32  max_eeprom_records_count = 0;
	bool exc_err_limit = false;
	int ret;

	if (!con)
		return 0;

	/* Allow access to RAS EEPROM via debugfs, when the ASIC
	 * supports RAS and debugfs is enabled, but when
	 * adev->ras_enabled is unset, i.e. when "ras_enable"
	 * module parameter is set to 0.
	 */
	con->adev = adev;

	if (!adev->ras_enabled)
		return 0;

	data = &con->eh_data;
	*data = kmalloc(sizeof(**data), GFP_KERNEL | __GFP_ZERO);
	if (!*data) {
		ret = -ENOMEM;
		goto out;
	}

	mutex_init(&con->recovery_lock);
	INIT_WORK(&con->recovery_work, amdgpu_ras_do_recovery);
	atomic_set(&con->in_recovery, 0);

	max_eeprom_records_count = amdgpu_ras_eeprom_max_record_count();
	amdgpu_ras_validate_threshold(adev, max_eeprom_records_count);

	/* Todo: During test the SMU might fail to read the eeprom through I2C
	 * when the GPU is pending on XGMI reset during probe time
	 * (Mostly after second bus reset), skip it now
	 */
	if (adev->gmc.xgmi.pending_reset)
		return 0;
	ret = amdgpu_ras_eeprom_init(&con->eeprom_control, &exc_err_limit);
	/*
	 * This calling fails when exc_err_limit is true or
	 * ret != 0.
	 */
	if (exc_err_limit || ret)
		goto free;

	if (con->eeprom_control.ras_num_recs) {
		ret = amdgpu_ras_load_bad_pages(adev);
		if (ret)
			goto free;

		if (adev->smu.ppt_funcs && adev->smu.ppt_funcs->send_hbm_bad_pages_num)
			adev->smu.ppt_funcs->send_hbm_bad_pages_num(&adev->smu, con->eeprom_control.ras_num_recs);
	}

#ifdef CONFIG_X86_MCE_AMD
	if ((adev->asic_type == CHIP_ALDEBARAN) &&
	    (adev->gmc.xgmi.connected_to_cpu))
<<<<<<< HEAD
		amdgpu_register_bad_pages_mca_notifier();
=======
		amdgpu_register_bad_pages_mca_notifier(adev);
>>>>>>> 56d33754
#endif
	return 0;

free:
	kfree((*data)->bps);
	kfree(*data);
	con->eh_data = NULL;
out:
	dev_warn(adev->dev, "Failed to initialize ras recovery! (%d)\n", ret);

	/*
	 * Except error threshold exceeding case, other failure cases in this
	 * function would not fail amdgpu driver init.
	 */
	if (!exc_err_limit)
		ret = 0;
	else
		ret = -EINVAL;

	return ret;
}

static int amdgpu_ras_recovery_fini(struct amdgpu_device *adev)
{
	struct amdgpu_ras *con = amdgpu_ras_get_context(adev);
	struct ras_err_handler_data *data = con->eh_data;

	/* recovery_init failed to init it, fini is useless */
	if (!data)
		return 0;

	cancel_work_sync(&con->recovery_work);

	mutex_lock(&con->recovery_lock);
	con->eh_data = NULL;
	kfree(data->bps);
	kfree(data);
	mutex_unlock(&con->recovery_lock);

	return 0;
}
/* recovery end */

static bool amdgpu_ras_asic_supported(struct amdgpu_device *adev)
{
	return adev->asic_type == CHIP_VEGA10 ||
		adev->asic_type == CHIP_VEGA20 ||
		adev->asic_type == CHIP_ARCTURUS ||
		adev->asic_type == CHIP_ALDEBARAN ||
		adev->asic_type == CHIP_SIENNA_CICHLID;
}

/*
 * this is workaround for vega20 workstation sku,
 * force enable gfx ras, ignore vbios gfx ras flag
 * due to GC EDC can not write
 */
static void amdgpu_ras_get_quirks(struct amdgpu_device *adev)
{
	struct atom_context *ctx = adev->mode_info.atom_context;

	if (!ctx)
		return;

	if (strnstr(ctx->vbios_version, "D16406",
		    sizeof(ctx->vbios_version)) ||
		strnstr(ctx->vbios_version, "D36002",
			sizeof(ctx->vbios_version)))
		adev->ras_hw_enabled |= (1 << AMDGPU_RAS_BLOCK__GFX);
}

/*
 * check hardware's ras ability which will be saved in hw_supported.
 * if hardware does not support ras, we can skip some ras initializtion and
 * forbid some ras operations from IP.
 * if software itself, say boot parameter, limit the ras ability. We still
 * need allow IP do some limited operations, like disable. In such case,
 * we have to initialize ras as normal. but need check if operation is
 * allowed or not in each function.
 */
static void amdgpu_ras_check_supported(struct amdgpu_device *adev)
{
	adev->ras_hw_enabled = adev->ras_enabled = 0;

	if (amdgpu_sriov_vf(adev) || !adev->is_atom_fw ||
	    !amdgpu_ras_asic_supported(adev))
		return;

	if (!adev->gmc.xgmi.connected_to_cpu) {
		if (amdgpu_atomfirmware_mem_ecc_supported(adev)) {
			dev_info(adev->dev, "MEM ECC is active.\n");
			adev->ras_hw_enabled |= (1 << AMDGPU_RAS_BLOCK__UMC |
						   1 << AMDGPU_RAS_BLOCK__DF);
		} else {
			dev_info(adev->dev, "MEM ECC is not presented.\n");
		}

		if (amdgpu_atomfirmware_sram_ecc_supported(adev)) {
			dev_info(adev->dev, "SRAM ECC is active.\n");
			adev->ras_hw_enabled |= ~(1 << AMDGPU_RAS_BLOCK__UMC |
						    1 << AMDGPU_RAS_BLOCK__DF);
		} else {
			dev_info(adev->dev, "SRAM ECC is not presented.\n");
		}
	} else {
		/* driver only manages a few IP blocks RAS feature
		 * when GPU is connected cpu through XGMI */
		adev->ras_hw_enabled |= (1 << AMDGPU_RAS_BLOCK__GFX |
					   1 << AMDGPU_RAS_BLOCK__SDMA |
					   1 << AMDGPU_RAS_BLOCK__MMHUB);
	}

	amdgpu_ras_get_quirks(adev);

	/* hw_supported needs to be aligned with RAS block mask. */
	adev->ras_hw_enabled &= AMDGPU_RAS_BLOCK_MASK;

	adev->ras_enabled = amdgpu_ras_enable == 0 ? 0 :
		adev->ras_hw_enabled & amdgpu_ras_mask;
}

static void amdgpu_ras_counte_dw(struct work_struct *work)
{
	struct amdgpu_ras *con = container_of(work, struct amdgpu_ras,
					      ras_counte_delay_work.work);
	struct amdgpu_device *adev = con->adev;
	struct drm_device *dev = adev_to_drm(adev);
	unsigned long ce_count, ue_count;
	int res;

	res = pm_runtime_get_sync(dev->dev);
	if (res < 0)
		goto Out;

	/* Cache new values.
	 */
	if (amdgpu_ras_query_error_count(adev, &ce_count, &ue_count) == 0) {
		atomic_set(&con->ras_ce_count, ce_count);
		atomic_set(&con->ras_ue_count, ue_count);
	}

	pm_runtime_mark_last_busy(dev->dev);
Out:
	pm_runtime_put_autosuspend(dev->dev);
}

int amdgpu_ras_init(struct amdgpu_device *adev)
{
	struct amdgpu_ras *con = amdgpu_ras_get_context(adev);
	int r;
	bool df_poison, umc_poison;

	if (con)
		return 0;

	con = kmalloc(sizeof(struct amdgpu_ras) +
			sizeof(struct ras_manager) * AMDGPU_RAS_BLOCK_COUNT +
			sizeof(struct ras_manager) * AMDGPU_RAS_MCA_BLOCK_COUNT,
			GFP_KERNEL|__GFP_ZERO);
	if (!con)
		return -ENOMEM;

	con->adev = adev;
	INIT_DELAYED_WORK(&con->ras_counte_delay_work, amdgpu_ras_counte_dw);
	atomic_set(&con->ras_ce_count, 0);
	atomic_set(&con->ras_ue_count, 0);

	con->objs = (struct ras_manager *)(con + 1);

	amdgpu_ras_set_context(adev, con);

	amdgpu_ras_check_supported(adev);

	if (!adev->ras_enabled || adev->asic_type == CHIP_VEGA10) {
		/* set gfx block ras context feature for VEGA20 Gaming
		 * send ras disable cmd to ras ta during ras late init.
		 */
		if (!adev->ras_enabled && adev->asic_type == CHIP_VEGA20) {
			con->features |= BIT(AMDGPU_RAS_BLOCK__GFX);

			return 0;
		}

		r = 0;
		goto release_con;
	}

	con->features = 0;
	INIT_LIST_HEAD(&con->head);
	/* Might need get this flag from vbios. */
	con->flags = RAS_DEFAULT_FLAGS;

	/* initialize nbio ras function ahead of any other
	 * ras functions so hardware fatal error interrupt
	 * can be enabled as early as possible */
	switch (adev->asic_type) {
	case CHIP_VEGA20:
	case CHIP_ARCTURUS:
	case CHIP_ALDEBARAN:
		if (!adev->gmc.xgmi.connected_to_cpu)
			adev->nbio.ras_funcs = &nbio_v7_4_ras_funcs;
		break;
	default:
		/* nbio ras is not available */
		break;
	}

	if (adev->nbio.ras_funcs &&
	    adev->nbio.ras_funcs->init_ras_controller_interrupt) {
		r = adev->nbio.ras_funcs->init_ras_controller_interrupt(adev);
		if (r)
			goto release_con;
	}

	if (adev->nbio.ras_funcs &&
	    adev->nbio.ras_funcs->init_ras_err_event_athub_interrupt) {
		r = adev->nbio.ras_funcs->init_ras_err_event_athub_interrupt(adev);
		if (r)
			goto release_con;
	}

	/* Init poison supported flag, the default value is false */
	if (adev->df.funcs &&
	    adev->df.funcs->query_ras_poison_mode &&
	    adev->umc.ras_funcs &&
	    adev->umc.ras_funcs->query_ras_poison_mode) {
		df_poison =
			adev->df.funcs->query_ras_poison_mode(adev);
		umc_poison =
			adev->umc.ras_funcs->query_ras_poison_mode(adev);
		/* Only poison is set in both DF and UMC, we can support it */
		if (df_poison && umc_poison)
			con->poison_supported = true;
		else if (df_poison != umc_poison)
			dev_warn(adev->dev, "Poison setting is inconsistent in DF/UMC(%d:%d)!\n",
					df_poison, umc_poison);
	}

	if (amdgpu_ras_fs_init(adev)) {
		r = -EINVAL;
		goto release_con;
	}

	dev_info(adev->dev, "RAS INFO: ras initialized successfully, "
		 "hardware ability[%x] ras_mask[%x]\n",
		 adev->ras_hw_enabled, adev->ras_enabled);

	return 0;
release_con:
	amdgpu_ras_set_context(adev, NULL);
	kfree(con);

	return r;
}

int amdgpu_persistent_edc_harvesting_supported(struct amdgpu_device *adev)
{
	if (adev->gmc.xgmi.connected_to_cpu)
		return 1;
	return 0;
}

static int amdgpu_persistent_edc_harvesting(struct amdgpu_device *adev,
					struct ras_common_if *ras_block)
{
	struct ras_query_if info = {
		.head = *ras_block,
	};

	if (!amdgpu_persistent_edc_harvesting_supported(adev))
		return 0;

	if (amdgpu_ras_query_error_status(adev, &info) != 0)
		DRM_WARN("RAS init harvest failure");

	if (amdgpu_ras_reset_error_status(adev, ras_block->block) != 0)
		DRM_WARN("RAS init harvest reset failure");

	return 0;
}

bool amdgpu_ras_is_poison_mode_supported(struct amdgpu_device *adev)
{
       struct amdgpu_ras *con = amdgpu_ras_get_context(adev);

       if (!con)
               return false;

       return con->poison_supported;
}

/* helper function to handle common stuff in ip late init phase */
int amdgpu_ras_late_init(struct amdgpu_device *adev,
			 struct ras_common_if *ras_block,
			 struct ras_fs_if *fs_info,
			 struct ras_ih_if *ih_info)
{
	struct amdgpu_ras *con = amdgpu_ras_get_context(adev);
	unsigned long ue_count, ce_count;
	int r;

	/* disable RAS feature per IP block if it is not supported */
	if (!amdgpu_ras_is_supported(adev, ras_block->block)) {
		amdgpu_ras_feature_enable_on_boot(adev, ras_block, 0);
		return 0;
	}

	r = amdgpu_ras_feature_enable_on_boot(adev, ras_block, 1);
	if (r) {
		if (adev->in_suspend || amdgpu_in_reset(adev)) {
			/* in resume phase, if fail to enable ras,
			 * clean up all ras fs nodes, and disable ras */
			goto cleanup;
		} else
			return r;
	}

	/* check for errors on warm reset edc persisant supported ASIC */
	amdgpu_persistent_edc_harvesting(adev, ras_block);

	/* in resume phase, no need to create ras fs node */
	if (adev->in_suspend || amdgpu_in_reset(adev))
		return 0;

	if (ih_info->cb) {
		r = amdgpu_ras_interrupt_add_handler(adev, ih_info);
		if (r)
			goto interrupt;
	}

	r = amdgpu_ras_sysfs_create(adev, fs_info);
	if (r)
		goto sysfs;

	/* Those are the cached values at init.
	 */
	if (amdgpu_ras_query_error_count(adev, &ce_count, &ue_count) == 0) {
		atomic_set(&con->ras_ce_count, ce_count);
		atomic_set(&con->ras_ue_count, ue_count);
	}

	return 0;
cleanup:
	amdgpu_ras_sysfs_remove(adev, ras_block);
sysfs:
	if (ih_info->cb)
		amdgpu_ras_interrupt_remove_handler(adev, ih_info);
interrupt:
	amdgpu_ras_feature_enable(adev, ras_block, 0);
	return r;
}

/* helper function to remove ras fs node and interrupt handler */
void amdgpu_ras_late_fini(struct amdgpu_device *adev,
			  struct ras_common_if *ras_block,
			  struct ras_ih_if *ih_info)
{
	if (!ras_block || !ih_info)
		return;

	amdgpu_ras_sysfs_remove(adev, ras_block);
	if (ih_info->cb)
		amdgpu_ras_interrupt_remove_handler(adev, ih_info);
	amdgpu_ras_feature_enable(adev, ras_block, 0);
}

/* do some init work after IP late init as dependence.
 * and it runs in resume/gpu reset/booting up cases.
 */
void amdgpu_ras_resume(struct amdgpu_device *adev)
{
	struct amdgpu_ras *con = amdgpu_ras_get_context(adev);
	struct ras_manager *obj, *tmp;

	if (!adev->ras_enabled || !con) {
		/* clean ras context for VEGA20 Gaming after send ras disable cmd */
		amdgpu_release_ras_context(adev);

		return;
	}

	if (con->flags & AMDGPU_RAS_FLAG_INIT_BY_VBIOS) {
		/* Set up all other IPs which are not implemented. There is a
		 * tricky thing that IP's actual ras error type should be
		 * MULTI_UNCORRECTABLE, but as driver does not handle it, so
		 * ERROR_NONE make sense anyway.
		 */
		amdgpu_ras_enable_all_features(adev, 1);

		/* We enable ras on all hw_supported block, but as boot
		 * parameter might disable some of them and one or more IP has
		 * not implemented yet. So we disable them on behalf.
		 */
		list_for_each_entry_safe(obj, tmp, &con->head, node) {
			if (!amdgpu_ras_is_supported(adev, obj->head.block)) {
				amdgpu_ras_feature_enable(adev, &obj->head, 0);
				/* there should be no any reference. */
				WARN_ON(alive_obj(obj));
			}
		}
	}
}

void amdgpu_ras_suspend(struct amdgpu_device *adev)
{
	struct amdgpu_ras *con = amdgpu_ras_get_context(adev);

	if (!adev->ras_enabled || !con)
		return;

	amdgpu_ras_disable_all_features(adev, 0);
	/* Make sure all ras objects are disabled. */
	if (con->features)
		amdgpu_ras_disable_all_features(adev, 1);
}

/* do some fini work before IP fini as dependence */
int amdgpu_ras_pre_fini(struct amdgpu_device *adev)
{
	struct amdgpu_ras *con = amdgpu_ras_get_context(adev);

	if (!adev->ras_enabled || !con)
		return 0;


	/* Need disable ras on all IPs here before ip [hw/sw]fini */
	amdgpu_ras_disable_all_features(adev, 0);
	amdgpu_ras_recovery_fini(adev);
	return 0;
}

int amdgpu_ras_fini(struct amdgpu_device *adev)
{
	struct amdgpu_ras *con = amdgpu_ras_get_context(adev);

	if (!adev->ras_enabled || !con)
		return 0;

	amdgpu_ras_fs_fini(adev);
	amdgpu_ras_interrupt_remove_all(adev);

	WARN(con->features, "Feature mask is not cleared");

	if (con->features)
		amdgpu_ras_disable_all_features(adev, 1);

	cancel_delayed_work_sync(&con->ras_counte_delay_work);

	amdgpu_ras_set_context(adev, NULL);
	kfree(con);

	return 0;
}

void amdgpu_ras_global_ras_isr(struct amdgpu_device *adev)
{
	amdgpu_ras_check_supported(adev);
	if (!adev->ras_hw_enabled)
		return;

	if (atomic_cmpxchg(&amdgpu_ras_in_intr, 0, 1) == 0) {
		dev_info(adev->dev, "uncorrectable hardware error"
			"(ERREVENT_ATHUB_INTERRUPT) detected!\n");

		amdgpu_ras_reset_gpu(adev);
	}
}

bool amdgpu_ras_need_emergency_restart(struct amdgpu_device *adev)
{
	if (adev->asic_type == CHIP_VEGA20 &&
	    adev->pm.fw_version <= 0x283400) {
		return !(amdgpu_asic_reset_method(adev) == AMD_RESET_METHOD_BACO) &&
				amdgpu_ras_intr_triggered();
	}

	return false;
}

void amdgpu_release_ras_context(struct amdgpu_device *adev)
{
	struct amdgpu_ras *con = amdgpu_ras_get_context(adev);

	if (!con)
		return;

	if (!adev->ras_enabled && con->features & BIT(AMDGPU_RAS_BLOCK__GFX)) {
		con->features &= ~BIT(AMDGPU_RAS_BLOCK__GFX);
		amdgpu_ras_set_context(adev, NULL);
		kfree(con);
	}
}

#ifdef CONFIG_X86_MCE_AMD
static struct amdgpu_device *find_adev(uint32_t node_id)
{
<<<<<<< HEAD
	struct amdgpu_gpu_instance *gpu_instance;
	int i;
	struct amdgpu_device *adev = NULL;

	mutex_lock(&mgpu_info.mutex);

	for (i = 0; i < mgpu_info.num_gpu; i++) {
		gpu_instance = &(mgpu_info.gpu_ins[i]);
		adev = gpu_instance->adev;

		if (adev->gmc.xgmi.connected_to_cpu &&
=======
	int i;
	struct amdgpu_device *adev = NULL;

	for (i = 0; i < mce_adev_list.num_gpu; i++) {
		adev = mce_adev_list.devs[i];

		if (adev && adev->gmc.xgmi.connected_to_cpu &&
>>>>>>> 56d33754
		    adev->gmc.xgmi.physical_node_id == node_id)
			break;
		adev = NULL;
	}

<<<<<<< HEAD
	mutex_unlock(&mgpu_info.mutex);

=======
>>>>>>> 56d33754
	return adev;
}

#define GET_MCA_IPID_GPUID(m)	(((m) >> 44) & 0xF)
#define GET_UMC_INST(m)		(((m) >> 21) & 0x7)
#define GET_CHAN_INDEX(m)	((((m) >> 12) & 0x3) | (((m) >> 18) & 0x4))
#define GPU_ID_OFFSET		8

static int amdgpu_bad_page_notifier(struct notifier_block *nb,
				    unsigned long val, void *data)
{
	struct mce *m = (struct mce *)data;
	struct amdgpu_device *adev = NULL;
	uint32_t gpu_id = 0;
	uint32_t umc_inst = 0;
	uint32_t ch_inst, channel_index = 0;
	struct ras_err_data err_data = {0, 0, 0, NULL};
	struct eeprom_table_record err_rec;
	uint64_t retired_page;

	/*
	 * If the error was generated in UMC_V2, which belongs to GPU UMCs,
	 * and error occurred in DramECC (Extended error code = 0) then only
	 * process the error, else bail out.
	 */
	if (!m || !((smca_get_bank_type(m->bank) == SMCA_UMC_V2) &&
		    (XEC(m->status, 0x3f) == 0x0)))
		return NOTIFY_DONE;

	/*
	 * If it is correctable error, return.
	 */
	if (mce_is_correctable(m))
		return NOTIFY_OK;

	/*
	 * GPU Id is offset by GPU_ID_OFFSET in MCA_IPID_UMC register.
	 */
	gpu_id = GET_MCA_IPID_GPUID(m->ipid) - GPU_ID_OFFSET;

	adev = find_adev(gpu_id);
	if (!adev) {
		DRM_WARN("%s: Unable to find adev for gpu_id: %d\n", __func__,
								gpu_id);
		return NOTIFY_DONE;
	}

	/*
	 * If it is uncorrectable error, then find out UMC instance and
	 * channel index.
	 */
	umc_inst = GET_UMC_INST(m->ipid);
	ch_inst = GET_CHAN_INDEX(m->ipid);

	dev_info(adev->dev, "Uncorrectable error detected in UMC inst: %d, chan_idx: %d",
			     umc_inst, ch_inst);

	memset(&err_rec, 0x0, sizeof(struct eeprom_table_record));

	/*
	 * Translate UMC channel address to Physical address
	 */
	channel_index =
		adev->umc.channel_idx_tbl[umc_inst * adev->umc.channel_inst_num
					  + ch_inst];

	retired_page = ADDR_OF_8KB_BLOCK(m->addr) |
			ADDR_OF_256B_BLOCK(channel_index) |
			OFFSET_IN_256B_BLOCK(m->addr);

	err_rec.address = m->addr;
	err_rec.retired_page = retired_page >> AMDGPU_GPU_PAGE_SHIFT;
	err_rec.ts = (uint64_t)ktime_get_real_seconds();
	err_rec.err_type = AMDGPU_RAS_EEPROM_ERR_NON_RECOVERABLE;
	err_rec.cu = 0;
	err_rec.mem_channel = channel_index;
	err_rec.mcumc_id = umc_inst;

	err_data.err_addr = &err_rec;
	err_data.err_addr_cnt = 1;

	if (amdgpu_bad_page_threshold != 0) {
		amdgpu_ras_add_bad_pages(adev, err_data.err_addr,
						err_data.err_addr_cnt);
		amdgpu_ras_save_bad_pages(adev);
	}

	return NOTIFY_OK;
}

static struct notifier_block amdgpu_bad_page_nb = {
	.notifier_call  = amdgpu_bad_page_notifier,
	.priority       = MCE_PRIO_UC,
};

<<<<<<< HEAD
static void amdgpu_register_bad_pages_mca_notifier(void)
{
	/*
=======
static void amdgpu_register_bad_pages_mca_notifier(struct amdgpu_device *adev)
{
	/*
	 * Add the adev to the mce_adev_list.
	 * During mode2 reset, amdgpu device is temporarily
	 * removed from the mgpu_info list which can cause
	 * page retirement to fail.
	 * Use this list instead of mgpu_info to find the amdgpu
	 * device on which the UMC error was reported.
	 */
	mce_adev_list.devs[mce_adev_list.num_gpu++] = adev;

	/*
>>>>>>> 56d33754
	 * Register the x86 notifier only once
	 * with MCE subsystem.
	 */
	if (notifier_registered == false) {
		mce_register_decode_chain(&amdgpu_bad_page_nb);
		notifier_registered = true;
	}
}
#endif<|MERGE_RESOLUTION|>--- conflicted
+++ resolved
@@ -112,16 +112,12 @@
 static bool amdgpu_ras_check_bad_page(struct amdgpu_device *adev,
 				uint64_t addr);
 #ifdef CONFIG_X86_MCE_AMD
-<<<<<<< HEAD
-static void amdgpu_register_bad_pages_mca_notifier(void);
-=======
 static void amdgpu_register_bad_pages_mca_notifier(struct amdgpu_device *adev);
 struct mce_notifier_adev_list {
 	struct amdgpu_device *devs[MAX_GPU_INSTANCE];
 	int num_gpu;
 };
 static struct mce_notifier_adev_list mce_adev_list;
->>>>>>> 56d33754
 #endif
 
 void amdgpu_ras_set_error_query_ready(struct amdgpu_device *adev, bool ready)
@@ -2117,11 +2113,7 @@
 #ifdef CONFIG_X86_MCE_AMD
 	if ((adev->asic_type == CHIP_ALDEBARAN) &&
 	    (adev->gmc.xgmi.connected_to_cpu))
-<<<<<<< HEAD
-		amdgpu_register_bad_pages_mca_notifier();
-=======
 		amdgpu_register_bad_pages_mca_notifier(adev);
->>>>>>> 56d33754
 #endif
 	return 0;
 
@@ -2618,37 +2610,18 @@
 #ifdef CONFIG_X86_MCE_AMD
 static struct amdgpu_device *find_adev(uint32_t node_id)
 {
-<<<<<<< HEAD
-	struct amdgpu_gpu_instance *gpu_instance;
 	int i;
 	struct amdgpu_device *adev = NULL;
 
-	mutex_lock(&mgpu_info.mutex);
-
-	for (i = 0; i < mgpu_info.num_gpu; i++) {
-		gpu_instance = &(mgpu_info.gpu_ins[i]);
-		adev = gpu_instance->adev;
-
-		if (adev->gmc.xgmi.connected_to_cpu &&
-=======
-	int i;
-	struct amdgpu_device *adev = NULL;
-
 	for (i = 0; i < mce_adev_list.num_gpu; i++) {
 		adev = mce_adev_list.devs[i];
 
 		if (adev && adev->gmc.xgmi.connected_to_cpu &&
->>>>>>> 56d33754
 		    adev->gmc.xgmi.physical_node_id == node_id)
 			break;
 		adev = NULL;
 	}
 
-<<<<<<< HEAD
-	mutex_unlock(&mgpu_info.mutex);
-
-=======
->>>>>>> 56d33754
 	return adev;
 }
 
@@ -2744,11 +2717,6 @@
 	.priority       = MCE_PRIO_UC,
 };
 
-<<<<<<< HEAD
-static void amdgpu_register_bad_pages_mca_notifier(void)
-{
-	/*
-=======
 static void amdgpu_register_bad_pages_mca_notifier(struct amdgpu_device *adev)
 {
 	/*
@@ -2762,7 +2730,6 @@
 	mce_adev_list.devs[mce_adev_list.num_gpu++] = adev;
 
 	/*
->>>>>>> 56d33754
 	 * Register the x86 notifier only once
 	 * with MCE subsystem.
 	 */
