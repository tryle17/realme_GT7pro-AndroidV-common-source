--- conflicted
+++ resolved
@@ -80,23 +80,6 @@
 	} interrupts;
 
 	/**
-<<<<<<< HEAD
-	 * @contexts_lock: protects guc_ids, guc_id_list, ce->guc_id.id, and
-	 * ce->guc_id.ref when transitioning in and out of zero
-	 */
-	spinlock_t contexts_lock;
-	/** @guc_ids: used to allocate unique ce->guc_id.id values */
-	struct ida guc_ids;
-	/**
-	 * @guc_id_list: list of intel_context with valid guc_ids but no refs
-	 */
-	struct list_head guc_id_list;
-
-	/**
-	 * @submission_supported: tracks whether we support GuC submission on
-	 * the current platform
-	 */
-=======
 	 * @submission_state: sub-structure for submission state protected by
 	 * single lock
 	 */
@@ -137,7 +120,6 @@
 	 * @submission_supported: tracks whether we support GuC submission on
 	 * the current platform
 	 */
->>>>>>> 56d33754
 	bool submission_supported;
 	/** @submission_selected: tracks whether the user enabled GuC submission */
 	bool submission_selected;
