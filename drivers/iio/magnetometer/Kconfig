#
# Magnetometer sensors
#
# When adding new entries keep the list in alphabetical order

menu "Magnetometer sensors"

config AK8975
	tristate "Asahi Kasei AK 3-Axis Magnetometer"
	depends on I2C
	depends on GPIOLIB
	help
	  Say yes here to build support for Asahi Kasei AK8975, AK8963,
	  AK09911 or AK09912 3-Axis Magnetometer.

	  To compile this driver as a module, choose M here: the module
	  will be called ak8975.

config AK09911
	tristate "Asahi Kasei AK09911 3-axis Compass"
<<<<<<< HEAD
=======
	depends on I2C
	depends on GPIOLIB
>>>>>>> d525211f
	select AK8975
	help
	  Deprecated: AK09911 is now supported by AK8975 driver.

config MAG3110
	tristate "Freescale MAG3110 3-Axis Magnetometer"
	depends on I2C
	select IIO_BUFFER
	select IIO_TRIGGERED_BUFFER
	help
	  Say yes here to build support for the Freescale MAG3110 3-Axis
	  magnetometer.

	  To compile this driver as a module, choose M here: the module
	  will be called mag3110.

config HID_SENSOR_MAGNETOMETER_3D
	depends on HID_SENSOR_HUB
	select IIO_BUFFER
	select IIO_TRIGGERED_BUFFER
	select HID_SENSOR_IIO_COMMON
	select HID_SENSOR_IIO_TRIGGER
	tristate "HID Magenetometer 3D"
	help
	  Say yes here to build support for the HID SENSOR
	  Magnetometer 3D.

config IIO_ST_MAGN_3AXIS
	tristate "STMicroelectronics magnetometers 3-Axis Driver"
	depends on (I2C || SPI_MASTER) && SYSFS
	select IIO_ST_SENSORS_CORE
	select IIO_ST_MAGN_I2C_3AXIS if (I2C)
	select IIO_ST_MAGN_SPI_3AXIS if (SPI_MASTER)
	select IIO_TRIGGERED_BUFFER if (IIO_BUFFER)
	help
	  Say yes here to build support for STMicroelectronics magnetometers:
	  LSM303DLHC, LSM303DLM, LIS3MDL.

	  This driver can also be built as a module. If so, these modules
	  will be created:
	  - st_magn (core functions for the driver [it is mandatory]);
	  - st_magn_i2c (necessary for the I2C devices [optional*]);
	  - st_magn_spi (necessary for the SPI devices [optional*]);

	  (*) one of these is necessary to do something.

config IIO_ST_MAGN_I2C_3AXIS
	tristate
	depends on IIO_ST_MAGN_3AXIS
	depends on IIO_ST_SENSORS_I2C

config IIO_ST_MAGN_SPI_3AXIS
	tristate
	depends on IIO_ST_MAGN_3AXIS
	depends on IIO_ST_SENSORS_SPI

endmenu<|MERGE_RESOLUTION|>--- conflicted
+++ resolved
@@ -18,11 +18,8 @@
 
 config AK09911
 	tristate "Asahi Kasei AK09911 3-axis Compass"
-<<<<<<< HEAD
-=======
 	depends on I2C
 	depends on GPIOLIB
->>>>>>> d525211f
 	select AK8975
 	help
 	  Deprecated: AK09911 is now supported by AK8975 driver.
