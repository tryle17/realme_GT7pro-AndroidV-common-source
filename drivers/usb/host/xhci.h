--- conflicted
+++ resolved
@@ -1990,15 +1990,12 @@
 void xhci_cleanup_command_queue(struct xhci_hcd *xhci);
 void inc_deq(struct xhci_hcd *xhci, struct xhci_ring *ring);
 unsigned int count_trbs(u64 addr, u64 len);
-<<<<<<< HEAD
 int xhci_stop_endpoint_sync(struct xhci_hcd *xhci, struct xhci_virt_ep *ep,
 			    int suspend, gfp_t gfp_flags);
 void xhci_update_erst_dequeue(struct xhci_hcd *xhci,
 				     struct xhci_interrupter *ir,
 				     bool clear_ehb);
-=======
 void xhci_process_cancelled_tds(struct xhci_virt_ep *ep);
->>>>>>> 1acb1010
 
 /* xHCI roothub code */
 void xhci_set_link_state(struct xhci_hcd *xhci, struct xhci_port *port,
