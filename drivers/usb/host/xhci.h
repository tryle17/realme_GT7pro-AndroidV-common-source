/* SPDX-License-Identifier: GPL-2.0 */

/*
 * xHCI host controller driver
 *
 * Copyright (C) 2008 Intel Corp.
 *
 * Author: Sarah Sharp
 * Some code borrowed from the Linux EHCI driver.
 */

#ifndef __LINUX_XHCI_HCD_H
#define __LINUX_XHCI_HCD_H

#include <linux/usb.h>
#include <linux/timer.h>
#include <linux/kernel.h>
#include <linux/usb/hcd.h>
#include <linux/io-64-nonatomic-lo-hi.h>

/* Code sharing between pci-quirks and xhci hcd */
#include	"xhci-ext-caps.h"
#include "pci-quirks.h"

/* max buffer size for trace and debug messages */
#define XHCI_MSG_MAX		500

/* xHCI PCI Configuration Registers */
#define XHCI_SBRN_OFFSET	(0x60)

/* Max number of USB devices for any host controller - limit in section 6.1 */
#define MAX_HC_SLOTS		256
/* Section 5.3.3 - MaxPorts */
#define MAX_HC_PORTS		127

/*
 * xHCI register interface.
 * This corresponds to the eXtensible Host Controller Interface (xHCI)
 * Revision 0.95 specification
 */

/**
 * struct xhci_cap_regs - xHCI Host Controller Capability Registers.
 * @hc_capbase:		length of the capabilities register and HC version number
 * @hcs_params1:	HCSPARAMS1 - Structural Parameters 1
 * @hcs_params2:	HCSPARAMS2 - Structural Parameters 2
 * @hcs_params3:	HCSPARAMS3 - Structural Parameters 3
 * @hcc_params:		HCCPARAMS - Capability Parameters
 * @db_off:		DBOFF - Doorbell array offset
 * @run_regs_off:	RTSOFF - Runtime register space offset
 * @hcc_params2:	HCCPARAMS2 Capability Parameters 2, xhci 1.1 only
 */
struct xhci_cap_regs {
	__le32	hc_capbase;
	__le32	hcs_params1;
	__le32	hcs_params2;
	__le32	hcs_params3;
	__le32	hcc_params;
	__le32	db_off;
	__le32	run_regs_off;
	__le32	hcc_params2; /* xhci 1.1 */
	/* Reserved up to (CAPLENGTH - 0x1C) */
};

/* hc_capbase bitmasks */
/* bits 7:0 - how long is the Capabilities register */
#define HC_LENGTH(p)		XHCI_HC_LENGTH(p)
/* bits 31:16	*/
#define HC_VERSION(p)		(((p) >> 16) & 0xffff)

/* HCSPARAMS1 - hcs_params1 - bitmasks */
/* bits 0:7, Max Device Slots */
#define HCS_MAX_SLOTS(p)	(((p) >> 0) & 0xff)
#define HCS_SLOTS_MASK		0xff
/* bits 8:18, Max Interrupters */
#define HCS_MAX_INTRS(p)	(((p) >> 8) & 0x7ff)
/* bits 24:31, Max Ports - max value is 0x7F = 127 ports */
#define HCS_MAX_PORTS(p)	(((p) >> 24) & 0x7f)

/* HCSPARAMS2 - hcs_params2 - bitmasks */
/* bits 0:3, frames or uframes that SW needs to queue transactions
 * ahead of the HW to meet periodic deadlines */
#define HCS_IST(p)		(((p) >> 0) & 0xf)
/* bits 4:7, max number of Event Ring segments */
#define HCS_ERST_MAX(p)		(((p) >> 4) & 0xf)
/* bits 21:25 Hi 5 bits of Scratchpad buffers SW must allocate for the HW */
/* bit 26 Scratchpad restore - for save/restore HW state - not used yet */
/* bits 27:31 Lo 5 bits of Scratchpad buffers SW must allocate for the HW */
#define HCS_MAX_SCRATCHPAD(p)   ((((p) >> 16) & 0x3e0) | (((p) >> 27) & 0x1f))

/* HCSPARAMS3 - hcs_params3 - bitmasks */
/* bits 0:7, Max U1 to U0 latency for the roothub ports */
#define HCS_U1_LATENCY(p)	(((p) >> 0) & 0xff)
/* bits 16:31, Max U2 to U0 latency for the roothub ports */
#define HCS_U2_LATENCY(p)	(((p) >> 16) & 0xffff)

/* HCCPARAMS - hcc_params - bitmasks */
/* true: HC can use 64-bit address pointers */
#define HCC_64BIT_ADDR(p)	((p) & (1 << 0))
/* true: HC can do bandwidth negotiation */
#define HCC_BANDWIDTH_NEG(p)	((p) & (1 << 1))
/* true: HC uses 64-byte Device Context structures
 * FIXME 64-byte context structures aren't supported yet.
 */
#define HCC_64BYTE_CONTEXT(p)	((p) & (1 << 2))
/* true: HC has port power switches */
#define HCC_PPC(p)		((p) & (1 << 3))
/* true: HC has port indicators */
#define HCS_INDICATOR(p)	((p) & (1 << 4))
/* true: HC has Light HC Reset Capability */
#define HCC_LIGHT_RESET(p)	((p) & (1 << 5))
/* true: HC supports latency tolerance messaging */
#define HCC_LTC(p)		((p) & (1 << 6))
/* true: no secondary Stream ID Support */
#define HCC_NSS(p)		((p) & (1 << 7))
/* true: HC supports Stopped - Short Packet */
#define HCC_SPC(p)		((p) & (1 << 9))
/* true: HC has Contiguous Frame ID Capability */
#define HCC_CFC(p)		((p) & (1 << 11))
/* Max size for Primary Stream Arrays - 2^(n+1), where n is bits 12:15 */
#define HCC_MAX_PSA(p)		(1 << ((((p) >> 12) & 0xf) + 1))
/* Extended Capabilities pointer from PCI base - section 5.3.6 */
#define HCC_EXT_CAPS(p)		XHCI_HCC_EXT_CAPS(p)

#define CTX_SIZE(_hcc)		(HCC_64BYTE_CONTEXT(_hcc) ? 64 : 32)

/* db_off bitmask - bits 0:1 reserved */
#define	DBOFF_MASK	(~0x3)

/* run_regs_off bitmask - bits 0:4 reserved */
#define	RTSOFF_MASK	(~0x1f)

/* HCCPARAMS2 - hcc_params2 - bitmasks */
/* true: HC supports U3 entry Capability */
#define	HCC2_U3C(p)		((p) & (1 << 0))
/* true: HC supports Configure endpoint command Max exit latency too large */
#define	HCC2_CMC(p)		((p) & (1 << 1))
/* true: HC supports Force Save context Capability */
#define	HCC2_FSC(p)		((p) & (1 << 2))
/* true: HC supports Compliance Transition Capability */
#define	HCC2_CTC(p)		((p) & (1 << 3))
/* true: HC support Large ESIT payload Capability > 48k */
#define	HCC2_LEC(p)		((p) & (1 << 4))
/* true: HC support Configuration Information Capability */
#define	HCC2_CIC(p)		((p) & (1 << 5))
/* true: HC support Extended TBC Capability, Isoc burst count > 65535 */
#define	HCC2_ETC(p)		((p) & (1 << 6))

/* Number of registers per port */
#define	NUM_PORT_REGS	4

#define PORTSC		0
#define PORTPMSC	1
#define PORTLI		2
#define PORTHLPMC	3

/**
 * struct xhci_op_regs - xHCI Host Controller Operational Registers.
 * @command:		USBCMD - xHC command register
 * @status:		USBSTS - xHC status register
 * @page_size:		This indicates the page size that the host controller
 * 			supports.  If bit n is set, the HC supports a page size
 * 			of 2^(n+12), up to a 128MB page size.
 * 			4K is the minimum page size.
 * @cmd_ring:		CRP - 64-bit Command Ring Pointer
 * @dcbaa_ptr:		DCBAAP - 64-bit Device Context Base Address Array Pointer
 * @config_reg:		CONFIG - Configure Register
 * @port_status_base:	PORTSCn - base address for Port Status and Control
 * 			Each port has a Port Status and Control register,
 * 			followed by a Port Power Management Status and Control
 * 			register, a Port Link Info register, and a reserved
 * 			register.
 * @port_power_base:	PORTPMSCn - base address for
 * 			Port Power Management Status and Control
 * @port_link_base:	PORTLIn - base address for Port Link Info (current
 * 			Link PM state and control) for USB 2.1 and USB 3.0
 * 			devices.
 */
struct xhci_op_regs {
	__le32	command;
	__le32	status;
	__le32	page_size;
	__le32	reserved1;
	__le32	reserved2;
	__le32	dev_notification;
	__le64	cmd_ring;
	/* rsvd: offset 0x20-2F */
	__le32	reserved3[4];
	__le64	dcbaa_ptr;
	__le32	config_reg;
	/* rsvd: offset 0x3C-3FF */
	__le32	reserved4[241];
	/* port 1 registers, which serve as a base address for other ports */
	__le32	port_status_base;
	__le32	port_power_base;
	__le32	port_link_base;
	__le32	reserved5;
	/* registers for ports 2-255 */
	__le32	reserved6[NUM_PORT_REGS*254];
};

/* USBCMD - USB command - command bitmasks */
/* start/stop HC execution - do not write unless HC is halted*/
#define CMD_RUN		XHCI_CMD_RUN
/* Reset HC - resets internal HC state machine and all registers (except
 * PCI config regs).  HC does NOT drive a USB reset on the downstream ports.
 * The xHCI driver must reinitialize the xHC after setting this bit.
 */
#define CMD_RESET	(1 << 1)
/* Event Interrupt Enable - a '1' allows interrupts from the host controller */
#define CMD_EIE		XHCI_CMD_EIE
/* Host System Error Interrupt Enable - get out-of-band signal for HC errors */
#define CMD_HSEIE	XHCI_CMD_HSEIE
/* bits 4:6 are reserved (and should be preserved on writes). */
/* light reset (port status stays unchanged) - reset completed when this is 0 */
#define CMD_LRESET	(1 << 7)
/* host controller save/restore state. */
#define CMD_CSS		(1 << 8)
#define CMD_CRS		(1 << 9)
/* Enable Wrap Event - '1' means xHC generates an event when MFINDEX wraps. */
#define CMD_EWE		XHCI_CMD_EWE
/* MFINDEX power management - '1' means xHC can stop MFINDEX counter if all root
 * hubs are in U3 (selective suspend), disconnect, disabled, or powered-off.
 * '0' means the xHC can power it off if all ports are in the disconnect,
 * disabled, or powered-off state.
 */
#define CMD_PM_INDEX	(1 << 11)
/* bit 14 Extended TBC Enable, changes Isoc TRB fields to support larger TBC */
#define CMD_ETE		(1 << 14)
/* bits 15:31 are reserved (and should be preserved on writes). */

#define XHCI_RESET_LONG_USEC		(10 * 1000 * 1000)
#define XHCI_RESET_SHORT_USEC		(250 * 1000)

/* IMAN - Interrupt Management Register */
#define IMAN_IE		(1 << 1)
#define IMAN_IP		(1 << 0)

/* USBSTS - USB status - status bitmasks */
/* HC not running - set to 1 when run/stop bit is cleared. */
#define STS_HALT	XHCI_STS_HALT
/* serious error, e.g. PCI parity error.  The HC will clear the run/stop bit. */
#define STS_FATAL	(1 << 2)
/* event interrupt - clear this prior to clearing any IP flags in IR set*/
#define STS_EINT	(1 << 3)
/* port change detect */
#define STS_PORT	(1 << 4)
/* bits 5:7 reserved and zeroed */
/* save state status - '1' means xHC is saving state */
#define STS_SAVE	(1 << 8)
/* restore state status - '1' means xHC is restoring state */
#define STS_RESTORE	(1 << 9)
/* true: save or restore error */
#define STS_SRE		(1 << 10)
/* true: Controller Not Ready to accept doorbell or op reg writes after reset */
#define STS_CNR		XHCI_STS_CNR
/* true: internal Host Controller Error - SW needs to reset and reinitialize */
#define STS_HCE		(1 << 12)
/* bits 13:31 reserved and should be preserved */

/*
 * DNCTRL - Device Notification Control Register - dev_notification bitmasks
 * Generate a device notification event when the HC sees a transaction with a
 * notification type that matches a bit set in this bit field.
 */
#define	DEV_NOTE_MASK		(0xffff)
#define ENABLE_DEV_NOTE(x)	(1 << (x))
/* Most of the device notification types should only be used for debug.
 * SW does need to pay attention to function wake notifications.
 */
#define	DEV_NOTE_FWAKE		ENABLE_DEV_NOTE(1)

/* CRCR - Command Ring Control Register - cmd_ring bitmasks */
/* bit 0 is the command ring cycle state */
/* stop ring operation after completion of the currently executing command */
#define CMD_RING_PAUSE		(1 << 1)
/* stop ring immediately - abort the currently executing command */
#define CMD_RING_ABORT		(1 << 2)
/* true: command ring is running */
#define CMD_RING_RUNNING	(1 << 3)
/* bits 4:5 reserved and should be preserved */
/* Command Ring pointer - bit mask for the lower 32 bits. */
#define CMD_RING_RSVD_BITS	(0x3f)

/* CONFIG - Configure Register - config_reg bitmasks */
/* bits 0:7 - maximum number of device slots enabled (NumSlotsEn) */
#define MAX_DEVS(p)	((p) & 0xff)
/* bit 8: U3 Entry Enabled, assert PLC when root port enters U3, xhci 1.1 */
#define CONFIG_U3E		(1 << 8)
/* bit 9: Configuration Information Enable, xhci 1.1 */
#define CONFIG_CIE		(1 << 9)
/* bits 10:31 - reserved and should be preserved */

/* PORTSC - Port Status and Control Register - port_status_base bitmasks */
/* true: device connected */
#define PORT_CONNECT	(1 << 0)
/* true: port enabled */
#define PORT_PE		(1 << 1)
/* bit 2 reserved and zeroed */
/* true: port has an over-current condition */
#define PORT_OC		(1 << 3)
/* true: port reset signaling asserted */
#define PORT_RESET	(1 << 4)
/* Port Link State - bits 5:8
 * A read gives the current link PM state of the port,
 * a write with Link State Write Strobe set sets the link state.
 */
#define PORT_PLS_MASK	(0xf << 5)
#define XDEV_U0		(0x0 << 5)
#define XDEV_U1		(0x1 << 5)
#define XDEV_U2		(0x2 << 5)
#define XDEV_U3		(0x3 << 5)
#define XDEV_DISABLED	(0x4 << 5)
#define XDEV_RXDETECT	(0x5 << 5)
#define XDEV_INACTIVE	(0x6 << 5)
#define XDEV_POLLING	(0x7 << 5)
#define XDEV_RECOVERY	(0x8 << 5)
#define XDEV_HOT_RESET	(0x9 << 5)
#define XDEV_COMP_MODE	(0xa << 5)
#define XDEV_TEST_MODE	(0xb << 5)
#define XDEV_RESUME	(0xf << 5)

/* true: port has power (see HCC_PPC) */
#define PORT_POWER	(1 << 9)
/* bits 10:13 indicate device speed:
 * 0 - undefined speed - port hasn't be initialized by a reset yet
 * 1 - full speed
 * 2 - low speed
 * 3 - high speed
 * 4 - super speed
 * 5-15 reserved
 */
#define DEV_SPEED_MASK		(0xf << 10)
#define	XDEV_FS			(0x1 << 10)
#define	XDEV_LS			(0x2 << 10)
#define	XDEV_HS			(0x3 << 10)
#define	XDEV_SS			(0x4 << 10)
#define	XDEV_SSP		(0x5 << 10)
#define DEV_UNDEFSPEED(p)	(((p) & DEV_SPEED_MASK) == (0x0<<10))
#define DEV_FULLSPEED(p)	(((p) & DEV_SPEED_MASK) == XDEV_FS)
#define DEV_LOWSPEED(p)		(((p) & DEV_SPEED_MASK) == XDEV_LS)
#define DEV_HIGHSPEED(p)	(((p) & DEV_SPEED_MASK) == XDEV_HS)
#define DEV_SUPERSPEED(p)	(((p) & DEV_SPEED_MASK) == XDEV_SS)
#define DEV_SUPERSPEEDPLUS(p)	(((p) & DEV_SPEED_MASK) == XDEV_SSP)
#define DEV_SUPERSPEED_ANY(p)	(((p) & DEV_SPEED_MASK) >= XDEV_SS)
#define DEV_PORT_SPEED(p)	(((p) >> 10) & 0x0f)

/* Bits 20:23 in the Slot Context are the speed for the device */
#define	SLOT_SPEED_FS		(XDEV_FS << 10)
#define	SLOT_SPEED_LS		(XDEV_LS << 10)
#define	SLOT_SPEED_HS		(XDEV_HS << 10)
#define	SLOT_SPEED_SS		(XDEV_SS << 10)
#define	SLOT_SPEED_SSP		(XDEV_SSP << 10)
/* Port Indicator Control */
#define PORT_LED_OFF	(0 << 14)
#define PORT_LED_AMBER	(1 << 14)
#define PORT_LED_GREEN	(2 << 14)
#define PORT_LED_MASK	(3 << 14)
/* Port Link State Write Strobe - set this when changing link state */
#define PORT_LINK_STROBE	(1 << 16)
/* true: connect status change */
#define PORT_CSC	(1 << 17)
/* true: port enable change */
#define PORT_PEC	(1 << 18)
/* true: warm reset for a USB 3.0 device is done.  A "hot" reset puts the port
 * into an enabled state, and the device into the default state.  A "warm" reset
 * also resets the link, forcing the device through the link training sequence.
 * SW can also look at the Port Reset register to see when warm reset is done.
 */
#define PORT_WRC	(1 << 19)
/* true: over-current change */
#define PORT_OCC	(1 << 20)
/* true: reset change - 1 to 0 transition of PORT_RESET */
#define PORT_RC		(1 << 21)
/* port link status change - set on some port link state transitions:
 *  Transition				Reason
 *  ------------------------------------------------------------------------------
 *  - U3 to Resume			Wakeup signaling from a device
 *  - Resume to Recovery to U0		USB 3.0 device resume
 *  - Resume to U0			USB 2.0 device resume
 *  - U3 to Recovery to U0		Software resume of USB 3.0 device complete
 *  - U3 to U0				Software resume of USB 2.0 device complete
 *  - U2 to U0				L1 resume of USB 2.1 device complete
 *  - U0 to U0 (???)			L1 entry rejection by USB 2.1 device
 *  - U0 to disabled			L1 entry error with USB 2.1 device
 *  - Any state to inactive		Error on USB 3.0 port
 */
#define PORT_PLC	(1 << 22)
/* port configure error change - port failed to configure its link partner */
#define PORT_CEC	(1 << 23)
#define PORT_CHANGE_MASK	(PORT_CSC | PORT_PEC | PORT_WRC | PORT_OCC | \
				 PORT_RC | PORT_PLC | PORT_CEC)


/* Cold Attach Status - xHC can set this bit to report device attached during
 * Sx state. Warm port reset should be perfomed to clear this bit and move port
 * to connected state.
 */
#define PORT_CAS	(1 << 24)
/* wake on connect (enable) */
#define PORT_WKCONN_E	(1 << 25)
/* wake on disconnect (enable) */
#define PORT_WKDISC_E	(1 << 26)
/* wake on over-current (enable) */
#define PORT_WKOC_E	(1 << 27)
/* bits 28:29 reserved */
/* true: device is non-removable - for USB 3.0 roothub emulation */
#define PORT_DEV_REMOVE	(1 << 30)
/* Initiate a warm port reset - complete when PORT_WRC is '1' */
#define PORT_WR		(1 << 31)

/* We mark duplicate entries with -1 */
#define DUPLICATE_ENTRY ((u8)(-1))

/* Port Power Management Status and Control - port_power_base bitmasks */
/* Inactivity timer value for transitions into U1, in microseconds.
 * Timeout can be up to 127us.  0xFF means an infinite timeout.
 */
#define PORT_U1_TIMEOUT(p)	((p) & 0xff)
#define PORT_U1_TIMEOUT_MASK	0xff
/* Inactivity timer value for transitions into U2 */
#define PORT_U2_TIMEOUT(p)	(((p) & 0xff) << 8)
#define PORT_U2_TIMEOUT_MASK	(0xff << 8)
/* Bits 24:31 for port testing */

/* USB2 Protocol PORTSPMSC */
#define	PORT_L1S_MASK		7
#define	PORT_L1S_SUCCESS	1
#define	PORT_RWE		(1 << 3)
#define	PORT_HIRD(p)		(((p) & 0xf) << 4)
#define	PORT_HIRD_MASK		(0xf << 4)
#define	PORT_L1DS_MASK		(0xff << 8)
#define	PORT_L1DS(p)		(((p) & 0xff) << 8)
#define	PORT_HLE		(1 << 16)
#define PORT_TEST_MODE_SHIFT	28

/* USB3 Protocol PORTLI  Port Link Information */
#define PORT_RX_LANES(p)	(((p) >> 16) & 0xf)
#define PORT_TX_LANES(p)	(((p) >> 20) & 0xf)

/* USB2 Protocol PORTHLPMC */
#define PORT_HIRDM(p)((p) & 3)
#define PORT_L1_TIMEOUT(p)(((p) & 0xff) << 2)
#define PORT_BESLD(p)(((p) & 0xf) << 10)

/* use 512 microseconds as USB2 LPM L1 default timeout. */
#define XHCI_L1_TIMEOUT		512

/* Set default HIRD/BESL value to 4 (350/400us) for USB2 L1 LPM resume latency.
 * Safe to use with mixed HIRD and BESL systems (host and device) and is used
 * by other operating systems.
 *
 * XHCI 1.0 errata 8/14/12 Table 13 notes:
 * "Software should choose xHC BESL/BESLD field values that do not violate a
 * device's resume latency requirements,
 * e.g. not program values > '4' if BLC = '1' and a HIRD device is attached,
 * or not program values < '4' if BLC = '0' and a BESL device is attached.
 */
#define XHCI_DEFAULT_BESL	4

/*
 * USB3 specification define a 360ms tPollingLFPSTiemout for USB3 ports
 * to complete link training. usually link trainig completes much faster
 * so check status 10 times with 36ms sleep in places we need to wait for
 * polling to complete.
 */
#define XHCI_PORT_POLLING_LFPS_TIME  36

/**
 * struct xhci_intr_reg - Interrupt Register Set
 * @irq_pending:	IMAN - Interrupt Management Register.  Used to enable
 *			interrupts and check for pending interrupts.
 * @irq_control:	IMOD - Interrupt Moderation Register.
 * 			Used to throttle interrupts.
 * @erst_size:		Number of segments in the Event Ring Segment Table (ERST).
 * @erst_base:		ERST base address.
 * @erst_dequeue:	Event ring dequeue pointer.
 *
 * Each interrupter (defined by a MSI-X vector) has an event ring and an Event
 * Ring Segment Table (ERST) associated with it.  The event ring is comprised of
 * multiple segments of the same size.  The HC places events on the ring and
 * "updates the Cycle bit in the TRBs to indicate to software the current
 * position of the Enqueue Pointer." The HCD (Linux) processes those events and
 * updates the dequeue pointer.
 */
struct xhci_intr_reg {
	__le32	irq_pending;
	__le32	irq_control;
	__le32	erst_size;
	__le32	rsvd;
	__le64	erst_base;
	__le64	erst_dequeue;
};

/* irq_pending bitmasks */
#define	ER_IRQ_PENDING(p)	((p) & 0x1)
/* bits 2:31 need to be preserved */
/* THIS IS BUGGY - FIXME - IP IS WRITE 1 TO CLEAR */
#define	ER_IRQ_CLEAR(p)		((p) & 0xfffffffe)
#define	ER_IRQ_ENABLE(p)	((ER_IRQ_CLEAR(p)) | 0x2)
#define	ER_IRQ_DISABLE(p)	((ER_IRQ_CLEAR(p)) & ~(0x2))

/* irq_control bitmasks */
/* Minimum interval between interrupts (in 250ns intervals).  The interval
 * between interrupts will be longer if there are no events on the event ring.
 * Default is 4000 (1 ms).
 */
#define ER_IRQ_INTERVAL_MASK	(0xffff)
/* Counter used to count down the time to the next interrupt - HW use only */
#define ER_IRQ_COUNTER_MASK	(0xffff << 16)

/* erst_size bitmasks */
/* Preserve bits 16:31 of erst_size */
#define	ERST_SIZE_MASK		(0xffff << 16)

/* erst_base bitmasks */
#define ERST_BASE_RSVDP		(GENMASK_ULL(5, 0))

/* erst_dequeue bitmasks */
/* Dequeue ERST Segment Index (DESI) - Segment number (or alias)
 * where the current dequeue pointer lies.  This is an optional HW hint.
 */
#define ERST_DESI_MASK		(0x7)
/* Event Handler Busy (EHB) - is the event ring scheduled to be serviced by
 * a work queue (or delayed service routine)?
 */
#define ERST_EHB		(1 << 3)
#define ERST_PTR_MASK		(0xf)

/**
 * struct xhci_run_regs
 * @microframe_index:
 * 		MFINDEX - current microframe number
 *
 * Section 5.5 Host Controller Runtime Registers:
 * "Software should read and write these registers using only Dword (32 bit)
 * or larger accesses"
 */
struct xhci_run_regs {
	__le32			microframe_index;
	__le32			rsvd[7];
	struct xhci_intr_reg	ir_set[128];
};

/**
 * struct doorbell_array
 *
 * Bits  0 -  7: Endpoint target
 * Bits  8 - 15: RsvdZ
 * Bits 16 - 31: Stream ID
 *
 * Section 5.6
 */
struct xhci_doorbell_array {
	__le32	doorbell[256];
};

#define DB_VALUE(ep, stream)	((((ep) + 1) & 0xff) | ((stream) << 16))
#define DB_VALUE_HOST		0x00000000

/**
 * struct xhci_protocol_caps
 * @revision:		major revision, minor revision, capability ID,
 *			and next capability pointer.
 * @name_string:	Four ASCII characters to say which spec this xHC
 *			follows, typically "USB ".
 * @port_info:		Port offset, count, and protocol-defined information.
 */
struct xhci_protocol_caps {
	u32	revision;
	u32	name_string;
	u32	port_info;
};

#define	XHCI_EXT_PORT_MAJOR(x)	(((x) >> 24) & 0xff)
#define	XHCI_EXT_PORT_MINOR(x)	(((x) >> 16) & 0xff)
#define	XHCI_EXT_PORT_PSIC(x)	(((x) >> 28) & 0x0f)
#define	XHCI_EXT_PORT_OFF(x)	((x) & 0xff)
#define	XHCI_EXT_PORT_COUNT(x)	(((x) >> 8) & 0xff)

#define	XHCI_EXT_PORT_PSIV(x)	(((x) >> 0) & 0x0f)
#define	XHCI_EXT_PORT_PSIE(x)	(((x) >> 4) & 0x03)
#define	XHCI_EXT_PORT_PLT(x)	(((x) >> 6) & 0x03)
#define	XHCI_EXT_PORT_PFD(x)	(((x) >> 8) & 0x01)
#define	XHCI_EXT_PORT_LP(x)	(((x) >> 14) & 0x03)
#define	XHCI_EXT_PORT_PSIM(x)	(((x) >> 16) & 0xffff)

#define PLT_MASK        (0x03 << 6)
#define PLT_SYM         (0x00 << 6)
#define PLT_ASYM_RX     (0x02 << 6)
#define PLT_ASYM_TX     (0x03 << 6)

/**
 * struct xhci_container_ctx
 * @type: Type of context.  Used to calculated offsets to contained contexts.
 * @size: Size of the context data
 * @bytes: The raw context data given to HW
 * @dma: dma address of the bytes
 *
 * Represents either a Device or Input context.  Holds a pointer to the raw
 * memory used for the context (bytes) and dma address of it (dma).
 */
struct xhci_container_ctx {
	unsigned type;
#define XHCI_CTX_TYPE_DEVICE  0x1
#define XHCI_CTX_TYPE_INPUT   0x2

	int size;

	u8 *bytes;
	dma_addr_t dma;
};

/**
 * struct xhci_slot_ctx
 * @dev_info:	Route string, device speed, hub info, and last valid endpoint
 * @dev_info2:	Max exit latency for device number, root hub port number
 * @tt_info:	tt_info is used to construct split transaction tokens
 * @dev_state:	slot state and device address
 *
 * Slot Context - section 6.2.1.1.  This assumes the HC uses 32-byte context
 * structures.  If the HC uses 64-byte contexts, there is an additional 32 bytes
 * reserved at the end of the slot context for HC internal use.
 */
struct xhci_slot_ctx {
	__le32	dev_info;
	__le32	dev_info2;
	__le32	tt_info;
	__le32	dev_state;
	/* offset 0x10 to 0x1f reserved for HC internal use */
	__le32	reserved[4];
};

/* dev_info bitmasks */
/* Route String - 0:19 */
#define ROUTE_STRING_MASK	(0xfffff)
/* Device speed - values defined by PORTSC Device Speed field - 20:23 */
#define DEV_SPEED	(0xf << 20)
#define GET_DEV_SPEED(n) (((n) & DEV_SPEED) >> 20)
/* bit 24 reserved */
/* Is this LS/FS device connected through a HS hub? - bit 25 */
#define DEV_MTT		(0x1 << 25)
/* Set if the device is a hub - bit 26 */
#define DEV_HUB		(0x1 << 26)
/* Index of the last valid endpoint context in this device context - 27:31 */
#define LAST_CTX_MASK	(0x1f << 27)
#define LAST_CTX(p)	((p) << 27)
#define LAST_CTX_TO_EP_NUM(p)	(((p) >> 27) - 1)
#define SLOT_FLAG	(1 << 0)
#define EP0_FLAG	(1 << 1)

/* dev_info2 bitmasks */
/* Max Exit Latency (ms) - worst case time to wake up all links in dev path */
#define MAX_EXIT	(0xffff)
/* Root hub port number that is needed to access the USB device */
#define ROOT_HUB_PORT(p)	(((p) & 0xff) << 16)
#define DEVINFO_TO_ROOT_HUB_PORT(p)	(((p) >> 16) & 0xff)
/* Maximum number of ports under a hub device */
#define XHCI_MAX_PORTS(p)	(((p) & 0xff) << 24)
#define DEVINFO_TO_MAX_PORTS(p)	(((p) & (0xff << 24)) >> 24)

/* tt_info bitmasks */
/*
 * TT Hub Slot ID - for low or full speed devices attached to a high-speed hub
 * The Slot ID of the hub that isolates the high speed signaling from
 * this low or full-speed device.  '0' if attached to root hub port.
 */
#define TT_SLOT		(0xff)
/*
 * The number of the downstream facing port of the high-speed hub
 * '0' if the device is not low or full speed.
 */
#define TT_PORT		(0xff << 8)
#define TT_THINK_TIME(p)	(((p) & 0x3) << 16)
#define GET_TT_THINK_TIME(p)	(((p) & (0x3 << 16)) >> 16)

/* dev_state bitmasks */
/* USB device address - assigned by the HC */
#define DEV_ADDR_MASK	(0xff)
/* bits 8:26 reserved */
/* Slot state */
#define SLOT_STATE	(0x1f << 27)
#define GET_SLOT_STATE(p)	(((p) & (0x1f << 27)) >> 27)

#define SLOT_STATE_DISABLED	0
#define SLOT_STATE_ENABLED	SLOT_STATE_DISABLED
#define SLOT_STATE_DEFAULT	1
#define SLOT_STATE_ADDRESSED	2
#define SLOT_STATE_CONFIGURED	3

/**
 * struct xhci_ep_ctx
 * @ep_info:	endpoint state, streams, mult, and interval information.
 * @ep_info2:	information on endpoint type, max packet size, max burst size,
 * 		error count, and whether the HC will force an event for all
 * 		transactions.
 * @deq:	64-bit ring dequeue pointer address.  If the endpoint only
 * 		defines one stream, this points to the endpoint transfer ring.
 * 		Otherwise, it points to a stream context array, which has a
 * 		ring pointer for each flow.
 * @tx_info:
 * 		Average TRB lengths for the endpoint ring and
 * 		max payload within an Endpoint Service Interval Time (ESIT).
 *
 * Endpoint Context - section 6.2.1.2.  This assumes the HC uses 32-byte context
 * structures.  If the HC uses 64-byte contexts, there is an additional 32 bytes
 * reserved at the end of the endpoint context for HC internal use.
 */
struct xhci_ep_ctx {
	__le32	ep_info;
	__le32	ep_info2;
	__le64	deq;
	__le32	tx_info;
	/* offset 0x14 - 0x1f reserved for HC internal use */
	__le32	reserved[3];
};

/* ep_info bitmasks */
/*
 * Endpoint State - bits 0:2
 * 0 - disabled
 * 1 - running
 * 2 - halted due to halt condition - ok to manipulate endpoint ring
 * 3 - stopped
 * 4 - TRB error
 * 5-7 - reserved
 */
#define EP_STATE_MASK		(0x7)
#define EP_STATE_DISABLED	0
#define EP_STATE_RUNNING	1
#define EP_STATE_HALTED		2
#define EP_STATE_STOPPED	3
#define EP_STATE_ERROR		4
#define GET_EP_CTX_STATE(ctx)	(le32_to_cpu((ctx)->ep_info) & EP_STATE_MASK)

/* Mult - Max number of burtst within an interval, in EP companion desc. */
#define EP_MULT(p)		(((p) & 0x3) << 8)
#define CTX_TO_EP_MULT(p)	(((p) >> 8) & 0x3)
/* bits 10:14 are Max Primary Streams */
/* bit 15 is Linear Stream Array */
/* Interval - period between requests to an endpoint - 125u increments. */
#define EP_INTERVAL(p)			(((p) & 0xff) << 16)
#define EP_INTERVAL_TO_UFRAMES(p)	(1 << (((p) >> 16) & 0xff))
#define CTX_TO_EP_INTERVAL(p)		(((p) >> 16) & 0xff)
#define EP_MAXPSTREAMS_MASK		(0x1f << 10)
#define EP_MAXPSTREAMS(p)		(((p) << 10) & EP_MAXPSTREAMS_MASK)
#define CTX_TO_EP_MAXPSTREAMS(p)	(((p) & EP_MAXPSTREAMS_MASK) >> 10)
/* Endpoint is set up with a Linear Stream Array (vs. Secondary Stream Array) */
#define	EP_HAS_LSA		(1 << 15)
/* hosts with LEC=1 use bits 31:24 as ESIT high bits. */
#define CTX_TO_MAX_ESIT_PAYLOAD_HI(p)	(((p) >> 24) & 0xff)

/* ep_info2 bitmasks */
/*
 * Force Event - generate transfer events for all TRBs for this endpoint
 * This will tell the HC to ignore the IOC and ISP flags (for debugging only).
 */
#define	FORCE_EVENT	(0x1)
#define ERROR_COUNT(p)	(((p) & 0x3) << 1)
#define CTX_TO_EP_TYPE(p)	(((p) >> 3) & 0x7)
#define EP_TYPE(p)	((p) << 3)
#define ISOC_OUT_EP	1
#define BULK_OUT_EP	2
#define INT_OUT_EP	3
#define CTRL_EP		4
#define ISOC_IN_EP	5
#define BULK_IN_EP	6
#define INT_IN_EP	7
/* bit 6 reserved */
/* bit 7 is Host Initiate Disable - for disabling stream selection */
#define MAX_BURST(p)	(((p)&0xff) << 8)
#define CTX_TO_MAX_BURST(p)	(((p) >> 8) & 0xff)
#define MAX_PACKET(p)	(((p)&0xffff) << 16)
#define MAX_PACKET_MASK		(0xffff << 16)
#define MAX_PACKET_DECODED(p)	(((p) >> 16) & 0xffff)

/* tx_info bitmasks */
#define EP_AVG_TRB_LENGTH(p)		((p) & 0xffff)
#define EP_MAX_ESIT_PAYLOAD_LO(p)	(((p) & 0xffff) << 16)
#define EP_MAX_ESIT_PAYLOAD_HI(p)	((((p) >> 16) & 0xff) << 24)
#define CTX_TO_MAX_ESIT_PAYLOAD(p)	(((p) >> 16) & 0xffff)

/* deq bitmasks */
#define EP_CTX_CYCLE_MASK		(1 << 0)
#define SCTX_DEQ_MASK			(~0xfL)


/**
 * struct xhci_input_control_context
 * Input control context; see section 6.2.5.
 *
 * @drop_context:	set the bit of the endpoint context you want to disable
 * @add_context:	set the bit of the endpoint context you want to enable
 */
struct xhci_input_control_ctx {
	__le32	drop_flags;
	__le32	add_flags;
	__le32	rsvd2[6];
};

#define	EP_IS_ADDED(ctrl_ctx, i) \
	(le32_to_cpu(ctrl_ctx->add_flags) & (1 << (i + 1)))
#define	EP_IS_DROPPED(ctrl_ctx, i)       \
	(le32_to_cpu(ctrl_ctx->drop_flags) & (1 << (i + 1)))

/* Represents everything that is needed to issue a command on the command ring.
 * It's useful to pre-allocate these for commands that cannot fail due to
 * out-of-memory errors, like freeing streams.
 */
struct xhci_command {
	/* Input context for changing device state */
	struct xhci_container_ctx	*in_ctx;
	u32				status;
	int				slot_id;
	/* If completion is null, no one is waiting on this command
	 * and the structure can be freed after the command completes.
	 */
	struct completion		*completion;
	union xhci_trb			*command_trb;
	struct list_head		cmd_list;
};

/* drop context bitmasks */
#define	DROP_EP(x)	(0x1 << x)
/* add context bitmasks */
#define	ADD_EP(x)	(0x1 << x)

struct xhci_stream_ctx {
	/* 64-bit stream ring address, cycle state, and stream type */
	__le64	stream_ring;
	/* offset 0x14 - 0x1f reserved for HC internal use */
	__le32	reserved[2];
};

/* Stream Context Types (section 6.4.1) - bits 3:1 of stream ctx deq ptr */
#define	SCT_FOR_CTX(p)		(((p) & 0x7) << 1)
/* Secondary stream array type, dequeue pointer is to a transfer ring */
#define	SCT_SEC_TR		0
/* Primary stream array type, dequeue pointer is to a transfer ring */
#define	SCT_PRI_TR		1
/* Dequeue pointer is for a secondary stream array (SSA) with 8 entries */
#define SCT_SSA_8		2
#define SCT_SSA_16		3
#define SCT_SSA_32		4
#define SCT_SSA_64		5
#define SCT_SSA_128		6
#define SCT_SSA_256		7

/* Assume no secondary streams for now */
struct xhci_stream_info {
	struct xhci_ring		**stream_rings;
	/* Number of streams, including stream 0 (which drivers can't use) */
	unsigned int			num_streams;
	/* The stream context array may be bigger than
	 * the number of streams the driver asked for
	 */
	struct xhci_stream_ctx		*stream_ctx_array;
	unsigned int			num_stream_ctxs;
	dma_addr_t			ctx_array_dma;
	/* For mapping physical TRB addresses to segments in stream rings */
	struct radix_tree_root		trb_address_map;
	struct xhci_command		*free_streams_command;
};

#define	SMALL_STREAM_ARRAY_SIZE		256
#define	MEDIUM_STREAM_ARRAY_SIZE	1024

/* Some Intel xHCI host controllers need software to keep track of the bus
 * bandwidth.  Keep track of endpoint info here.  Each root port is allocated
 * the full bus bandwidth.  We must also treat TTs (including each port under a
 * multi-TT hub) as a separate bandwidth domain.  The direct memory interface
 * (DMI) also limits the total bandwidth (across all domains) that can be used.
 */
struct xhci_bw_info {
	/* ep_interval is zero-based */
	unsigned int		ep_interval;
	/* mult and num_packets are one-based */
	unsigned int		mult;
	unsigned int		num_packets;
	unsigned int		max_packet_size;
	unsigned int		max_esit_payload;
	unsigned int		type;
};

/* "Block" sizes in bytes the hardware uses for different device speeds.
 * The logic in this part of the hardware limits the number of bits the hardware
 * can use, so must represent bandwidth in a less precise manner to mimic what
 * the scheduler hardware computes.
 */
#define	FS_BLOCK	1
#define	HS_BLOCK	4
#define	SS_BLOCK	16
#define	DMI_BLOCK	32

/* Each device speed has a protocol overhead (CRC, bit stuffing, etc) associated
 * with each byte transferred.  SuperSpeed devices have an initial overhead to
 * set up bursts.  These are in blocks, see above.  LS overhead has already been
 * translated into FS blocks.
 */
#define DMI_OVERHEAD 8
#define DMI_OVERHEAD_BURST 4
#define SS_OVERHEAD 8
#define SS_OVERHEAD_BURST 32
#define HS_OVERHEAD 26
#define FS_OVERHEAD 20
#define LS_OVERHEAD 128
/* The TTs need to claim roughly twice as much bandwidth (94 bytes per
 * microframe ~= 24Mbps) of the HS bus as the devices can actually use because
 * of overhead associated with split transfers crossing microframe boundaries.
 * 31 blocks is pure protocol overhead.
 */
#define TT_HS_OVERHEAD (31 + 94)
#define TT_DMI_OVERHEAD (25 + 12)

/* Bandwidth limits in blocks */
#define FS_BW_LIMIT		1285
#define TT_BW_LIMIT		1320
#define HS_BW_LIMIT		1607
#define SS_BW_LIMIT_IN		3906
#define DMI_BW_LIMIT_IN		3906
#define SS_BW_LIMIT_OUT		3906
#define DMI_BW_LIMIT_OUT	3906

/* Percentage of bus bandwidth reserved for non-periodic transfers */
#define FS_BW_RESERVED		10
#define HS_BW_RESERVED		20
#define SS_BW_RESERVED		10

struct xhci_virt_ep {
	struct xhci_virt_device		*vdev;	/* parent */
	unsigned int			ep_index;
	struct xhci_ring		*ring;
	/* Related to endpoints that are configured to use stream IDs only */
	struct xhci_stream_info		*stream_info;
	/* Temporary storage in case the configure endpoint command fails and we
	 * have to restore the device state to the previous state
	 */
	struct xhci_ring		*new_ring;
	unsigned int			err_count;
	unsigned int			ep_state;
#define SET_DEQ_PENDING		(1 << 0)
#define EP_HALTED		(1 << 1)	/* For stall handling */
#define EP_STOP_CMD_PENDING	(1 << 2)	/* For URB cancellation */
/* Transitioning the endpoint to using streams, don't enqueue URBs */
#define EP_GETTING_STREAMS	(1 << 3)
#define EP_HAS_STREAMS		(1 << 4)
/* Transitioning the endpoint to not using streams, don't enqueue URBs */
#define EP_GETTING_NO_STREAMS	(1 << 5)
#define EP_HARD_CLEAR_TOGGLE	(1 << 6)
#define EP_SOFT_CLEAR_TOGGLE	(1 << 7)
/* usb_hub_clear_tt_buffer is in progress */
#define EP_CLEARING_TT		(1 << 8)
	/* ----  Related to URB cancellation ---- */
	struct list_head	cancelled_td_list;
	struct xhci_hcd		*xhci;
	/* Dequeue pointer and dequeue segment for a submitted Set TR Dequeue
	 * command.  We'll need to update the ring's dequeue segment and dequeue
	 * pointer after the command completes.
	 */
	struct xhci_segment	*queued_deq_seg;
	union xhci_trb		*queued_deq_ptr;
	/*
	 * Sometimes the xHC can not process isochronous endpoint ring quickly
	 * enough, and it will miss some isoc tds on the ring and generate
	 * a Missed Service Error Event.
	 * Set skip flag when receive a Missed Service Error Event and
	 * process the missed tds on the endpoint ring.
	 */
	bool			skip;
	/* Bandwidth checking storage */
	struct xhci_bw_info	bw_info;
	struct list_head	bw_endpoint_list;
	/* Isoch Frame ID checking storage */
	int			next_frame_id;
	/* Use new Isoch TRB layout needed for extended TBC support */
	bool			use_extended_tbc;
	/* set if this endpoint is controlled via sideband access*/
	struct xhci_sideband			*sideband;
};

enum xhci_overhead_type {
	LS_OVERHEAD_TYPE = 0,
	FS_OVERHEAD_TYPE,
	HS_OVERHEAD_TYPE,
};

struct xhci_interval_bw {
	unsigned int		num_packets;
	/* Sorted by max packet size.
	 * Head of the list is the greatest max packet size.
	 */
	struct list_head	endpoints;
	/* How many endpoints of each speed are present. */
	unsigned int		overhead[3];
};

#define	XHCI_MAX_INTERVAL	16

struct xhci_interval_bw_table {
	unsigned int		interval0_esit_payload;
	struct xhci_interval_bw	interval_bw[XHCI_MAX_INTERVAL];
	/* Includes reserved bandwidth for async endpoints */
	unsigned int		bw_used;
	unsigned int		ss_bw_in;
	unsigned int		ss_bw_out;
};

#define EP_CTX_PER_DEV		31

struct xhci_virt_device {
	int				slot_id;
	struct usb_device		*udev;
	/*
	 * Commands to the hardware are passed an "input context" that
	 * tells the hardware what to change in its data structures.
	 * The hardware will return changes in an "output context" that
	 * software must allocate for the hardware.  We need to keep
	 * track of input and output contexts separately because
	 * these commands might fail and we don't trust the hardware.
	 */
	struct xhci_container_ctx       *out_ctx;
	/* Used for addressing devices and configuration changes */
	struct xhci_container_ctx       *in_ctx;
	struct xhci_virt_ep		eps[EP_CTX_PER_DEV];
	u8				fake_port;
	u8				real_port;
	struct xhci_interval_bw_table	*bw_table;
	struct xhci_tt_bw_info		*tt_info;
	/*
	 * flags for state tracking based on events and issued commands.
	 * Software can not rely on states from output contexts because of
	 * latency between events and xHC updating output context values.
	 * See xhci 1.1 section 4.8.3 for more details
	 */
	unsigned long			flags;
#define VDEV_PORT_ERROR			BIT(0) /* Port error, link inactive */

	/* The current max exit latency for the enabled USB3 link states. */
	u16				current_mel;
	/* Used for the debugfs interfaces. */
	void				*debugfs_private;
	/* set if this device is registered for sideband access */
	struct xhci_sideband			*sideband;
};

/*
 * For each roothub, keep track of the bandwidth information for each periodic
 * interval.
 *
 * If a high speed hub is attached to the roothub, each TT associated with that
 * hub is a separate bandwidth domain.  The interval information for the
 * endpoints on the devices under that TT will appear in the TT structure.
 */
struct xhci_root_port_bw_info {
	struct list_head		tts;
	unsigned int			num_active_tts;
	struct xhci_interval_bw_table	bw_table;
};

struct xhci_tt_bw_info {
	struct list_head		tt_list;
	int				slot_id;
	int				ttport;
	struct xhci_interval_bw_table	bw_table;
	int				active_eps;
};


/**
 * struct xhci_device_context_array
 * @dev_context_ptr	array of 64-bit DMA addresses for device contexts
 */
struct xhci_device_context_array {
	/* 64-bit device addresses; we only write 32-bit addresses */
	__le64			dev_context_ptrs[MAX_HC_SLOTS];
	/* private xHCD pointers */
	dma_addr_t	dma;
};
/* TODO: write function to set the 64-bit device DMA address */
/*
 * TODO: change this to be dynamically sized at HC mem init time since the HC
 * might not be able to handle the maximum number of devices possible.
 */


struct xhci_transfer_event {
	/* 64-bit buffer address, or immediate data */
	__le64	buffer;
	__le32	transfer_len;
	/* This field is interpreted differently based on the type of TRB */
	__le32	flags;
};

/* Transfer event TRB length bit mask */
/* bits 0:23 */
#define	EVENT_TRB_LEN(p)		((p) & 0xffffff)

/** Transfer Event bit fields **/
#define	TRB_TO_EP_ID(p)	(((p) >> 16) & 0x1f)

/* Completion Code - only applicable for some types of TRBs */
#define	COMP_CODE_MASK		(0xff << 24)
#define GET_COMP_CODE(p)	(((p) & COMP_CODE_MASK) >> 24)
#define COMP_INVALID				0
#define COMP_SUCCESS				1
#define COMP_DATA_BUFFER_ERROR			2
#define COMP_BABBLE_DETECTED_ERROR		3
#define COMP_USB_TRANSACTION_ERROR		4
#define COMP_TRB_ERROR				5
#define COMP_STALL_ERROR			6
#define COMP_RESOURCE_ERROR			7
#define COMP_BANDWIDTH_ERROR			8
#define COMP_NO_SLOTS_AVAILABLE_ERROR		9
#define COMP_INVALID_STREAM_TYPE_ERROR		10
#define COMP_SLOT_NOT_ENABLED_ERROR		11
#define COMP_ENDPOINT_NOT_ENABLED_ERROR		12
#define COMP_SHORT_PACKET			13
#define COMP_RING_UNDERRUN			14
#define COMP_RING_OVERRUN			15
#define COMP_VF_EVENT_RING_FULL_ERROR		16
#define COMP_PARAMETER_ERROR			17
#define COMP_BANDWIDTH_OVERRUN_ERROR		18
#define COMP_CONTEXT_STATE_ERROR		19
#define COMP_NO_PING_RESPONSE_ERROR		20
#define COMP_EVENT_RING_FULL_ERROR		21
#define COMP_INCOMPATIBLE_DEVICE_ERROR		22
#define COMP_MISSED_SERVICE_ERROR		23
#define COMP_COMMAND_RING_STOPPED		24
#define COMP_COMMAND_ABORTED			25
#define COMP_STOPPED				26
#define COMP_STOPPED_LENGTH_INVALID		27
#define COMP_STOPPED_SHORT_PACKET		28
#define COMP_MAX_EXIT_LATENCY_TOO_LARGE_ERROR	29
#define COMP_ISOCH_BUFFER_OVERRUN		31
#define COMP_EVENT_LOST_ERROR			32
#define COMP_UNDEFINED_ERROR			33
#define COMP_INVALID_STREAM_ID_ERROR		34
#define COMP_SECONDARY_BANDWIDTH_ERROR		35
#define COMP_SPLIT_TRANSACTION_ERROR		36

static inline const char *xhci_trb_comp_code_string(u8 status)
{
	switch (status) {
	case COMP_INVALID:
		return "Invalid";
	case COMP_SUCCESS:
		return "Success";
	case COMP_DATA_BUFFER_ERROR:
		return "Data Buffer Error";
	case COMP_BABBLE_DETECTED_ERROR:
		return "Babble Detected";
	case COMP_USB_TRANSACTION_ERROR:
		return "USB Transaction Error";
	case COMP_TRB_ERROR:
		return "TRB Error";
	case COMP_STALL_ERROR:
		return "Stall Error";
	case COMP_RESOURCE_ERROR:
		return "Resource Error";
	case COMP_BANDWIDTH_ERROR:
		return "Bandwidth Error";
	case COMP_NO_SLOTS_AVAILABLE_ERROR:
		return "No Slots Available Error";
	case COMP_INVALID_STREAM_TYPE_ERROR:
		return "Invalid Stream Type Error";
	case COMP_SLOT_NOT_ENABLED_ERROR:
		return "Slot Not Enabled Error";
	case COMP_ENDPOINT_NOT_ENABLED_ERROR:
		return "Endpoint Not Enabled Error";
	case COMP_SHORT_PACKET:
		return "Short Packet";
	case COMP_RING_UNDERRUN:
		return "Ring Underrun";
	case COMP_RING_OVERRUN:
		return "Ring Overrun";
	case COMP_VF_EVENT_RING_FULL_ERROR:
		return "VF Event Ring Full Error";
	case COMP_PARAMETER_ERROR:
		return "Parameter Error";
	case COMP_BANDWIDTH_OVERRUN_ERROR:
		return "Bandwidth Overrun Error";
	case COMP_CONTEXT_STATE_ERROR:
		return "Context State Error";
	case COMP_NO_PING_RESPONSE_ERROR:
		return "No Ping Response Error";
	case COMP_EVENT_RING_FULL_ERROR:
		return "Event Ring Full Error";
	case COMP_INCOMPATIBLE_DEVICE_ERROR:
		return "Incompatible Device Error";
	case COMP_MISSED_SERVICE_ERROR:
		return "Missed Service Error";
	case COMP_COMMAND_RING_STOPPED:
		return "Command Ring Stopped";
	case COMP_COMMAND_ABORTED:
		return "Command Aborted";
	case COMP_STOPPED:
		return "Stopped";
	case COMP_STOPPED_LENGTH_INVALID:
		return "Stopped - Length Invalid";
	case COMP_STOPPED_SHORT_PACKET:
		return "Stopped - Short Packet";
	case COMP_MAX_EXIT_LATENCY_TOO_LARGE_ERROR:
		return "Max Exit Latency Too Large Error";
	case COMP_ISOCH_BUFFER_OVERRUN:
		return "Isoch Buffer Overrun";
	case COMP_EVENT_LOST_ERROR:
		return "Event Lost Error";
	case COMP_UNDEFINED_ERROR:
		return "Undefined Error";
	case COMP_INVALID_STREAM_ID_ERROR:
		return "Invalid Stream ID Error";
	case COMP_SECONDARY_BANDWIDTH_ERROR:
		return "Secondary Bandwidth Error";
	case COMP_SPLIT_TRANSACTION_ERROR:
		return "Split Transaction Error";
	default:
		return "Unknown!!";
	}
}

struct xhci_link_trb {
	/* 64-bit segment pointer*/
	__le64 segment_ptr;
	__le32 intr_target;
	__le32 control;
};

/* control bitfields */
#define LINK_TOGGLE	(0x1<<1)

/* Command completion event TRB */
struct xhci_event_cmd {
	/* Pointer to command TRB, or the value passed by the event data trb */
	__le64 cmd_trb;
	__le32 status;
	__le32 flags;
};

/* flags bitmasks */

/* Address device - disable SetAddress */
#define TRB_BSR		(1<<9)

/* Configure Endpoint - Deconfigure */
#define TRB_DC		(1<<9)

/* Stop Ring - Transfer State Preserve */
#define TRB_TSP		(1<<9)

enum xhci_ep_reset_type {
	EP_HARD_RESET,
	EP_SOFT_RESET,
};

/* Force Event */
#define TRB_TO_VF_INTR_TARGET(p)	(((p) & (0x3ff << 22)) >> 22)
#define TRB_TO_VF_ID(p)			(((p) & (0xff << 16)) >> 16)

/* Set Latency Tolerance Value */
#define TRB_TO_BELT(p)			(((p) & (0xfff << 16)) >> 16)

/* Get Port Bandwidth */
#define TRB_TO_DEV_SPEED(p)		(((p) & (0xf << 16)) >> 16)

/* Force Header */
#define TRB_TO_PACKET_TYPE(p)		((p) & 0x1f)
#define TRB_TO_ROOTHUB_PORT(p)		(((p) & (0xff << 24)) >> 24)

enum xhci_setup_dev {
	SETUP_CONTEXT_ONLY,
	SETUP_CONTEXT_ADDRESS,
};

/* bits 16:23 are the virtual function ID */
/* bits 24:31 are the slot ID */
#define TRB_TO_SLOT_ID(p)	(((p) & (0xff<<24)) >> 24)
#define SLOT_ID_FOR_TRB(p)	(((p) & 0xff) << 24)

/* Stop Endpoint TRB - ep_index to endpoint ID for this TRB */
#define TRB_TO_EP_INDEX(p)		((((p) & (0x1f << 16)) >> 16) - 1)
#define	EP_ID_FOR_TRB(p)		((((p) + 1) & 0x1f) << 16)

#define SUSPEND_PORT_FOR_TRB(p)		(((p) & 1) << 23)
#define TRB_TO_SUSPEND_PORT(p)		(((p) & (1 << 23)) >> 23)
#define LAST_EP_INDEX			30

/* Set TR Dequeue Pointer command TRB fields, 6.4.3.9 */
#define TRB_TO_STREAM_ID(p)		((((p) & (0xffff << 16)) >> 16))
#define STREAM_ID_FOR_TRB(p)		((((p)) & 0xffff) << 16)
#define SCT_FOR_TRB(p)			(((p) << 1) & 0x7)

/* Link TRB specific fields */
#define TRB_TC			(1<<1)

/* Port Status Change Event TRB fields */
/* Port ID - bits 31:24 */
#define GET_PORT_ID(p)		(((p) & (0xff << 24)) >> 24)

#define EVENT_DATA		(1 << 2)

/* Normal TRB fields */
/* transfer_len bitmasks - bits 0:16 */
#define	TRB_LEN(p)		((p) & 0x1ffff)
/* TD Size, packets remaining in this TD, bits 21:17 (5 bits, so max 31) */
#define TRB_TD_SIZE(p)          (min((p), (u32)31) << 17)
#define GET_TD_SIZE(p)		(((p) & 0x3e0000) >> 17)
/* xhci 1.1 uses the TD_SIZE field for TBC if Extended TBC is enabled (ETE) */
#define TRB_TD_SIZE_TBC(p)      (min((p), (u32)31) << 17)
/* Interrupter Target - which MSI-X vector to target the completion event at */
#define TRB_INTR_TARGET(p)	(((p) & 0x3ff) << 22)
#define GET_INTR_TARGET(p)	(((p) >> 22) & 0x3ff)
/* Total burst count field, Rsvdz on xhci 1.1 with Extended TBC enabled (ETE) */
#define TRB_TBC(p)		(((p) & 0x3) << 7)
#define TRB_TLBPC(p)		(((p) & 0xf) << 16)

/* Cycle bit - indicates TRB ownership by HC or HCD */
#define TRB_CYCLE		(1<<0)
/*
 * Force next event data TRB to be evaluated before task switch.
 * Used to pass OS data back after a TD completes.
 */
#define TRB_ENT			(1<<1)
/* Interrupt on short packet */
#define TRB_ISP			(1<<2)
/* Set PCIe no snoop attribute */
#define TRB_NO_SNOOP		(1<<3)
/* Chain multiple TRBs into a TD */
#define TRB_CHAIN		(1<<4)
/* Interrupt on completion */
#define TRB_IOC			(1<<5)
/* The buffer pointer contains immediate data */
#define TRB_IDT			(1<<6)
/* TDs smaller than this might use IDT */
#define TRB_IDT_MAX_SIZE	8

/* Block Event Interrupt */
#define	TRB_BEI			(1<<9)

/* Control transfer TRB specific fields */
#define TRB_DIR_IN		(1<<16)
#define	TRB_TX_TYPE(p)		((p) << 16)
#define	TRB_DATA_OUT		2
#define	TRB_DATA_IN		3

/* Isochronous TRB specific fields */
#define TRB_SIA			(1<<31)
#define TRB_FRAME_ID(p)		(((p) & 0x7ff) << 20)

/* TRB cache size for xHC with TRB cache */
#define TRB_CACHE_SIZE_HS	8
#define TRB_CACHE_SIZE_SS	16

struct xhci_generic_trb {
	__le32 field[4];
};

union xhci_trb {
	struct xhci_link_trb		link;
	struct xhci_transfer_event	trans_event;
	struct xhci_event_cmd		event_cmd;
	struct xhci_generic_trb		generic;
};

/* TRB bit mask */
#define	TRB_TYPE_BITMASK	(0xfc00)
#define TRB_TYPE(p)		((p) << 10)
#define TRB_FIELD_TO_TYPE(p)	(((p) & TRB_TYPE_BITMASK) >> 10)
/* TRB type IDs */
/* bulk, interrupt, isoc scatter/gather, and control data stage */
#define TRB_NORMAL		1
/* setup stage for control transfers */
#define TRB_SETUP		2
/* data stage for control transfers */
#define TRB_DATA		3
/* status stage for control transfers */
#define TRB_STATUS		4
/* isoc transfers */
#define TRB_ISOC		5
/* TRB for linking ring segments */
#define TRB_LINK		6
#define TRB_EVENT_DATA		7
/* Transfer Ring No-op (not for the command ring) */
#define TRB_TR_NOOP		8
/* Command TRBs */
/* Enable Slot Command */
#define TRB_ENABLE_SLOT		9
/* Disable Slot Command */
#define TRB_DISABLE_SLOT	10
/* Address Device Command */
#define TRB_ADDR_DEV		11
/* Configure Endpoint Command */
#define TRB_CONFIG_EP		12
/* Evaluate Context Command */
#define TRB_EVAL_CONTEXT	13
/* Reset Endpoint Command */
#define TRB_RESET_EP		14
/* Stop Transfer Ring Command */
#define TRB_STOP_RING		15
/* Set Transfer Ring Dequeue Pointer Command */
#define TRB_SET_DEQ		16
/* Reset Device Command */
#define TRB_RESET_DEV		17
/* Force Event Command (opt) */
#define TRB_FORCE_EVENT		18
/* Negotiate Bandwidth Command (opt) */
#define TRB_NEG_BANDWIDTH	19
/* Set Latency Tolerance Value Command (opt) */
#define TRB_SET_LT		20
/* Get port bandwidth Command */
#define TRB_GET_BW		21
/* Force Header Command - generate a transaction or link management packet */
#define TRB_FORCE_HEADER	22
/* No-op Command - not for transfer rings */
#define TRB_CMD_NOOP		23
/* TRB IDs 24-31 reserved */
/* Event TRBS */
/* Transfer Event */
#define TRB_TRANSFER		32
/* Command Completion Event */
#define TRB_COMPLETION		33
/* Port Status Change Event */
#define TRB_PORT_STATUS		34
/* Bandwidth Request Event (opt) */
#define TRB_BANDWIDTH_EVENT	35
/* Doorbell Event (opt) */
#define TRB_DOORBELL		36
/* Host Controller Event */
#define TRB_HC_EVENT		37
/* Device Notification Event - device sent function wake notification */
#define TRB_DEV_NOTE		38
/* MFINDEX Wrap Event - microframe counter wrapped */
#define TRB_MFINDEX_WRAP	39
/* TRB IDs 40-47 reserved, 48-63 is vendor-defined */
#define TRB_VENDOR_DEFINED_LOW	48
/* Nec vendor-specific command completion event. */
#define	TRB_NEC_CMD_COMP	48
/* Get NEC firmware revision. */
#define	TRB_NEC_GET_FW		49

static inline const char *xhci_trb_type_string(u8 type)
{
	switch (type) {
	case TRB_NORMAL:
		return "Normal";
	case TRB_SETUP:
		return "Setup Stage";
	case TRB_DATA:
		return "Data Stage";
	case TRB_STATUS:
		return "Status Stage";
	case TRB_ISOC:
		return "Isoch";
	case TRB_LINK:
		return "Link";
	case TRB_EVENT_DATA:
		return "Event Data";
	case TRB_TR_NOOP:
		return "No-Op";
	case TRB_ENABLE_SLOT:
		return "Enable Slot Command";
	case TRB_DISABLE_SLOT:
		return "Disable Slot Command";
	case TRB_ADDR_DEV:
		return "Address Device Command";
	case TRB_CONFIG_EP:
		return "Configure Endpoint Command";
	case TRB_EVAL_CONTEXT:
		return "Evaluate Context Command";
	case TRB_RESET_EP:
		return "Reset Endpoint Command";
	case TRB_STOP_RING:
		return "Stop Ring Command";
	case TRB_SET_DEQ:
		return "Set TR Dequeue Pointer Command";
	case TRB_RESET_DEV:
		return "Reset Device Command";
	case TRB_FORCE_EVENT:
		return "Force Event Command";
	case TRB_NEG_BANDWIDTH:
		return "Negotiate Bandwidth Command";
	case TRB_SET_LT:
		return "Set Latency Tolerance Value Command";
	case TRB_GET_BW:
		return "Get Port Bandwidth Command";
	case TRB_FORCE_HEADER:
		return "Force Header Command";
	case TRB_CMD_NOOP:
		return "No-Op Command";
	case TRB_TRANSFER:
		return "Transfer Event";
	case TRB_COMPLETION:
		return "Command Completion Event";
	case TRB_PORT_STATUS:
		return "Port Status Change Event";
	case TRB_BANDWIDTH_EVENT:
		return "Bandwidth Request Event";
	case TRB_DOORBELL:
		return "Doorbell Event";
	case TRB_HC_EVENT:
		return "Host Controller Event";
	case TRB_DEV_NOTE:
		return "Device Notification Event";
	case TRB_MFINDEX_WRAP:
		return "MFINDEX Wrap Event";
	case TRB_NEC_CMD_COMP:
		return "NEC Command Completion Event";
	case TRB_NEC_GET_FW:
		return "NET Get Firmware Revision Command";
	default:
		return "UNKNOWN";
	}
}

#define TRB_TYPE_LINK(x)	(((x) & TRB_TYPE_BITMASK) == TRB_TYPE(TRB_LINK))
/* Above, but for __le32 types -- can avoid work by swapping constants: */
#define TRB_TYPE_LINK_LE32(x)	(((x) & cpu_to_le32(TRB_TYPE_BITMASK)) == \
				 cpu_to_le32(TRB_TYPE(TRB_LINK)))
#define TRB_TYPE_NOOP_LE32(x)	(((x) & cpu_to_le32(TRB_TYPE_BITMASK)) == \
				 cpu_to_le32(TRB_TYPE(TRB_TR_NOOP)))

#define NEC_FW_MINOR(p)		(((p) >> 0) & 0xff)
#define NEC_FW_MAJOR(p)		(((p) >> 8) & 0xff)

/*
 * TRBS_PER_SEGMENT must be a multiple of 4,
 * since the command ring is 64-byte aligned.
 * It must also be greater than 16.
 */
#define TRBS_PER_SEGMENT	256
/* Allow two commands + a link TRB, along with any reserved command TRBs */
#define MAX_RSVD_CMD_TRBS	(TRBS_PER_SEGMENT - 3)
#define TRB_SEGMENT_SIZE	(TRBS_PER_SEGMENT*16)
#define TRB_SEGMENT_SHIFT	(ilog2(TRB_SEGMENT_SIZE))
/* TRB buffer pointers can't cross 64KB boundaries */
#define TRB_MAX_BUFF_SHIFT		16
#define TRB_MAX_BUFF_SIZE	(1 << TRB_MAX_BUFF_SHIFT)
/* How much data is left before the 64KB boundary? */
#define TRB_BUFF_LEN_UP_TO_BOUNDARY(addr)	(TRB_MAX_BUFF_SIZE - \
					(addr & (TRB_MAX_BUFF_SIZE - 1)))
#define MAX_SOFT_RETRY		3
/*
 * Limits of consecutive isoc trbs that can Block Event Interrupt (BEI) if
 * XHCI_AVOID_BEI quirk is in use.
 */
#define AVOID_BEI_INTERVAL_MIN	8
#define AVOID_BEI_INTERVAL_MAX	32

struct xhci_segment {
	union xhci_trb		*trbs;
	/* private to HCD */
	struct xhci_segment	*next;
	dma_addr_t		dma;
	/* Max packet sized bounce buffer for td-fragmant alignment */
	dma_addr_t		bounce_dma;
	void			*bounce_buf;
	unsigned int		bounce_offs;
	unsigned int		bounce_len;
};

enum xhci_cancelled_td_status {
	TD_DIRTY = 0,
	TD_HALTED,
	TD_CLEARING_CACHE,
	TD_CLEARED,
};

struct xhci_td {
	struct list_head	td_list;
	struct list_head	cancelled_td_list;
	int			status;
	enum xhci_cancelled_td_status	cancel_status;
	struct urb		*urb;
	struct xhci_segment	*start_seg;
	union xhci_trb		*first_trb;
	union xhci_trb		*last_trb;
	struct xhci_segment	*last_trb_seg;
	struct xhci_segment	*bounce_seg;
	/* actual_length of the URB has already been set */
	bool			urb_length_set;
	unsigned int		num_trbs;
};

/* xHCI command default timeout value */
#define XHCI_CMD_DEFAULT_TIMEOUT	(5 * HZ)

/* command descriptor */
struct xhci_cd {
	struct xhci_command	*command;
	union xhci_trb		*cmd_trb;
};

enum xhci_ring_type {
	TYPE_CTRL = 0,
	TYPE_ISOC,
	TYPE_BULK,
	TYPE_INTR,
	TYPE_STREAM,
	TYPE_COMMAND,
	TYPE_EVENT,
};

static inline const char *xhci_ring_type_string(enum xhci_ring_type type)
{
	switch (type) {
	case TYPE_CTRL:
		return "CTRL";
	case TYPE_ISOC:
		return "ISOC";
	case TYPE_BULK:
		return "BULK";
	case TYPE_INTR:
		return "INTR";
	case TYPE_STREAM:
		return "STREAM";
	case TYPE_COMMAND:
		return "CMD";
	case TYPE_EVENT:
		return "EVENT";
	}

	return "UNKNOWN";
}

struct xhci_ring {
	struct xhci_segment	*first_seg;
	struct xhci_segment	*last_seg;
	union  xhci_trb		*enqueue;
	struct xhci_segment	*enq_seg;
	union  xhci_trb		*dequeue;
	struct xhci_segment	*deq_seg;
	struct list_head	td_list;
	/*
	 * Write the cycle state into the TRB cycle field to give ownership of
	 * the TRB to the host controller (if we are the producer), or to check
	 * if we own the TRB (if we are the consumer).  See section 4.9.1.
	 */
	u32			cycle_state;
	unsigned int		stream_id;
	unsigned int		num_segs;
	unsigned int		num_trbs_free; /* used only by xhci DbC */
	unsigned int		bounce_buf_len;
	enum xhci_ring_type	type;
	bool			last_td_was_short;
	struct radix_tree_root	*trb_address_map;
};

struct xhci_erst_entry {
	/* 64-bit event ring segment address */
	__le64	seg_addr;
	__le32	seg_size;
	/* Set to zero */
	__le32	rsvd;
};

struct xhci_erst {
	struct xhci_erst_entry	*entries;
	unsigned int		num_entries;
	/* xhci->event_ring keeps track of segment dma addresses */
	dma_addr_t		erst_dma_addr;
	/* Num entries the ERST can contain */
	unsigned int		erst_size;
};

struct xhci_scratchpad {
	u64 *sp_array;
	dma_addr_t sp_dma;
	void **sp_buffers;
};

struct urb_priv {
	int	num_tds;
	int	num_tds_done;
	struct	xhci_td	td[];
};

/*
 * Each segment table entry is 4*32bits long.  1K seems like an ok size:
 * (1K bytes * 8bytes/bit) / (4*32 bits) = 64 segment entries in the table,
 * meaning 64 ring segments.
 * Initial allocated size of the ERST, in number of entries */
#define	ERST_NUM_SEGS	1
/* Poll every 60 seconds */
#define	POLL_TIMEOUT	60
/* Stop endpoint command timeout (secs) for URB cancellation watchdog timer */
#define XHCI_STOP_EP_CMD_TIMEOUT	5
/* XXX: Make these module parameters */

struct s3_save {
	u32	command;
	u32	dev_nt;
	u64	dcbaa_ptr;
	u32	config_reg;
};

/* Use for lpm */
struct dev_info {
	u32			dev_id;
	struct	list_head	list;
};

struct xhci_bus_state {
	unsigned long		bus_suspended;
	unsigned long		next_statechange;

	/* Port suspend arrays are indexed by the portnum of the fake roothub */
	/* ports suspend status arrays - max 31 ports for USB2, 15 for USB3 */
	u32			port_c_suspend;
	u32			suspended_ports;
	u32			port_remote_wakeup;
	/* which ports have started to resume */
	unsigned long		resuming_ports;
};

struct xhci_interrupter {
	struct xhci_ring	*event_ring;
	struct xhci_erst	erst;
	struct xhci_intr_reg __iomem *ir_set;
	unsigned int		intr_num;
	/* For interrupter registers save and restore over suspend/resume */
	u32	s3_irq_pending;
	u32	s3_irq_control;
	u32	s3_erst_size;
	u64	s3_erst_base;
	u64	s3_erst_dequeue;
};
/*
 * It can take up to 20 ms to transition from RExit to U0 on the
 * Intel Lynx Point LP xHCI host.
 */
#define	XHCI_MAX_REXIT_TIMEOUT_MS	20
struct xhci_port_cap {
	u32			*psi;	/* array of protocol speed ID entries */
	u8			psi_count;
	u8			psi_uid_count;
	u8			maj_rev;
	u8			min_rev;
};

struct xhci_port {
	__le32 __iomem		*addr;
	int			hw_portnum;
	int			hcd_portnum;
	struct xhci_hub		*rhub;
	struct xhci_port_cap	*port_cap;
	unsigned int		lpm_incapable:1;
	unsigned long		resume_timestamp;
	bool			rexit_active;
	struct completion	rexit_done;
	struct completion	u3exit_done;
};

struct xhci_hub {
	struct xhci_port	**ports;
	unsigned int		num_ports;
	struct usb_hcd		*hcd;
	/* keep track of bus suspend info */
	struct xhci_bus_state   bus_state;
	/* supported prococol extended capabiliy values */
	u8			maj_rev;
	u8			min_rev;
};

/* There is one xhci_hcd structure per controller */
struct xhci_hcd {
	struct usb_hcd *main_hcd;
	struct usb_hcd *shared_hcd;
	/* glue to PCI and HCD framework */
	struct xhci_cap_regs __iomem *cap_regs;
	struct xhci_op_regs __iomem *op_regs;
	struct xhci_run_regs __iomem *run_regs;
	struct xhci_doorbell_array __iomem *dba;

	/* Cached register copies of read-only HC data */
	__u32		hcs_params1;
	__u32		hcs_params2;
	__u32		hcs_params3;
	__u32		hcc_params;
	__u32		hcc_params2;

	spinlock_t	lock;

	/* packed release number */
	u8		sbrn;
	u16		hci_version;
	u8		max_slots;
	u16		max_interrupters;
	u8		max_ports;
	u8		isoc_threshold;
	/* imod_interval in ns (I * 250ns) */
	u32		imod_interval;
	u32		isoc_bei_interval;
	int		event_ring_max;
	/* 4KB min, 128MB max */
	int		page_size;
	/* Valid values are 12 to 20, inclusive */
	int		page_shift;
	/* msi-x vectors */
	int		msix_count;
	/* optional clocks */
	struct clk		*clk;
	struct clk		*reg_clk;
	/* optional reset controller */
	struct reset_control *reset;
	/* data structures */
	struct xhci_device_context_array *dcbaa;
	struct xhci_interrupter **interrupters;
	struct xhci_ring	*cmd_ring;
	unsigned int            cmd_ring_state;
#define CMD_RING_STATE_RUNNING         (1 << 0)
#define CMD_RING_STATE_ABORTED         (1 << 1)
#define CMD_RING_STATE_STOPPED         (1 << 2)
	struct list_head        cmd_list;
	unsigned int		cmd_ring_reserved_trbs;
	struct delayed_work	cmd_timer;
	struct completion	cmd_ring_stop_completion;
	struct xhci_command	*current_cmd;

	/* Scratchpad */
	struct xhci_scratchpad  *scratchpad;

	/* slot enabling and address device helpers */
	/* these are not thread safe so use mutex */
	struct mutex mutex;
	/* Internal mirror of the HW's dcbaa */
	struct xhci_virt_device	*devs[MAX_HC_SLOTS];
	/* For keeping track of bandwidth domains per roothub. */
	struct xhci_root_port_bw_info	*rh_bw;

	/* DMA pools */
	struct dma_pool	*device_pool;
	struct dma_pool	*segment_pool;
	struct dma_pool	*small_streams_pool;
	struct dma_pool	*medium_streams_pool;

	/* Host controller watchdog timer structures */
	unsigned int		xhc_state;
	unsigned long		run_graceperiod;
	struct s3_save		s3;
/* Host controller is dying - not responding to commands. "I'm not dead yet!"
 *
 * xHC interrupts have been disabled and a watchdog timer will (or has already)
 * halt the xHCI host, and complete all URBs with an -ESHUTDOWN code.  Any code
 * that sees this status (other than the timer that set it) should stop touching
 * hardware immediately.  Interrupt handlers should return immediately when
 * they see this status (any time they drop and re-acquire xhci->lock).
 * xhci_urb_dequeue() should call usb_hcd_check_unlink_urb() and return without
 * putting the TD on the canceled list, etc.
 *
 * There are no reports of xHCI host controllers that display this issue.
 */
#define XHCI_STATE_DYING	(1 << 0)
#define XHCI_STATE_HALTED	(1 << 1)
#define XHCI_STATE_REMOVING	(1 << 2)
	unsigned long long	quirks;
#define	XHCI_LINK_TRB_QUIRK	BIT_ULL(0)
#define XHCI_RESET_EP_QUIRK	BIT_ULL(1) /* Deprecated */
#define XHCI_NEC_HOST		BIT_ULL(2)
#define XHCI_AMD_PLL_FIX	BIT_ULL(3)
#define XHCI_SPURIOUS_SUCCESS	BIT_ULL(4)
/*
 * Certain Intel host controllers have a limit to the number of endpoint
 * contexts they can handle.  Ideally, they would signal that they can't handle
 * anymore endpoint contexts by returning a Resource Error for the Configure
 * Endpoint command, but they don't.  Instead they expect software to keep track
 * of the number of active endpoints for them, across configure endpoint
 * commands, reset device commands, disable slot commands, and address device
 * commands.
 */
#define XHCI_EP_LIMIT_QUIRK	BIT_ULL(5)
#define XHCI_BROKEN_MSI		BIT_ULL(6)
#define XHCI_RESET_ON_RESUME	BIT_ULL(7)
#define	XHCI_SW_BW_CHECKING	BIT_ULL(8)
#define XHCI_AMD_0x96_HOST	BIT_ULL(9)
#define XHCI_TRUST_TX_LENGTH	BIT_ULL(10)
#define XHCI_LPM_SUPPORT	BIT_ULL(11)
#define XHCI_INTEL_HOST		BIT_ULL(12)
#define XHCI_SPURIOUS_REBOOT	BIT_ULL(13)
#define XHCI_COMP_MODE_QUIRK	BIT_ULL(14)
#define XHCI_AVOID_BEI		BIT_ULL(15)
#define XHCI_PLAT		BIT_ULL(16) /* Deprecated */
#define XHCI_SLOW_SUSPEND	BIT_ULL(17)
#define XHCI_SPURIOUS_WAKEUP	BIT_ULL(18)
/* For controllers with a broken beyond repair streams implementation */
#define XHCI_BROKEN_STREAMS	BIT_ULL(19)
#define XHCI_PME_STUCK_QUIRK	BIT_ULL(20)
#define XHCI_MTK_HOST		BIT_ULL(21)
#define XHCI_SSIC_PORT_UNUSED	BIT_ULL(22)
#define XHCI_NO_64BIT_SUPPORT	BIT_ULL(23)
#define XHCI_MISSING_CAS	BIT_ULL(24)
/* For controller with a broken Port Disable implementation */
#define XHCI_BROKEN_PORT_PED	BIT_ULL(25)
#define XHCI_LIMIT_ENDPOINT_INTERVAL_7	BIT_ULL(26)
#define XHCI_U2_DISABLE_WAKE	BIT_ULL(27)
#define XHCI_ASMEDIA_MODIFY_FLOWCONTROL	BIT_ULL(28)
#define XHCI_HW_LPM_DISABLE	BIT_ULL(29)
#define XHCI_SUSPEND_DELAY	BIT_ULL(30)
#define XHCI_INTEL_USB_ROLE_SW	BIT_ULL(31)
#define XHCI_ZERO_64B_REGS	BIT_ULL(32)
#define XHCI_DEFAULT_PM_RUNTIME_ALLOW	BIT_ULL(33)
#define XHCI_RESET_PLL_ON_DISCONNECT	BIT_ULL(34)
#define XHCI_SNPS_BROKEN_SUSPEND    BIT_ULL(35)
#define XHCI_RENESAS_FW_QUIRK	BIT_ULL(36)
#define XHCI_SKIP_PHY_INIT	BIT_ULL(37)
#define XHCI_DISABLE_SPARSE	BIT_ULL(38)
#define XHCI_SG_TRB_CACHE_SIZE_QUIRK	BIT_ULL(39)
#define XHCI_NO_SOFT_RETRY	BIT_ULL(40)
#define XHCI_BROKEN_D3COLD_S2I	BIT_ULL(41)
#define XHCI_EP_CTX_BROKEN_DCS	BIT_ULL(42)
#define XHCI_SUSPEND_RESUME_CLKS	BIT_ULL(43)
#define XHCI_RESET_TO_DEFAULT	BIT_ULL(44)
#define XHCI_ZHAOXIN_TRB_FETCH	BIT_ULL(45)
#define XHCI_ZHAOXIN_HOST	BIT_ULL(46)

	unsigned int		num_active_eps;
	unsigned int		limit_active_eps;
	struct xhci_port	*hw_ports;
	struct xhci_hub		usb2_rhub;
	struct xhci_hub		usb3_rhub;
	/* support xHCI 1.0 spec USB2 hardware LPM */
	unsigned		hw_lpm_support:1;
	/* Broken Suspend flag for SNPS Suspend resume issue */
	unsigned		broken_suspend:1;
	/* Indicates that omitting hcd is supported if root hub has no ports */
	unsigned		allow_single_roothub:1;
	/* cached usb2 extened protocol capabilites */
	u32                     *ext_caps;
	unsigned int            num_ext_caps;
	/* cached extended protocol port capabilities */
	struct xhci_port_cap	*port_caps;
	unsigned int		num_port_caps;
	/* Compliance Mode Recovery Data */
	struct timer_list	comp_mode_recovery_timer;
	u32			port_status_u0;
	u16			test_mode;
/* Compliance Mode Timer Triggered every 2 seconds */
#define COMP_MODE_RCVRY_MSECS 2000

	struct dentry		*debugfs_root;
	struct dentry		*debugfs_slots;
	struct list_head	regset_list;

	void			*dbc;
	/* platform-specific data -- must come last */
	unsigned long		priv[] __aligned(sizeof(s64));
};

/* Platform specific overrides to generic XHCI hc_driver ops */
struct xhci_driver_overrides {
	size_t extra_priv_size;
	int (*reset)(struct usb_hcd *hcd);
	int (*start)(struct usb_hcd *hcd);
	int (*add_endpoint)(struct usb_hcd *hcd, struct usb_device *udev,
			    struct usb_host_endpoint *ep);
	int (*drop_endpoint)(struct usb_hcd *hcd, struct usb_device *udev,
			     struct usb_host_endpoint *ep);
	int (*check_bandwidth)(struct usb_hcd *, struct usb_device *);
	void (*reset_bandwidth)(struct usb_hcd *, struct usb_device *);
	int (*update_hub_device)(struct usb_hcd *hcd, struct usb_device *hdev,
			    struct usb_tt *tt, gfp_t mem_flags);
	int (*hub_control)(struct usb_hcd *hcd, u16 typeReq, u16 wValue,
			   u16 wIndex, char *buf, u16 wLength);
};

#define	XHCI_CFC_DELAY		10

/* convert between an HCD pointer and the corresponding EHCI_HCD */
static inline struct xhci_hcd *hcd_to_xhci(struct usb_hcd *hcd)
{
	struct usb_hcd *primary_hcd;

	if (usb_hcd_is_primary_hcd(hcd))
		primary_hcd = hcd;
	else
		primary_hcd = hcd->primary_hcd;

	return (struct xhci_hcd *) (primary_hcd->hcd_priv);
}

static inline struct usb_hcd *xhci_to_hcd(struct xhci_hcd *xhci)
{
	return xhci->main_hcd;
}

static inline struct usb_hcd *xhci_get_usb3_hcd(struct xhci_hcd *xhci)
{
	if (xhci->shared_hcd)
		return xhci->shared_hcd;

	if (!xhci->usb2_rhub.num_ports)
		return xhci->main_hcd;

	return NULL;
}

static inline bool xhci_hcd_is_usb3(struct usb_hcd *hcd)
{
	struct xhci_hcd *xhci = hcd_to_xhci(hcd);

	return hcd == xhci_get_usb3_hcd(xhci);
}

static inline bool xhci_has_one_roothub(struct xhci_hcd *xhci)
{
	return xhci->allow_single_roothub &&
	       (!xhci->usb2_rhub.num_ports || !xhci->usb3_rhub.num_ports);
}

#define xhci_dbg(xhci, fmt, args...) \
	dev_dbg(xhci_to_hcd(xhci)->self.controller , fmt , ## args)
#define xhci_err(xhci, fmt, args...) \
	dev_err(xhci_to_hcd(xhci)->self.controller , fmt , ## args)
#define xhci_warn(xhci, fmt, args...) \
	dev_warn(xhci_to_hcd(xhci)->self.controller , fmt , ## args)
#define xhci_warn_ratelimited(xhci, fmt, args...) \
	dev_warn_ratelimited(xhci_to_hcd(xhci)->self.controller , fmt , ## args)
#define xhci_info(xhci, fmt, args...) \
	dev_info(xhci_to_hcd(xhci)->self.controller , fmt , ## args)

/*
 * Registers should always be accessed with double word or quad word accesses.
 *
 * Some xHCI implementations may support 64-bit address pointers.  Registers
 * with 64-bit address pointers should be written to with dword accesses by
 * writing the low dword first (ptr[0]), then the high dword (ptr[1]) second.
 * xHCI implementations that do not support 64-bit address pointers will ignore
 * the high dword, and write order is irrelevant.
 */
static inline u64 xhci_read_64(const struct xhci_hcd *xhci,
		__le64 __iomem *regs)
{
	return lo_hi_readq(regs);
}
static inline void xhci_write_64(struct xhci_hcd *xhci,
				 const u64 val, __le64 __iomem *regs)
{
	lo_hi_writeq(val, regs);
}

static inline int xhci_link_trb_quirk(struct xhci_hcd *xhci)
{
	return xhci->quirks & XHCI_LINK_TRB_QUIRK;
}

/* xHCI debugging */
char *xhci_get_slot_state(struct xhci_hcd *xhci,
		struct xhci_container_ctx *ctx);
void xhci_dbg_trace(struct xhci_hcd *xhci, void (*trace)(struct va_format *),
			const char *fmt, ...);

/* xHCI memory management */
void xhci_mem_cleanup(struct xhci_hcd *xhci);
int xhci_mem_init(struct xhci_hcd *xhci, gfp_t flags);
void xhci_free_virt_device(struct xhci_hcd *xhci, int slot_id);
int xhci_alloc_virt_device(struct xhci_hcd *xhci, int slot_id, struct usb_device *udev, gfp_t flags);
int xhci_setup_addressable_virt_dev(struct xhci_hcd *xhci, struct usb_device *udev);
void xhci_copy_ep0_dequeue_into_input_ctx(struct xhci_hcd *xhci,
		struct usb_device *udev);
unsigned int xhci_get_endpoint_index(struct usb_endpoint_descriptor *desc);
unsigned int xhci_last_valid_endpoint(u32 added_ctxs);
void xhci_endpoint_zero(struct xhci_hcd *xhci, struct xhci_virt_device *virt_dev, struct usb_host_endpoint *ep);
void xhci_update_tt_active_eps(struct xhci_hcd *xhci,
		struct xhci_virt_device *virt_dev,
		int old_active_eps);
void xhci_clear_endpoint_bw_info(struct xhci_bw_info *bw_info);
void xhci_update_bw_info(struct xhci_hcd *xhci,
		struct xhci_container_ctx *in_ctx,
		struct xhci_input_control_ctx *ctrl_ctx,
		struct xhci_virt_device *virt_dev);
void xhci_endpoint_copy(struct xhci_hcd *xhci,
		struct xhci_container_ctx *in_ctx,
		struct xhci_container_ctx *out_ctx,
		unsigned int ep_index);
void xhci_slot_copy(struct xhci_hcd *xhci,
		struct xhci_container_ctx *in_ctx,
		struct xhci_container_ctx *out_ctx);
int xhci_endpoint_init(struct xhci_hcd *xhci, struct xhci_virt_device *virt_dev,
		struct usb_device *udev, struct usb_host_endpoint *ep,
		gfp_t mem_flags);
struct xhci_ring *xhci_ring_alloc(struct xhci_hcd *xhci,
		unsigned int num_segs, unsigned int cycle_state,
		enum xhci_ring_type type, unsigned int max_packet, gfp_t flags);
void xhci_ring_free(struct xhci_hcd *xhci, struct xhci_ring *ring);
int xhci_ring_expansion(struct xhci_hcd *xhci, struct xhci_ring *ring,
		unsigned int num_trbs, gfp_t flags);
int xhci_alloc_erst(struct xhci_hcd *xhci,
		struct xhci_ring *evt_ring,
		struct xhci_erst *erst,
		gfp_t flags);
void xhci_initialize_ring_info(struct xhci_ring *ring,
			unsigned int cycle_state);
void xhci_free_erst(struct xhci_hcd *xhci, struct xhci_erst *erst);
void xhci_free_endpoint_ring(struct xhci_hcd *xhci,
		struct xhci_virt_device *virt_dev,
		unsigned int ep_index);
struct xhci_stream_info *xhci_alloc_stream_info(struct xhci_hcd *xhci,
		unsigned int num_stream_ctxs,
		unsigned int num_streams,
		unsigned int max_packet, gfp_t flags);
void xhci_free_stream_info(struct xhci_hcd *xhci,
		struct xhci_stream_info *stream_info);
void xhci_setup_streams_ep_input_ctx(struct xhci_hcd *xhci,
		struct xhci_ep_ctx *ep_ctx,
		struct xhci_stream_info *stream_info);
void xhci_setup_no_streams_ep_input_ctx(struct xhci_ep_ctx *ep_ctx,
		struct xhci_virt_ep *ep);
void xhci_free_device_endpoint_resources(struct xhci_hcd *xhci,
	struct xhci_virt_device *virt_dev, bool drop_control_ep);
struct xhci_ring *xhci_dma_to_transfer_ring(
		struct xhci_virt_ep *ep,
		u64 address);
struct xhci_command *xhci_alloc_command(struct xhci_hcd *xhci,
		bool allocate_completion, gfp_t mem_flags);
struct xhci_command *xhci_alloc_command_with_ctx(struct xhci_hcd *xhci,
		bool allocate_completion, gfp_t mem_flags);
void xhci_urb_free_priv(struct urb_priv *urb_priv);
void xhci_free_command(struct xhci_hcd *xhci,
		struct xhci_command *command);
struct xhci_container_ctx *xhci_alloc_container_ctx(struct xhci_hcd *xhci,
		int type, gfp_t flags);
void xhci_free_container_ctx(struct xhci_hcd *xhci,
		struct xhci_container_ctx *ctx);
struct xhci_interrupter *xhci_create_secondary_interrupter(struct usb_hcd *hcd,
		int intr_num);
void xhci_remove_secondary_interrupter(struct usb_hcd
				       *hcd, struct xhci_interrupter *ir);
void xhci_skip_sec_intr_events(struct xhci_hcd *xhci,
	struct xhci_ring *ring,	struct xhci_interrupter *ir);
int xhci_disable_interrupter(struct xhci_interrupter *ir);

/* xHCI host controller glue */
typedef void (*xhci_get_quirks_t)(struct device *, struct xhci_hcd *);
int xhci_handshake(void __iomem *ptr, u32 mask, u32 done, u64 timeout_us);
void xhci_quiesce(struct xhci_hcd *xhci);
int xhci_halt(struct xhci_hcd *xhci);
int xhci_start(struct xhci_hcd *xhci);
int xhci_reset(struct xhci_hcd *xhci, u64 timeout_us);
int xhci_run(struct usb_hcd *hcd);
int xhci_gen_setup(struct usb_hcd *hcd, xhci_get_quirks_t get_quirks);
void xhci_shutdown(struct usb_hcd *hcd);
void xhci_stop(struct usb_hcd *hcd);
void xhci_init_driver(struct hc_driver *drv,
		      const struct xhci_driver_overrides *over);
int xhci_add_endpoint(struct usb_hcd *hcd, struct usb_device *udev,
		      struct usb_host_endpoint *ep);
int xhci_drop_endpoint(struct usb_hcd *hcd, struct usb_device *udev,
		       struct usb_host_endpoint *ep);
int xhci_check_bandwidth(struct usb_hcd *hcd, struct usb_device *udev);
void xhci_reset_bandwidth(struct usb_hcd *hcd, struct usb_device *udev);
int xhci_update_hub_device(struct usb_hcd *hcd, struct usb_device *hdev,
			   struct usb_tt *tt, gfp_t mem_flags);
int xhci_disable_slot(struct xhci_hcd *xhci, u32 slot_id);
int xhci_ext_cap_init(struct xhci_hcd *xhci);

int xhci_suspend(struct xhci_hcd *xhci, bool do_wakeup);
int xhci_resume(struct xhci_hcd *xhci, pm_message_t msg);

irqreturn_t xhci_irq(struct usb_hcd *hcd);
irqreturn_t xhci_msi_irq(int irq, void *hcd);
int xhci_alloc_dev(struct usb_hcd *hcd, struct usb_device *udev);
int xhci_alloc_tt_info(struct xhci_hcd *xhci,
		struct xhci_virt_device *virt_dev,
		struct usb_device *hdev,
		struct usb_tt *tt, gfp_t mem_flags);

/* xHCI ring, segment, TRB, and TD functions */
dma_addr_t xhci_trb_virt_to_dma(struct xhci_segment *seg, union xhci_trb *trb);
struct xhci_segment *trb_in_td(struct xhci_hcd *xhci,
		struct xhci_segment *start_seg, union xhci_trb *start_trb,
		union xhci_trb *end_trb, dma_addr_t suspect_dma, bool debug);
int xhci_is_vendor_info_code(struct xhci_hcd *xhci, unsigned int trb_comp_code);
void xhci_ring_cmd_db(struct xhci_hcd *xhci);
int xhci_queue_slot_control(struct xhci_hcd *xhci, struct xhci_command *cmd,
		u32 trb_type, u32 slot_id);
int xhci_queue_address_device(struct xhci_hcd *xhci, struct xhci_command *cmd,
		dma_addr_t in_ctx_ptr, u32 slot_id, enum xhci_setup_dev);
int xhci_queue_vendor_command(struct xhci_hcd *xhci, struct xhci_command *cmd,
		u32 field1, u32 field2, u32 field3, u32 field4);
int xhci_queue_stop_endpoint(struct xhci_hcd *xhci, struct xhci_command *cmd,
		int slot_id, unsigned int ep_index, int suspend);
int xhci_queue_ctrl_tx(struct xhci_hcd *xhci, gfp_t mem_flags, struct urb *urb,
		int slot_id, unsigned int ep_index);
int xhci_queue_bulk_tx(struct xhci_hcd *xhci, gfp_t mem_flags, struct urb *urb,
		int slot_id, unsigned int ep_index);
int xhci_queue_intr_tx(struct xhci_hcd *xhci, gfp_t mem_flags, struct urb *urb,
		int slot_id, unsigned int ep_index);
int xhci_queue_isoc_tx_prepare(struct xhci_hcd *xhci, gfp_t mem_flags,
		struct urb *urb, int slot_id, unsigned int ep_index);
int xhci_queue_configure_endpoint(struct xhci_hcd *xhci,
		struct xhci_command *cmd, dma_addr_t in_ctx_ptr, u32 slot_id,
		bool command_must_succeed);
int xhci_queue_evaluate_context(struct xhci_hcd *xhci, struct xhci_command *cmd,
		dma_addr_t in_ctx_ptr, u32 slot_id, bool command_must_succeed);
int xhci_queue_reset_ep(struct xhci_hcd *xhci, struct xhci_command *cmd,
		int slot_id, unsigned int ep_index,
		enum xhci_ep_reset_type reset_type);
int xhci_queue_reset_device(struct xhci_hcd *xhci, struct xhci_command *cmd,
		u32 slot_id);
void xhci_cleanup_stalled_ring(struct xhci_hcd *xhci, unsigned int slot_id,
			       unsigned int ep_index, unsigned int stream_id,
			       struct xhci_td *td);
void xhci_stop_endpoint_command_watchdog(struct timer_list *t);
void xhci_handle_command_timeout(struct work_struct *work);

void xhci_ring_ep_doorbell(struct xhci_hcd *xhci, unsigned int slot_id,
		unsigned int ep_index, unsigned int stream_id);
void xhci_ring_doorbell_for_active_rings(struct xhci_hcd *xhci,
		unsigned int slot_id,
		unsigned int ep_index);
void xhci_cleanup_command_queue(struct xhci_hcd *xhci);
void inc_deq(struct xhci_hcd *xhci, struct xhci_ring *ring);
unsigned int count_trbs(u64 addr, u64 len);
int xhci_stop_endpoint_sync(struct xhci_hcd *xhci, struct xhci_virt_ep *ep,
			    int suspend, gfp_t gfp_flags);
void xhci_update_erst_dequeue(struct xhci_hcd *xhci,
				     struct xhci_interrupter *ir,
				     union xhci_trb *event_ring_deq,
<<<<<<< HEAD
					 bool clear_ehb);
=======
				     bool clear_ehb);
>>>>>>> 6de5cb02

/* xHCI roothub code */
void xhci_set_link_state(struct xhci_hcd *xhci, struct xhci_port *port,
				u32 link_state);
void xhci_test_and_clear_bit(struct xhci_hcd *xhci, struct xhci_port *port,
				u32 port_bit);
int xhci_hub_control(struct usb_hcd *hcd, u16 typeReq, u16 wValue, u16 wIndex,
		char *buf, u16 wLength);
int xhci_hub_status_data(struct usb_hcd *hcd, char *buf);
int xhci_find_raw_port_number(struct usb_hcd *hcd, int port1);
struct xhci_hub *xhci_get_rhub(struct usb_hcd *hcd);

void xhci_hc_died(struct xhci_hcd *xhci);

#ifdef CONFIG_PM
int xhci_bus_suspend(struct usb_hcd *hcd);
int xhci_bus_resume(struct usb_hcd *hcd);
unsigned long xhci_get_resuming_ports(struct usb_hcd *hcd);
#else
#define	xhci_bus_suspend	NULL
#define	xhci_bus_resume		NULL
#define	xhci_get_resuming_ports	NULL
#endif	/* CONFIG_PM */

u32 xhci_port_state_to_neutral(u32 state);
int xhci_find_slot_id_by_port(struct usb_hcd *hcd, struct xhci_hcd *xhci,
		u16 port);
void xhci_ring_device(struct xhci_hcd *xhci, int slot_id);

/* xHCI contexts */
struct xhci_input_control_ctx *xhci_get_input_control_ctx(struct xhci_container_ctx *ctx);
struct xhci_slot_ctx *xhci_get_slot_ctx(struct xhci_hcd *xhci, struct xhci_container_ctx *ctx);
struct xhci_ep_ctx *xhci_get_ep_ctx(struct xhci_hcd *xhci, struct xhci_container_ctx *ctx, unsigned int ep_index);

struct xhci_ring *xhci_triad_to_transfer_ring(struct xhci_hcd *xhci,
		unsigned int slot_id, unsigned int ep_index,
		unsigned int stream_id);

static inline struct xhci_ring *xhci_urb_to_transfer_ring(struct xhci_hcd *xhci,
								struct urb *urb)
{
	return xhci_triad_to_transfer_ring(xhci, urb->dev->slot_id,
					xhci_get_endpoint_index(&urb->ep->desc),
					urb->stream_id);
}

/*
 * TODO: As per spec Isochronous IDT transmissions are supported. We bypass
 * them anyways as we where unable to find a device that matches the
 * constraints.
 */
static inline bool xhci_urb_suitable_for_idt(struct urb *urb)
{
	if (!usb_endpoint_xfer_isoc(&urb->ep->desc) && usb_urb_dir_out(urb) &&
	    usb_endpoint_maxp(&urb->ep->desc) >= TRB_IDT_MAX_SIZE &&
	    urb->transfer_buffer_length <= TRB_IDT_MAX_SIZE &&
	    !(urb->transfer_flags & URB_NO_TRANSFER_DMA_MAP) &&
	    !urb->num_sgs)
		return true;

	return false;
}

static inline char *xhci_slot_state_string(u32 state)
{
	switch (state) {
	case SLOT_STATE_ENABLED:
		return "enabled/disabled";
	case SLOT_STATE_DEFAULT:
		return "default";
	case SLOT_STATE_ADDRESSED:
		return "addressed";
	case SLOT_STATE_CONFIGURED:
		return "configured";
	default:
		return "reserved";
	}
}

static inline const char *xhci_decode_trb(char *str, size_t size,
					  u32 field0, u32 field1, u32 field2, u32 field3)
{
	int type = TRB_FIELD_TO_TYPE(field3);

	switch (type) {
	case TRB_LINK:
		snprintf(str, size,
			"LINK %08x%08x intr %d type '%s' flags %c:%c:%c:%c",
			field1, field0, GET_INTR_TARGET(field2),
			xhci_trb_type_string(type),
			field3 & TRB_IOC ? 'I' : 'i',
			field3 & TRB_CHAIN ? 'C' : 'c',
			field3 & TRB_TC ? 'T' : 't',
			field3 & TRB_CYCLE ? 'C' : 'c');
		break;
	case TRB_TRANSFER:
	case TRB_COMPLETION:
	case TRB_PORT_STATUS:
	case TRB_BANDWIDTH_EVENT:
	case TRB_DOORBELL:
	case TRB_HC_EVENT:
	case TRB_DEV_NOTE:
	case TRB_MFINDEX_WRAP:
		snprintf(str, size,
			"TRB %08x%08x status '%s' len %d slot %d ep %d type '%s' flags %c:%c",
			field1, field0,
			xhci_trb_comp_code_string(GET_COMP_CODE(field2)),
			EVENT_TRB_LEN(field2), TRB_TO_SLOT_ID(field3),
			/* Macro decrements 1, maybe it shouldn't?!? */
			TRB_TO_EP_INDEX(field3) + 1,
			xhci_trb_type_string(type),
			field3 & EVENT_DATA ? 'E' : 'e',
			field3 & TRB_CYCLE ? 'C' : 'c');

		break;
	case TRB_SETUP:
		snprintf(str, size,
			"bRequestType %02x bRequest %02x wValue %02x%02x wIndex %02x%02x wLength %d length %d TD size %d intr %d type '%s' flags %c:%c:%c",
				field0 & 0xff,
				(field0 & 0xff00) >> 8,
				(field0 & 0xff000000) >> 24,
				(field0 & 0xff0000) >> 16,
				(field1 & 0xff00) >> 8,
				field1 & 0xff,
				(field1 & 0xff000000) >> 16 |
				(field1 & 0xff0000) >> 16,
				TRB_LEN(field2), GET_TD_SIZE(field2),
				GET_INTR_TARGET(field2),
				xhci_trb_type_string(type),
				field3 & TRB_IDT ? 'I' : 'i',
				field3 & TRB_IOC ? 'I' : 'i',
				field3 & TRB_CYCLE ? 'C' : 'c');
		break;
	case TRB_DATA:
		snprintf(str, size,
			 "Buffer %08x%08x length %d TD size %d intr %d type '%s' flags %c:%c:%c:%c:%c:%c:%c",
				field1, field0, TRB_LEN(field2), GET_TD_SIZE(field2),
				GET_INTR_TARGET(field2),
				xhci_trb_type_string(type),
				field3 & TRB_IDT ? 'I' : 'i',
				field3 & TRB_IOC ? 'I' : 'i',
				field3 & TRB_CHAIN ? 'C' : 'c',
				field3 & TRB_NO_SNOOP ? 'S' : 's',
				field3 & TRB_ISP ? 'I' : 'i',
				field3 & TRB_ENT ? 'E' : 'e',
				field3 & TRB_CYCLE ? 'C' : 'c');
		break;
	case TRB_STATUS:
		snprintf(str, size,
			 "Buffer %08x%08x length %d TD size %d intr %d type '%s' flags %c:%c:%c:%c",
				field1, field0, TRB_LEN(field2), GET_TD_SIZE(field2),
				GET_INTR_TARGET(field2),
				xhci_trb_type_string(type),
				field3 & TRB_IOC ? 'I' : 'i',
				field3 & TRB_CHAIN ? 'C' : 'c',
				field3 & TRB_ENT ? 'E' : 'e',
				field3 & TRB_CYCLE ? 'C' : 'c');
		break;
	case TRB_NORMAL:
	case TRB_ISOC:
	case TRB_EVENT_DATA:
	case TRB_TR_NOOP:
		snprintf(str, size,
			"Buffer %08x%08x length %d TD size %d intr %d type '%s' flags %c:%c:%c:%c:%c:%c:%c:%c",
			field1, field0, TRB_LEN(field2), GET_TD_SIZE(field2),
			GET_INTR_TARGET(field2),
			xhci_trb_type_string(type),
			field3 & TRB_BEI ? 'B' : 'b',
			field3 & TRB_IDT ? 'I' : 'i',
			field3 & TRB_IOC ? 'I' : 'i',
			field3 & TRB_CHAIN ? 'C' : 'c',
			field3 & TRB_NO_SNOOP ? 'S' : 's',
			field3 & TRB_ISP ? 'I' : 'i',
			field3 & TRB_ENT ? 'E' : 'e',
			field3 & TRB_CYCLE ? 'C' : 'c');
		break;

	case TRB_CMD_NOOP:
	case TRB_ENABLE_SLOT:
		snprintf(str, size,
			"%s: flags %c",
			xhci_trb_type_string(type),
			field3 & TRB_CYCLE ? 'C' : 'c');
		break;
	case TRB_DISABLE_SLOT:
	case TRB_NEG_BANDWIDTH:
		snprintf(str, size,
			"%s: slot %d flags %c",
			xhci_trb_type_string(type),
			TRB_TO_SLOT_ID(field3),
			field3 & TRB_CYCLE ? 'C' : 'c');
		break;
	case TRB_ADDR_DEV:
		snprintf(str, size,
			"%s: ctx %08x%08x slot %d flags %c:%c",
			xhci_trb_type_string(type),
			field1, field0,
			TRB_TO_SLOT_ID(field3),
			field3 & TRB_BSR ? 'B' : 'b',
			field3 & TRB_CYCLE ? 'C' : 'c');
		break;
	case TRB_CONFIG_EP:
		snprintf(str, size,
			"%s: ctx %08x%08x slot %d flags %c:%c",
			xhci_trb_type_string(type),
			field1, field0,
			TRB_TO_SLOT_ID(field3),
			field3 & TRB_DC ? 'D' : 'd',
			field3 & TRB_CYCLE ? 'C' : 'c');
		break;
	case TRB_EVAL_CONTEXT:
		snprintf(str, size,
			"%s: ctx %08x%08x slot %d flags %c",
			xhci_trb_type_string(type),
			field1, field0,
			TRB_TO_SLOT_ID(field3),
			field3 & TRB_CYCLE ? 'C' : 'c');
		break;
	case TRB_RESET_EP:
		snprintf(str, size,
			"%s: ctx %08x%08x slot %d ep %d flags %c:%c",
			xhci_trb_type_string(type),
			field1, field0,
			TRB_TO_SLOT_ID(field3),
			/* Macro decrements 1, maybe it shouldn't?!? */
			TRB_TO_EP_INDEX(field3) + 1,
			field3 & TRB_TSP ? 'T' : 't',
			field3 & TRB_CYCLE ? 'C' : 'c');
		break;
	case TRB_STOP_RING:
		snprintf(str, size,
			"%s: slot %d sp %d ep %d flags %c",
			xhci_trb_type_string(type),
			TRB_TO_SLOT_ID(field3),
			TRB_TO_SUSPEND_PORT(field3),
			/* Macro decrements 1, maybe it shouldn't?!? */
			TRB_TO_EP_INDEX(field3) + 1,
			field3 & TRB_CYCLE ? 'C' : 'c');
		break;
	case TRB_SET_DEQ:
		snprintf(str, size,
			"%s: deq %08x%08x stream %d slot %d ep %d flags %c",
			xhci_trb_type_string(type),
			field1, field0,
			TRB_TO_STREAM_ID(field2),
			TRB_TO_SLOT_ID(field3),
			/* Macro decrements 1, maybe it shouldn't?!? */
			TRB_TO_EP_INDEX(field3) + 1,
			field3 & TRB_CYCLE ? 'C' : 'c');
		break;
	case TRB_RESET_DEV:
		snprintf(str, size,
			"%s: slot %d flags %c",
			xhci_trb_type_string(type),
			TRB_TO_SLOT_ID(field3),
			field3 & TRB_CYCLE ? 'C' : 'c');
		break;
	case TRB_FORCE_EVENT:
		snprintf(str, size,
			"%s: event %08x%08x vf intr %d vf id %d flags %c",
			xhci_trb_type_string(type),
			field1, field0,
			TRB_TO_VF_INTR_TARGET(field2),
			TRB_TO_VF_ID(field3),
			field3 & TRB_CYCLE ? 'C' : 'c');
		break;
	case TRB_SET_LT:
		snprintf(str, size,
			"%s: belt %d flags %c",
			xhci_trb_type_string(type),
			TRB_TO_BELT(field3),
			field3 & TRB_CYCLE ? 'C' : 'c');
		break;
	case TRB_GET_BW:
		snprintf(str, size,
			"%s: ctx %08x%08x slot %d speed %d flags %c",
			xhci_trb_type_string(type),
			field1, field0,
			TRB_TO_SLOT_ID(field3),
			TRB_TO_DEV_SPEED(field3),
			field3 & TRB_CYCLE ? 'C' : 'c');
		break;
	case TRB_FORCE_HEADER:
		snprintf(str, size,
			"%s: info %08x%08x%08x pkt type %d roothub port %d flags %c",
			xhci_trb_type_string(type),
			field2, field1, field0 & 0xffffffe0,
			TRB_TO_PACKET_TYPE(field0),
			TRB_TO_ROOTHUB_PORT(field3),
			field3 & TRB_CYCLE ? 'C' : 'c');
		break;
	default:
		snprintf(str, size,
			"type '%s' -> raw %08x %08x %08x %08x",
			xhci_trb_type_string(type),
			field0, field1, field2, field3);
	}

	return str;
}

static inline const char *xhci_decode_ctrl_ctx(char *str,
		unsigned long drop, unsigned long add)
{
	unsigned int	bit;
	int		ret = 0;

	str[0] = '\0';

	if (drop) {
		ret = sprintf(str, "Drop:");
		for_each_set_bit(bit, &drop, 32)
			ret += sprintf(str + ret, " %d%s",
				       bit / 2,
				       bit % 2 ? "in":"out");
		ret += sprintf(str + ret, ", ");
	}

	if (add) {
		ret += sprintf(str + ret, "Add:%s%s",
			       (add & SLOT_FLAG) ? " slot":"",
			       (add & EP0_FLAG) ? " ep0":"");
		add &= ~(SLOT_FLAG | EP0_FLAG);
		for_each_set_bit(bit, &add, 32)
			ret += sprintf(str + ret, " %d%s",
				       bit / 2,
				       bit % 2 ? "in":"out");
	}
	return str;
}

static inline const char *xhci_decode_slot_context(char *str,
		u32 info, u32 info2, u32 tt_info, u32 state)
{
	u32 speed;
	u32 hub;
	u32 mtt;
	int ret = 0;

	speed = info & DEV_SPEED;
	hub = info & DEV_HUB;
	mtt = info & DEV_MTT;

	ret = sprintf(str, "RS %05x %s%s%s Ctx Entries %d MEL %d us Port# %d/%d",
			info & ROUTE_STRING_MASK,
			({ char *s;
			switch (speed) {
			case SLOT_SPEED_FS:
				s = "full-speed";
				break;
			case SLOT_SPEED_LS:
				s = "low-speed";
				break;
			case SLOT_SPEED_HS:
				s = "high-speed";
				break;
			case SLOT_SPEED_SS:
				s = "super-speed";
				break;
			case SLOT_SPEED_SSP:
				s = "super-speed plus";
				break;
			default:
				s = "UNKNOWN speed";
			} s; }),
			mtt ? " multi-TT" : "",
			hub ? " Hub" : "",
			(info & LAST_CTX_MASK) >> 27,
			info2 & MAX_EXIT,
			DEVINFO_TO_ROOT_HUB_PORT(info2),
			DEVINFO_TO_MAX_PORTS(info2));

	ret += sprintf(str + ret, " [TT Slot %d Port# %d TTT %d Intr %d] Addr %d State %s",
			tt_info & TT_SLOT, (tt_info & TT_PORT) >> 8,
			GET_TT_THINK_TIME(tt_info), GET_INTR_TARGET(tt_info),
			state & DEV_ADDR_MASK,
			xhci_slot_state_string(GET_SLOT_STATE(state)));

	return str;
}


static inline const char *xhci_portsc_link_state_string(u32 portsc)
{
	switch (portsc & PORT_PLS_MASK) {
	case XDEV_U0:
		return "U0";
	case XDEV_U1:
		return "U1";
	case XDEV_U2:
		return "U2";
	case XDEV_U3:
		return "U3";
	case XDEV_DISABLED:
		return "Disabled";
	case XDEV_RXDETECT:
		return "RxDetect";
	case XDEV_INACTIVE:
		return "Inactive";
	case XDEV_POLLING:
		return "Polling";
	case XDEV_RECOVERY:
		return "Recovery";
	case XDEV_HOT_RESET:
		return "Hot Reset";
	case XDEV_COMP_MODE:
		return "Compliance mode";
	case XDEV_TEST_MODE:
		return "Test mode";
	case XDEV_RESUME:
		return "Resume";
	default:
		break;
	}
	return "Unknown";
}

static inline const char *xhci_decode_portsc(char *str, u32 portsc)
{
	int ret;

	ret = sprintf(str, "%s %s %s Link:%s PortSpeed:%d ",
		      portsc & PORT_POWER	? "Powered" : "Powered-off",
		      portsc & PORT_CONNECT	? "Connected" : "Not-connected",
		      portsc & PORT_PE		? "Enabled" : "Disabled",
		      xhci_portsc_link_state_string(portsc),
		      DEV_PORT_SPEED(portsc));

	if (portsc & PORT_OC)
		ret += sprintf(str + ret, "OverCurrent ");
	if (portsc & PORT_RESET)
		ret += sprintf(str + ret, "In-Reset ");

	ret += sprintf(str + ret, "Change: ");
	if (portsc & PORT_CSC)
		ret += sprintf(str + ret, "CSC ");
	if (portsc & PORT_PEC)
		ret += sprintf(str + ret, "PEC ");
	if (portsc & PORT_WRC)
		ret += sprintf(str + ret, "WRC ");
	if (portsc & PORT_OCC)
		ret += sprintf(str + ret, "OCC ");
	if (portsc & PORT_RC)
		ret += sprintf(str + ret, "PRC ");
	if (portsc & PORT_PLC)
		ret += sprintf(str + ret, "PLC ");
	if (portsc & PORT_CEC)
		ret += sprintf(str + ret, "CEC ");
	if (portsc & PORT_CAS)
		ret += sprintf(str + ret, "CAS ");

	ret += sprintf(str + ret, "Wake: ");
	if (portsc & PORT_WKCONN_E)
		ret += sprintf(str + ret, "WCE ");
	if (portsc & PORT_WKDISC_E)
		ret += sprintf(str + ret, "WDE ");
	if (portsc & PORT_WKOC_E)
		ret += sprintf(str + ret, "WOE ");

	return str;
}

static inline const char *xhci_decode_usbsts(char *str, u32 usbsts)
{
	int ret = 0;

	ret = sprintf(str, " 0x%08x", usbsts);

	if (usbsts == ~(u32)0)
		return str;

	if (usbsts & STS_HALT)
		ret += sprintf(str + ret, " HCHalted");
	if (usbsts & STS_FATAL)
		ret += sprintf(str + ret, " HSE");
	if (usbsts & STS_EINT)
		ret += sprintf(str + ret, " EINT");
	if (usbsts & STS_PORT)
		ret += sprintf(str + ret, " PCD");
	if (usbsts & STS_SAVE)
		ret += sprintf(str + ret, " SSS");
	if (usbsts & STS_RESTORE)
		ret += sprintf(str + ret, " RSS");
	if (usbsts & STS_SRE)
		ret += sprintf(str + ret, " SRE");
	if (usbsts & STS_CNR)
		ret += sprintf(str + ret, " CNR");
	if (usbsts & STS_HCE)
		ret += sprintf(str + ret, " HCE");

	return str;
}

static inline const char *xhci_decode_doorbell(char *str, u32 slot, u32 doorbell)
{
	u8 ep;
	u16 stream;
	int ret;

	ep = (doorbell & 0xff);
	stream = doorbell >> 16;

	if (slot == 0) {
		sprintf(str, "Command Ring %d", doorbell);
		return str;
	}
	ret = sprintf(str, "Slot %d ", slot);
	if (ep > 0 && ep < 32)
		ret = sprintf(str + ret, "ep%d%s",
			      ep / 2,
			      ep % 2 ? "in" : "out");
	else if (ep == 0 || ep < 248)
		ret = sprintf(str + ret, "Reserved %d", ep);
	else
		ret = sprintf(str + ret, "Vendor Defined %d", ep);
	if (stream)
		ret = sprintf(str + ret, " Stream %d", stream);

	return str;
}

static inline const char *xhci_ep_state_string(u8 state)
{
	switch (state) {
	case EP_STATE_DISABLED:
		return "disabled";
	case EP_STATE_RUNNING:
		return "running";
	case EP_STATE_HALTED:
		return "halted";
	case EP_STATE_STOPPED:
		return "stopped";
	case EP_STATE_ERROR:
		return "error";
	default:
		return "INVALID";
	}
}

static inline const char *xhci_ep_type_string(u8 type)
{
	switch (type) {
	case ISOC_OUT_EP:
		return "Isoc OUT";
	case BULK_OUT_EP:
		return "Bulk OUT";
	case INT_OUT_EP:
		return "Int OUT";
	case CTRL_EP:
		return "Ctrl";
	case ISOC_IN_EP:
		return "Isoc IN";
	case BULK_IN_EP:
		return "Bulk IN";
	case INT_IN_EP:
		return "Int IN";
	default:
		return "INVALID";
	}
}

static inline const char *xhci_decode_ep_context(char *str, u32 info,
		u32 info2, u64 deq, u32 tx_info)
{
	int ret;

	u32 esit;
	u16 maxp;
	u16 avg;

	u8 max_pstr;
	u8 ep_state;
	u8 interval;
	u8 ep_type;
	u8 burst;
	u8 cerr;
	u8 mult;

	bool lsa;
	bool hid;

	esit = CTX_TO_MAX_ESIT_PAYLOAD_HI(info) << 16 |
		CTX_TO_MAX_ESIT_PAYLOAD(tx_info);

	ep_state = info & EP_STATE_MASK;
	max_pstr = CTX_TO_EP_MAXPSTREAMS(info);
	interval = CTX_TO_EP_INTERVAL(info);
	mult = CTX_TO_EP_MULT(info) + 1;
	lsa = !!(info & EP_HAS_LSA);

	cerr = (info2 & (3 << 1)) >> 1;
	ep_type = CTX_TO_EP_TYPE(info2);
	hid = !!(info2 & (1 << 7));
	burst = CTX_TO_MAX_BURST(info2);
	maxp = MAX_PACKET_DECODED(info2);

	avg = EP_AVG_TRB_LENGTH(tx_info);

	ret = sprintf(str, "State %s mult %d max P. Streams %d %s",
			xhci_ep_state_string(ep_state), mult,
			max_pstr, lsa ? "LSA " : "");

	ret += sprintf(str + ret, "interval %d us max ESIT payload %d CErr %d ",
			(1 << interval) * 125, esit, cerr);

	ret += sprintf(str + ret, "Type %s %sburst %d maxp %d deq %016llx ",
			xhci_ep_type_string(ep_type), hid ? "HID" : "",
			burst, maxp, deq);

	ret += sprintf(str + ret, "avg trb len %d", avg);

	return str;
}

#endif /* __LINUX_XHCI_HCD_H */<|MERGE_RESOLUTION|>--- conflicted
+++ resolved
@@ -2214,11 +2214,7 @@
 void xhci_update_erst_dequeue(struct xhci_hcd *xhci,
 				     struct xhci_interrupter *ir,
 				     union xhci_trb *event_ring_deq,
-<<<<<<< HEAD
-					 bool clear_ehb);
-=======
 				     bool clear_ehb);
->>>>>>> 6de5cb02
 
 /* xHCI roothub code */
 void xhci_set_link_state(struct xhci_hcd *xhci, struct xhci_port *port,
