// SPDX-License-Identifier: GPL-2.0
/*
 * System Control and Management Interface (SCMI) Message Protocol driver
 *
 * SCMI Message Protocol is used between the System Control Processor(SCP)
 * and the Application Processors(AP). The Message Handling Unit(MHU)
 * provides a mechanism for inter-processor communication between SCP's
 * Cortex M3 and AP.
 *
 * SCP offers control and management of the core/cluster power states,
 * various power domain DVFS including the core/cluster, certain system
 * clocks configuration, thermal sensors and many others.
 *
 * Copyright (C) 2018-2021 ARM Ltd.
 */

#define pr_fmt(fmt) KBUILD_MODNAME ": " fmt

#include <linux/bitmap.h>
#include <linux/debugfs.h>
#include <linux/device.h>
#include <linux/export.h>
#include <linux/idr.h>
#include <linux/io.h>
#include <linux/io-64-nonatomic-hi-lo.h>
#include <linux/kernel.h>
#include <linux/ktime.h>
#include <linux/hashtable.h>
#include <linux/list.h>
#include <linux/module.h>
#include <linux/of.h>
#include <linux/platform_device.h>
#include <linux/processor.h>
#include <linux/refcount.h>
#include <linux/slab.h>

#include "common.h"
#include "notify.h"

#include "raw_mode.h"

#define CREATE_TRACE_POINTS
#include <trace/events/scmi.h>

static DEFINE_IDA(scmi_id);

static DEFINE_IDR(scmi_protocols);
static DEFINE_SPINLOCK(protocol_lock);

/* List of all SCMI devices active in system */
static LIST_HEAD(scmi_list);
/* Protection for the entire list */
static DEFINE_MUTEX(scmi_list_mutex);
/* Track the unique id for the transfers for debug & profiling purpose */
static atomic_t transfer_last_id;

static struct dentry *scmi_top_dentry;

/**
 * struct scmi_xfers_info - Structure to manage transfer information
 *
 * @xfer_alloc_table: Bitmap table for allocated messages.
 *	Index of this bitmap table is also used for message
 *	sequence identifier.
 * @xfer_lock: Protection for message allocation
 * @max_msg: Maximum number of messages that can be pending
 * @free_xfers: A free list for available to use xfers. It is initialized with
 *		a number of xfers equal to the maximum allowed in-flight
 *		messages.
 * @pending_xfers: An hashtable, indexed by msg_hdr.seq, used to keep all the
 *		   currently in-flight messages.
 */
struct scmi_xfers_info {
	unsigned long *xfer_alloc_table;
	spinlock_t xfer_lock;
	int max_msg;
	struct hlist_head free_xfers;
	DECLARE_HASHTABLE(pending_xfers, SCMI_PENDING_XFERS_HT_ORDER_SZ);
};

/**
 * struct scmi_protocol_instance  - Describe an initialized protocol instance.
 * @handle: Reference to the SCMI handle associated to this protocol instance.
 * @proto: A reference to the protocol descriptor.
 * @gid: A reference for per-protocol devres management.
 * @users: A refcount to track effective users of this protocol.
 * @priv: Reference for optional protocol private data.
 * @version: Protocol version supported by the platform as detected at runtime.
 * @ph: An embedded protocol handle that will be passed down to protocol
 *	initialization code to identify this instance.
 *
 * Each protocol is initialized independently once for each SCMI platform in
 * which is defined by DT and implemented by the SCMI server fw.
 */
struct scmi_protocol_instance {
	const struct scmi_handle	*handle;
	const struct scmi_protocol	*proto;
	void				*gid;
	refcount_t			users;
	void				*priv;
	unsigned int			version;
	struct scmi_protocol_handle	ph;
};

#define ph_to_pi(h)	container_of(h, struct scmi_protocol_instance, ph)

/**
 * struct scmi_debug_info  - Debug common info
 * @top_dentry: A reference to the top debugfs dentry
 * @name: Name of this SCMI instance
 * @type: Type of this SCMI instance
 * @is_atomic: Flag to state if the transport of this instance is atomic
 */
struct scmi_debug_info {
	struct dentry *top_dentry;
	const char *name;
	const char *type;
	bool is_atomic;
};

/**
 * struct scmi_info - Structure representing a SCMI instance
 *
 * @id: A sequence number starting from zero identifying this instance
 * @dev: Device pointer
 * @desc: SoC description for this instance
 * @version: SCMI revision information containing protocol version,
 *	implementation version and (sub-)vendor identification.
 * @handle: Instance of SCMI handle to send to clients
 * @tx_minfo: Universal Transmit Message management info
 * @rx_minfo: Universal Receive Message management info
 * @tx_idr: IDR object to map protocol id to Tx channel info pointer
 * @rx_idr: IDR object to map protocol id to Rx channel info pointer
 * @protocols: IDR for protocols' instance descriptors initialized for
 *	       this SCMI instance: populated on protocol's first attempted
 *	       usage.
 * @protocols_mtx: A mutex to protect protocols instances initialization.
 * @protocols_imp: List of protocols implemented, currently maximum of
 *		   scmi_revision_info.num_protocols elements allocated by the
 *		   base protocol
 * @active_protocols: IDR storing device_nodes for protocols actually defined
 *		      in the DT and confirmed as implemented by fw.
 * @atomic_threshold: Optional system wide DT-configured threshold, expressed
 *		      in microseconds, for atomic operations.
 *		      Only SCMI synchronous commands reported by the platform
 *		      to have an execution latency lesser-equal to the threshold
 *		      should be considered for atomic mode operation: such
 *		      decision is finally left up to the SCMI drivers.
 * @notify_priv: Pointer to private data structure specific to notifications.
 * @node: List head
 * @users: Number of users of this instance
 * @bus_nb: A notifier to listen for device bind/unbind on the scmi bus
 * @dev_req_nb: A notifier to listen for device request/unrequest on the scmi
 *		bus
 * @devreq_mtx: A mutex to serialize device creation for this SCMI instance
 * @dbg: A pointer to debugfs related data (if any)
 * @raw: An opaque reference handle used by SCMI Raw mode.
 * @max_rx_timeout_ms: the maximum receive channel timeout value
 */
struct scmi_info {
	int id;
	struct device *dev;
	const struct scmi_desc *desc;
	struct scmi_revision_info version;
	struct scmi_handle handle;
	struct scmi_xfers_info tx_minfo;
	struct scmi_xfers_info rx_minfo;
	struct idr tx_idr;
	struct idr rx_idr;
	struct idr protocols;
	/* Ensure mutual exclusive access to protocols instance array */
	struct mutex protocols_mtx;
	u8 *protocols_imp;
	struct idr active_protocols;
	unsigned int atomic_threshold;
	void *notify_priv;
	struct list_head node;
	int users;
	struct notifier_block bus_nb;
	struct notifier_block dev_req_nb;
	/* Serialize device creation process for this instance */
	struct mutex devreq_mtx;
	struct scmi_debug_info *dbg;
	void *raw;
	unsigned int max_rx_timeout_ms;
};

#define handle_to_scmi_info(h)	container_of(h, struct scmi_info, handle)
#define bus_nb_to_scmi_info(nb)	container_of(nb, struct scmi_info, bus_nb)
#define req_nb_to_scmi_info(nb)	container_of(nb, struct scmi_info, dev_req_nb)

static const struct scmi_protocol *scmi_protocol_get(int protocol_id)
{
	const struct scmi_protocol *proto;

	proto = idr_find(&scmi_protocols, protocol_id);
	if (!proto || !try_module_get(proto->owner)) {
		pr_warn("SCMI Protocol 0x%x not found!\n", protocol_id);
		return NULL;
	}

	pr_debug("Found SCMI Protocol 0x%x\n", protocol_id);

	return proto;
}

static void scmi_protocol_put(int protocol_id)
{
	const struct scmi_protocol *proto;

	proto = idr_find(&scmi_protocols, protocol_id);
	if (proto)
		module_put(proto->owner);
}

int scmi_protocol_register(const struct scmi_protocol *proto)
{
	int ret;

	if (!proto) {
		pr_err("invalid protocol\n");
		return -EINVAL;
	}

	if (!proto->instance_init) {
		pr_err("missing init for protocol 0x%x\n", proto->id);
		return -EINVAL;
	}

	spin_lock(&protocol_lock);
	ret = idr_alloc(&scmi_protocols, (void *)proto,
			proto->id, proto->id + 1, GFP_ATOMIC);
	spin_unlock(&protocol_lock);
	if (ret != proto->id) {
		pr_err("unable to allocate SCMI idr slot for 0x%x - err %d\n",
		       proto->id, ret);
		return ret;
	}

	pr_debug("Registered SCMI Protocol 0x%x\n", proto->id);

	return 0;
}
EXPORT_SYMBOL_GPL(scmi_protocol_register);

void scmi_protocol_unregister(const struct scmi_protocol *proto)
{
	spin_lock(&protocol_lock);
	idr_remove(&scmi_protocols, proto->id);
	spin_unlock(&protocol_lock);

	pr_debug("Unregistered SCMI Protocol 0x%x\n", proto->id);
}
EXPORT_SYMBOL_GPL(scmi_protocol_unregister);

/**
 * scmi_create_protocol_devices  - Create devices for all pending requests for
 * this SCMI instance.
 *
 * @np: The device node describing the protocol
 * @info: The SCMI instance descriptor
 * @prot_id: The protocol ID
 * @name: The optional name of the device to be created: if not provided this
 *	  call will lead to the creation of all the devices currently requested
 *	  for the specified protocol.
 */
static void scmi_create_protocol_devices(struct device_node *np,
					 struct scmi_info *info,
					 int prot_id, const char *name)
{
	struct scmi_device *sdev;

	mutex_lock(&info->devreq_mtx);
	sdev = scmi_device_create(np, info->dev, prot_id, name);
	if (name && !sdev)
		dev_err(info->dev,
			"failed to create device for protocol 0x%X (%s)\n",
			prot_id, name);
	mutex_unlock(&info->devreq_mtx);
}

static void scmi_destroy_protocol_devices(struct scmi_info *info,
					  int prot_id, const char *name)
{
	mutex_lock(&info->devreq_mtx);
	scmi_device_destroy(info->dev, prot_id, name);
	mutex_unlock(&info->devreq_mtx);
}

void scmi_notification_instance_data_set(const struct scmi_handle *handle,
					 void *priv)
{
	struct scmi_info *info = handle_to_scmi_info(handle);

	info->notify_priv = priv;
	/* Ensure updated protocol private date are visible */
	smp_wmb();
}

void *scmi_notification_instance_data_get(const struct scmi_handle *handle)
{
	struct scmi_info *info = handle_to_scmi_info(handle);

	/* Ensure protocols_private_data has been updated */
	smp_rmb();
	return info->notify_priv;
}

/**
 * scmi_xfer_token_set  - Reserve and set new token for the xfer at hand
 *
 * @minfo: Pointer to Tx/Rx Message management info based on channel type
 * @xfer: The xfer to act upon
 *
 * Pick the next unused monotonically increasing token and set it into
 * xfer->hdr.seq: picking a monotonically increasing value avoids immediate
 * reuse of freshly completed or timed-out xfers, thus mitigating the risk
 * of incorrect association of a late and expired xfer with a live in-flight
 * transaction, both happening to re-use the same token identifier.
 *
 * Since platform is NOT required to answer our request in-order we should
 * account for a few rare but possible scenarios:
 *
 *  - exactly 'next_token' may be NOT available so pick xfer_id >= next_token
 *    using find_next_zero_bit() starting from candidate next_token bit
 *
 *  - all tokens ahead upto (MSG_TOKEN_ID_MASK - 1) are used in-flight but we
 *    are plenty of free tokens at start, so try a second pass using
 *    find_next_zero_bit() and starting from 0.
 *
 *  X = used in-flight
 *
 * Normal
 * ------
 *
 *		|- xfer_id picked
 *   -----------+----------------------------------------------------------
 *   | | |X|X|X| | | | | | ... ... ... ... ... ... ... ... ... ... ...|X|X|
 *   ----------------------------------------------------------------------
 *		^
 *		|- next_token
 *
 * Out-of-order pending at start
 * -----------------------------
 *
 *	  |- xfer_id picked, last_token fixed
 *   -----+----------------------------------------------------------------
 *   |X|X| | | | |X|X| ... ... ... ... ... ... ... ... ... ... ... ...|X| |
 *   ----------------------------------------------------------------------
 *    ^
 *    |- next_token
 *
 *
 * Out-of-order pending at end
 * ---------------------------
 *
 *	  |- xfer_id picked, last_token fixed
 *   -----+----------------------------------------------------------------
 *   |X|X| | | | |X|X| ... ... ... ... ... ... ... ... ... ... |X|X|X||X|X|
 *   ----------------------------------------------------------------------
 *								^
 *								|- next_token
 *
 * Context: Assumes to be called with @xfer_lock already acquired.
 *
 * Return: 0 on Success or error
 */
static int scmi_xfer_token_set(struct scmi_xfers_info *minfo,
			       struct scmi_xfer *xfer)
{
	unsigned long xfer_id, next_token;

	/*
	 * Pick a candidate monotonic token in range [0, MSG_TOKEN_MAX - 1]
	 * using the pre-allocated transfer_id as a base.
	 * Note that the global transfer_id is shared across all message types
	 * so there could be holes in the allocated set of monotonic sequence
	 * numbers, but that is going to limit the effectiveness of the
	 * mitigation only in very rare limit conditions.
	 */
	next_token = (xfer->transfer_id & (MSG_TOKEN_MAX - 1));

	/* Pick the next available xfer_id >= next_token */
	xfer_id = find_next_zero_bit(minfo->xfer_alloc_table,
				     MSG_TOKEN_MAX, next_token);
	if (xfer_id == MSG_TOKEN_MAX) {
		/*
		 * After heavily out-of-order responses, there are no free
		 * tokens ahead, but only at start of xfer_alloc_table so
		 * try again from the beginning.
		 */
		xfer_id = find_next_zero_bit(minfo->xfer_alloc_table,
					     MSG_TOKEN_MAX, 0);
		/*
		 * Something is wrong if we got here since there can be a
		 * maximum number of (MSG_TOKEN_MAX - 1) in-flight messages
		 * but we have not found any free token [0, MSG_TOKEN_MAX - 1].
		 */
		if (WARN_ON_ONCE(xfer_id == MSG_TOKEN_MAX))
			return -ENOMEM;
	}

	/* Update +/- last_token accordingly if we skipped some hole */
	if (xfer_id != next_token)
		atomic_add((int)(xfer_id - next_token), &transfer_last_id);

	xfer->hdr.seq = (u16)xfer_id;

	return 0;
}

/**
 * scmi_xfer_token_clear  - Release the token
 *
 * @minfo: Pointer to Tx/Rx Message management info based on channel type
 * @xfer: The xfer to act upon
 */
static inline void scmi_xfer_token_clear(struct scmi_xfers_info *minfo,
					 struct scmi_xfer *xfer)
{
	clear_bit(xfer->hdr.seq, minfo->xfer_alloc_table);
}

/**
 * scmi_xfer_inflight_register_unlocked  - Register the xfer as in-flight
 *
 * @xfer: The xfer to register
 * @minfo: Pointer to Tx/Rx Message management info based on channel type
 *
 * Note that this helper assumes that the xfer to be registered as in-flight
 * had been built using an xfer sequence number which still corresponds to a
 * free slot in the xfer_alloc_table.
 *
 * Context: Assumes to be called with @xfer_lock already acquired.
 */
static inline void
scmi_xfer_inflight_register_unlocked(struct scmi_xfer *xfer,
				     struct scmi_xfers_info *minfo)
{
	/* Set in-flight */
	set_bit(xfer->hdr.seq, minfo->xfer_alloc_table);
	hash_add(minfo->pending_xfers, &xfer->node, xfer->hdr.seq);
	xfer->pending = true;
}

/**
 * scmi_xfer_inflight_register  - Try to register an xfer as in-flight
 *
 * @xfer: The xfer to register
 * @minfo: Pointer to Tx/Rx Message management info based on channel type
 *
 * Note that this helper does NOT assume anything about the sequence number
 * that was baked into the provided xfer, so it checks at first if it can
 * be mapped to a free slot and fails with an error if another xfer with the
 * same sequence number is currently still registered as in-flight.
 *
 * Return: 0 on Success or -EBUSY if sequence number embedded in the xfer
 *	   could not rbe mapped to a free slot in the xfer_alloc_table.
 */
static int scmi_xfer_inflight_register(struct scmi_xfer *xfer,
				       struct scmi_xfers_info *minfo)
{
	int ret = 0;
	unsigned long flags;

	spin_lock_irqsave(&minfo->xfer_lock, flags);
	if (!test_bit(xfer->hdr.seq, minfo->xfer_alloc_table))
		scmi_xfer_inflight_register_unlocked(xfer, minfo);
	else
		ret = -EBUSY;
	spin_unlock_irqrestore(&minfo->xfer_lock, flags);

	return ret;
}

/**
 * scmi_xfer_raw_inflight_register  - An helper to register the given xfer as in
 * flight on the TX channel, if possible.
 *
 * @handle: Pointer to SCMI entity handle
 * @xfer: The xfer to register
 *
 * Return: 0 on Success, error otherwise
 */
int scmi_xfer_raw_inflight_register(const struct scmi_handle *handle,
				    struct scmi_xfer *xfer)
{
	struct scmi_info *info = handle_to_scmi_info(handle);

	return scmi_xfer_inflight_register(xfer, &info->tx_minfo);
}

/**
 * scmi_xfer_pending_set  - Pick a proper sequence number and mark the xfer
 * as pending in-flight
 *
 * @xfer: The xfer to act upon
 * @minfo: Pointer to Tx/Rx Message management info based on channel type
 *
 * Return: 0 on Success or error otherwise
 */
static inline int scmi_xfer_pending_set(struct scmi_xfer *xfer,
					struct scmi_xfers_info *minfo)
{
	int ret;
	unsigned long flags;

	spin_lock_irqsave(&minfo->xfer_lock, flags);
	/* Set a new monotonic token as the xfer sequence number */
	ret = scmi_xfer_token_set(minfo, xfer);
	if (!ret)
		scmi_xfer_inflight_register_unlocked(xfer, minfo);
	spin_unlock_irqrestore(&minfo->xfer_lock, flags);

	return ret;
}

/**
 * scmi_xfer_get() - Allocate one message
 *
 * @handle: Pointer to SCMI entity handle
 * @minfo: Pointer to Tx/Rx Message management info based on channel type
 *
 * Helper function which is used by various message functions that are
 * exposed to clients of this driver for allocating a message traffic event.
 *
 * Picks an xfer from the free list @free_xfers (if any available) and perform
 * a basic initialization.
 *
 * Note that, at this point, still no sequence number is assigned to the
 * allocated xfer, nor it is registered as a pending transaction.
 *
 * The successfully initialized xfer is refcounted.
 *
 * Context: Holds @xfer_lock while manipulating @free_xfers.
 *
 * Return: An initialized xfer if all went fine, else pointer error.
 */
static struct scmi_xfer *scmi_xfer_get(const struct scmi_handle *handle,
				       struct scmi_xfers_info *minfo)
{
	unsigned long flags;
	struct scmi_xfer *xfer;

	spin_lock_irqsave(&minfo->xfer_lock, flags);
	if (hlist_empty(&minfo->free_xfers)) {
		spin_unlock_irqrestore(&minfo->xfer_lock, flags);
		return ERR_PTR(-ENOMEM);
	}

	/* grab an xfer from the free_list */
	xfer = hlist_entry(minfo->free_xfers.first, struct scmi_xfer, node);
	hlist_del_init(&xfer->node);

	/*
	 * Allocate transfer_id early so that can be used also as base for
	 * monotonic sequence number generation if needed.
	 */
	xfer->transfer_id = atomic_inc_return(&transfer_last_id);

	refcount_set(&xfer->users, 1);
	atomic_set(&xfer->busy, SCMI_XFER_FREE);
	spin_unlock_irqrestore(&minfo->xfer_lock, flags);

	return xfer;
}

/**
 * scmi_xfer_raw_get  - Helper to get a bare free xfer from the TX channel
 *
 * @handle: Pointer to SCMI entity handle
 *
 * Note that xfer is taken from the TX channel structures.
 *
 * Return: A valid xfer on Success, or an error-pointer otherwise
 */
struct scmi_xfer *scmi_xfer_raw_get(const struct scmi_handle *handle)
{
	struct scmi_xfer *xfer;
	struct scmi_info *info = handle_to_scmi_info(handle);

	xfer = scmi_xfer_get(handle, &info->tx_minfo);
	if (!IS_ERR(xfer))
		xfer->flags |= SCMI_XFER_FLAG_IS_RAW;

	return xfer;
}

/**
 * scmi_xfer_raw_channel_get  - Helper to get a reference to the proper channel
 * to use for a specific protocol_id Raw transaction.
 *
 * @handle: Pointer to SCMI entity handle
 * @protocol_id: Identifier of the protocol
 *
 * Note that in a regular SCMI stack, usually, a protocol has to be defined in
 * the DT to have an associated channel and be usable; but in Raw mode any
 * protocol in range is allowed, re-using the Base channel, so as to enable
 * fuzzing on any protocol without the need of a fully compiled DT.
 *
 * Return: A reference to the channel to use, or an ERR_PTR
 */
struct scmi_chan_info *
scmi_xfer_raw_channel_get(const struct scmi_handle *handle, u8 protocol_id)
{
	struct scmi_chan_info *cinfo;
	struct scmi_info *info = handle_to_scmi_info(handle);

	cinfo = idr_find(&info->tx_idr, protocol_id);
	if (!cinfo) {
		if (protocol_id == SCMI_PROTOCOL_BASE)
			return ERR_PTR(-EINVAL);
		/* Use Base channel for protocols not defined for DT */
		cinfo = idr_find(&info->tx_idr, SCMI_PROTOCOL_BASE);
		if (!cinfo)
			return ERR_PTR(-EINVAL);
		dev_warn_once(handle->dev,
			      "Using Base channel for protocol 0x%X\n",
			      protocol_id);
	}

	return cinfo;
}

/**
 * __scmi_xfer_put() - Release a message
 *
 * @minfo: Pointer to Tx/Rx Message management info based on channel type
 * @xfer: message that was reserved by scmi_xfer_get
 *
 * After refcount check, possibly release an xfer, clearing the token slot,
 * removing xfer from @pending_xfers and putting it back into free_xfers.
 *
 * This holds a spinlock to maintain integrity of internal data structures.
 */
static void
__scmi_xfer_put(struct scmi_xfers_info *minfo, struct scmi_xfer *xfer)
{
	unsigned long flags;

	spin_lock_irqsave(&minfo->xfer_lock, flags);
	if (refcount_dec_and_test(&xfer->users)) {
		if (xfer->pending) {
			scmi_xfer_token_clear(minfo, xfer);
			hash_del(&xfer->node);
			xfer->pending = false;
		}
		hlist_add_head(&xfer->node, &minfo->free_xfers);
	}
	spin_unlock_irqrestore(&minfo->xfer_lock, flags);
}

/**
 * scmi_xfer_raw_put  - Release an xfer that was taken by @scmi_xfer_raw_get
 *
 * @handle: Pointer to SCMI entity handle
 * @xfer: A reference to the xfer to put
 *
 * Note that as with other xfer_put() handlers the xfer is really effectively
 * released only if there are no more users on the system.
 */
void scmi_xfer_raw_put(const struct scmi_handle *handle, struct scmi_xfer *xfer)
{
	struct scmi_info *info = handle_to_scmi_info(handle);

	xfer->flags &= ~SCMI_XFER_FLAG_IS_RAW;
	xfer->flags &= ~SCMI_XFER_FLAG_CHAN_SET;
	return __scmi_xfer_put(&info->tx_minfo, xfer);
}

/**
 * scmi_xfer_lookup_unlocked  -  Helper to lookup an xfer_id
 *
 * @minfo: Pointer to Tx/Rx Message management info based on channel type
 * @xfer_id: Token ID to lookup in @pending_xfers
 *
 * Refcounting is untouched.
 *
 * Context: Assumes to be called with @xfer_lock already acquired.
 *
 * Return: A valid xfer on Success or error otherwise
 */
static struct scmi_xfer *
scmi_xfer_lookup_unlocked(struct scmi_xfers_info *minfo, u16 xfer_id)
{
	struct scmi_xfer *xfer = NULL;

	if (test_bit(xfer_id, minfo->xfer_alloc_table))
		xfer = XFER_FIND(minfo->pending_xfers, xfer_id);

	return xfer ?: ERR_PTR(-EINVAL);
}

/**
 * scmi_msg_response_validate  - Validate message type against state of related
 * xfer
 *
 * @cinfo: A reference to the channel descriptor.
 * @msg_type: Message type to check
 * @xfer: A reference to the xfer to validate against @msg_type
 *
 * This function checks if @msg_type is congruent with the current state of
 * a pending @xfer; if an asynchronous delayed response is received before the
 * related synchronous response (Out-of-Order Delayed Response) the missing
 * synchronous response is assumed to be OK and completed, carrying on with the
 * Delayed Response: this is done to address the case in which the underlying
 * SCMI transport can deliver such out-of-order responses.
 *
 * Context: Assumes to be called with xfer->lock already acquired.
 *
 * Return: 0 on Success, error otherwise
 */
static inline int scmi_msg_response_validate(struct scmi_chan_info *cinfo,
					     u8 msg_type,
					     struct scmi_xfer *xfer)
{
	/*
	 * Even if a response was indeed expected on this slot at this point,
	 * a buggy platform could wrongly reply feeding us an unexpected
	 * delayed response we're not prepared to handle: bail-out safely
	 * blaming firmware.
	 */
	if (msg_type == MSG_TYPE_DELAYED_RESP && !xfer->async_done) {
		dev_err(cinfo->dev,
			"Delayed Response for %d not expected! Buggy F/W ?\n",
			xfer->hdr.seq);
		return -EINVAL;
	}

	switch (xfer->state) {
	case SCMI_XFER_SENT_OK:
		if (msg_type == MSG_TYPE_DELAYED_RESP) {
			/*
			 * Delayed Response expected but delivered earlier.
			 * Assume message RESPONSE was OK and skip state.
			 */
			xfer->hdr.status = SCMI_SUCCESS;
			xfer->state = SCMI_XFER_RESP_OK;
			complete(&xfer->done);
			dev_warn(cinfo->dev,
				 "Received valid OoO Delayed Response for %d\n",
				 xfer->hdr.seq);
		}
		break;
	case SCMI_XFER_RESP_OK:
		if (msg_type != MSG_TYPE_DELAYED_RESP)
			return -EINVAL;
		break;
	case SCMI_XFER_DRESP_OK:
		/* No further message expected once in SCMI_XFER_DRESP_OK */
		return -EINVAL;
	}

	return 0;
}

/**
 * scmi_xfer_state_update  - Update xfer state
 *
 * @xfer: A reference to the xfer to update
 * @msg_type: Type of message being processed.
 *
 * Note that this message is assumed to have been already successfully validated
 * by @scmi_msg_response_validate(), so here we just update the state.
 *
 * Context: Assumes to be called on an xfer exclusively acquired using the
 *	    busy flag.
 */
static inline void scmi_xfer_state_update(struct scmi_xfer *xfer, u8 msg_type)
{
	xfer->hdr.type = msg_type;

	/* Unknown command types were already discarded earlier */
	if (xfer->hdr.type == MSG_TYPE_COMMAND)
		xfer->state = SCMI_XFER_RESP_OK;
	else
		xfer->state = SCMI_XFER_DRESP_OK;
}

static bool scmi_xfer_acquired(struct scmi_xfer *xfer)
{
	int ret;

	ret = atomic_cmpxchg(&xfer->busy, SCMI_XFER_FREE, SCMI_XFER_BUSY);

	return ret == SCMI_XFER_FREE;
}

/**
 * scmi_xfer_command_acquire  -  Helper to lookup and acquire a command xfer
 *
 * @cinfo: A reference to the channel descriptor.
 * @msg_hdr: A message header to use as lookup key
 *
 * When a valid xfer is found for the sequence number embedded in the provided
 * msg_hdr, reference counting is properly updated and exclusive access to this
 * xfer is granted till released with @scmi_xfer_command_release.
 *
 * Return: A valid @xfer on Success or error otherwise.
 */
static inline struct scmi_xfer *
scmi_xfer_command_acquire(struct scmi_chan_info *cinfo, u32 msg_hdr)
{
	int ret;
	unsigned long flags;
	struct scmi_xfer *xfer;
	struct scmi_info *info = handle_to_scmi_info(cinfo->handle);
	struct scmi_xfers_info *minfo = &info->tx_minfo;
	u8 msg_type = MSG_XTRACT_TYPE(msg_hdr);
	u16 xfer_id = MSG_XTRACT_TOKEN(msg_hdr);

	/* Are we even expecting this? */
	spin_lock_irqsave(&minfo->xfer_lock, flags);
	xfer = scmi_xfer_lookup_unlocked(minfo, xfer_id);
	if (IS_ERR(xfer)) {
		dev_err(cinfo->dev,
			"Message for %d type %d is not expected!\n",
			xfer_id, msg_type);
		spin_unlock_irqrestore(&minfo->xfer_lock, flags);
		return xfer;
	}
	refcount_inc(&xfer->users);
	spin_unlock_irqrestore(&minfo->xfer_lock, flags);

	spin_lock_irqsave(&xfer->lock, flags);
	ret = scmi_msg_response_validate(cinfo, msg_type, xfer);
	/*
	 * If a pending xfer was found which was also in a congruent state with
	 * the received message, acquire exclusive access to it setting the busy
	 * flag.
	 * Spins only on the rare limit condition of concurrent reception of
	 * RESP and DRESP for the same xfer.
	 */
	if (!ret) {
		spin_until_cond(scmi_xfer_acquired(xfer));
		scmi_xfer_state_update(xfer, msg_type);
	}
	spin_unlock_irqrestore(&xfer->lock, flags);

	if (ret) {
		dev_err(cinfo->dev,
			"Invalid message type:%d for %d - HDR:0x%X  state:%d\n",
			msg_type, xfer_id, msg_hdr, xfer->state);
		/* On error the refcount incremented above has to be dropped */
		__scmi_xfer_put(minfo, xfer);
		xfer = ERR_PTR(-EINVAL);
	}

	return xfer;
}

static inline void scmi_xfer_command_release(struct scmi_info *info,
					     struct scmi_xfer *xfer)
{
	atomic_set(&xfer->busy, SCMI_XFER_FREE);
	__scmi_xfer_put(&info->tx_minfo, xfer);
}

static inline void scmi_clear_channel(struct scmi_info *info,
				      struct scmi_chan_info *cinfo)
{
	if (!cinfo->is_p2a) {
		dev_warn(cinfo->dev, "Invalid clear on A2P channel !\n");
		return;
	}

	if (info->desc->ops->clear_channel)
		info->desc->ops->clear_channel(cinfo);
}

static void scmi_handle_notification(struct scmi_chan_info *cinfo,
				     u32 msg_hdr, void *priv)
{
	struct scmi_xfer *xfer;
	struct device *dev = cinfo->dev;
	struct scmi_info *info = handle_to_scmi_info(cinfo->handle);
	struct scmi_xfers_info *minfo = &info->rx_minfo;
	ktime_t ts;

	ts = ktime_get_boottime();
	xfer = scmi_xfer_get(cinfo->handle, minfo);
	if (IS_ERR(xfer)) {
		dev_err(dev, "failed to get free message slot (%ld)\n",
			PTR_ERR(xfer));
		scmi_clear_channel(info, cinfo);
		return;
	}

	unpack_scmi_header(msg_hdr, &xfer->hdr);
	if (priv)
		/* Ensure order between xfer->priv store and following ops */
		smp_store_mb(xfer->priv, priv);
	info->desc->ops->fetch_notification(cinfo, info->desc->max_msg_size,
					    xfer);

	trace_scmi_msg_dump(info->id, cinfo->id, xfer->hdr.protocol_id,
			    xfer->hdr.id, "NOTI", xfer->hdr.seq,
			    xfer->hdr.status, xfer->rx.buf, xfer->rx.len);

	scmi_notify(cinfo->handle, xfer->hdr.protocol_id,
		    xfer->hdr.id, xfer->rx.buf, xfer->rx.len, ts);

	trace_scmi_rx_done(xfer->transfer_id, xfer->hdr.id,
			   xfer->hdr.protocol_id, xfer->hdr.seq,
			   MSG_TYPE_NOTIFICATION);

	if (IS_ENABLED(CONFIG_ARM_SCMI_RAW_MODE_SUPPORT)) {
		xfer->hdr.seq = MSG_XTRACT_TOKEN(msg_hdr);
		scmi_raw_message_report(info->raw, xfer, SCMI_RAW_NOTIF_QUEUE,
					cinfo->id);
	}

	__scmi_xfer_put(minfo, xfer);

	scmi_clear_channel(info, cinfo);
}

static void scmi_handle_response(struct scmi_chan_info *cinfo,
				 u32 msg_hdr, void *priv)
{
	struct scmi_xfer *xfer;
	struct scmi_info *info = handle_to_scmi_info(cinfo->handle);

	xfer = scmi_xfer_command_acquire(cinfo, msg_hdr);
	if (IS_ERR(xfer)) {
		if (IS_ENABLED(CONFIG_ARM_SCMI_RAW_MODE_SUPPORT))
			scmi_raw_error_report(info->raw, cinfo, msg_hdr, priv);

		if (MSG_XTRACT_TYPE(msg_hdr) == MSG_TYPE_DELAYED_RESP)
			scmi_clear_channel(info, cinfo);
		return;
	}

	/* rx.len could be shrunk in the sync do_xfer, so reset to maxsz */
	if (xfer->hdr.type == MSG_TYPE_DELAYED_RESP)
		xfer->rx.len = info->desc->max_msg_size;

	if (priv)
		/* Ensure order between xfer->priv store and following ops */
		smp_store_mb(xfer->priv, priv);
	info->desc->ops->fetch_response(cinfo, xfer);

	trace_scmi_msg_dump(info->id, cinfo->id, xfer->hdr.protocol_id,
			    xfer->hdr.id,
			    xfer->hdr.type == MSG_TYPE_DELAYED_RESP ?
			    (!SCMI_XFER_IS_RAW(xfer) ? "DLYD" : "dlyd") :
			    (!SCMI_XFER_IS_RAW(xfer) ? "RESP" : "resp"),
			    xfer->hdr.seq, xfer->hdr.status,
			    xfer->rx.buf, xfer->rx.len);

	trace_scmi_rx_done(xfer->transfer_id, xfer->hdr.id,
			   xfer->hdr.protocol_id, xfer->hdr.seq,
			   xfer->hdr.type);

	if (xfer->hdr.type == MSG_TYPE_DELAYED_RESP) {
		scmi_clear_channel(info, cinfo);
		complete(xfer->async_done);
	} else {
		complete(&xfer->done);
	}

	if (IS_ENABLED(CONFIG_ARM_SCMI_RAW_MODE_SUPPORT)) {
		/*
		 * When in polling mode avoid to queue the Raw xfer on the IRQ
		 * RX path since it will be already queued at the end of the TX
		 * poll loop.
		 */
		if (!xfer->hdr.poll_completion)
			scmi_raw_message_report(info->raw, xfer,
						SCMI_RAW_REPLY_QUEUE,
						cinfo->id);
	}

	scmi_xfer_command_release(info, xfer);
}

/**
 * scmi_rx_callback() - callback for receiving messages
 *
 * @cinfo: SCMI channel info
 * @msg_hdr: Message header
 * @priv: Transport specific private data.
 *
 * Processes one received message to appropriate transfer information and
 * signals completion of the transfer.
 *
 * NOTE: This function will be invoked in IRQ context, hence should be
 * as optimal as possible.
 */
void scmi_rx_callback(struct scmi_chan_info *cinfo, u32 msg_hdr, void *priv)
{
	u8 msg_type = MSG_XTRACT_TYPE(msg_hdr);

	switch (msg_type) {
	case MSG_TYPE_NOTIFICATION:
		scmi_handle_notification(cinfo, msg_hdr, priv);
		break;
	case MSG_TYPE_COMMAND:
	case MSG_TYPE_DELAYED_RESP:
		scmi_handle_response(cinfo, msg_hdr, priv);
		break;
	default:
		WARN_ONCE(1, "received unknown msg_type:%d\n", msg_type);
		break;
	}
}

/**
 * xfer_put() - Release a transmit message
 *
 * @ph: Pointer to SCMI protocol handle
 * @xfer: message that was reserved by xfer_get_init
 */
static void xfer_put(const struct scmi_protocol_handle *ph,
		     struct scmi_xfer *xfer)
{
	const struct scmi_protocol_instance *pi = ph_to_pi(ph);
	struct scmi_info *info = handle_to_scmi_info(pi->handle);

	__scmi_xfer_put(&info->tx_minfo, xfer);
}

static bool scmi_xfer_done_no_timeout(struct scmi_chan_info *cinfo,
				      struct scmi_xfer *xfer, ktime_t stop)
{
	struct scmi_info *info = handle_to_scmi_info(cinfo->handle);

	/*
	 * Poll also on xfer->done so that polling can be forcibly terminated
	 * in case of out-of-order receptions of delayed responses
	 */
	return info->desc->ops->poll_done(cinfo, xfer) ||
	       try_wait_for_completion(&xfer->done) ||
	       ktime_after(ktime_get(), stop);
}

static int scmi_wait_for_reply(struct device *dev, const struct scmi_desc *desc,
			       struct scmi_chan_info *cinfo,
			       struct scmi_xfer *xfer, unsigned int timeout_ms)
{
	int ret = 0;

	if (xfer->hdr.poll_completion) {
		/*
		 * Real polling is needed only if transport has NOT declared
		 * itself to support synchronous commands replies.
		 */
		if (!desc->sync_cmds_completed_on_ret) {
			/*
			 * Poll on xfer using transport provided .poll_done();
			 * assumes no completion interrupt was available.
			 */
			ktime_t stop = ktime_add_ms(ktime_get(), timeout_ms);

			spin_until_cond(scmi_xfer_done_no_timeout(cinfo,
								  xfer, stop));
			if (ktime_after(ktime_get(), stop)) {
				dev_err(dev,
					"timed out in resp(caller: %pS) - polling\n",
					(void *)_RET_IP_);
				ret = -ETIMEDOUT;
			}
		}

		if (!ret) {
			unsigned long flags;
			struct scmi_info *info =
				handle_to_scmi_info(cinfo->handle);

			/*
			 * Do not fetch_response if an out-of-order delayed
			 * response is being processed.
			 */
			spin_lock_irqsave(&xfer->lock, flags);
			if (xfer->state == SCMI_XFER_SENT_OK) {
				desc->ops->fetch_response(cinfo, xfer);
				xfer->state = SCMI_XFER_RESP_OK;
			}
			spin_unlock_irqrestore(&xfer->lock, flags);

			/* Trace polled replies. */
			trace_scmi_msg_dump(info->id, cinfo->id,
					    xfer->hdr.protocol_id, xfer->hdr.id,
					    !SCMI_XFER_IS_RAW(xfer) ?
					    "RESP" : "resp",
					    xfer->hdr.seq, xfer->hdr.status,
					    xfer->rx.buf, xfer->rx.len);

			if (IS_ENABLED(CONFIG_ARM_SCMI_RAW_MODE_SUPPORT)) {
				struct scmi_info *info =
					handle_to_scmi_info(cinfo->handle);

				scmi_raw_message_report(info->raw, xfer,
							SCMI_RAW_REPLY_QUEUE,
							cinfo->id);
			}
		}
	} else {
		/* And we wait for the response. */
		if (!wait_for_completion_timeout(&xfer->done,
						 msecs_to_jiffies(timeout_ms))) {
			dev_err(dev, "timed out in resp(caller: %pS)\n",
				(void *)_RET_IP_);
			ret = -ETIMEDOUT;
		}
	}

	return ret;
}

/**
 * scmi_wait_for_message_response  - An helper to group all the possible ways of
 * waiting for a synchronous message response.
 *
 * @cinfo: SCMI channel info
 * @xfer: Reference to the transfer being waited for.
 *
 * Chooses waiting strategy (sleep-waiting vs busy-waiting) depending on
 * configuration flags like xfer->hdr.poll_completion.
 *
 * Return: 0 on Success, error otherwise.
 */
static int scmi_wait_for_message_response(struct scmi_chan_info *cinfo,
					  struct scmi_xfer *xfer)
{
	struct scmi_info *info = handle_to_scmi_info(cinfo->handle);
	struct device *dev = info->dev;

	trace_scmi_xfer_response_wait(xfer->transfer_id, xfer->hdr.id,
				      xfer->hdr.protocol_id, xfer->hdr.seq,
				      info->max_rx_timeout_ms,
				      xfer->hdr.poll_completion);

	return scmi_wait_for_reply(dev, info->desc, cinfo, xfer,
				   info->max_rx_timeout_ms);
}

/**
 * scmi_xfer_raw_wait_for_message_response  - An helper to wait for a message
 * reply to an xfer raw request on a specific channel for the required timeout.
 *
 * @cinfo: SCMI channel info
 * @xfer: Reference to the transfer being waited for.
 * @timeout_ms: The maximum timeout in milliseconds
 *
 * Return: 0 on Success, error otherwise.
 */
int scmi_xfer_raw_wait_for_message_response(struct scmi_chan_info *cinfo,
					    struct scmi_xfer *xfer,
					    unsigned int timeout_ms)
{
	int ret;
	struct scmi_info *info = handle_to_scmi_info(cinfo->handle);
	struct device *dev = info->dev;

	ret = scmi_wait_for_reply(dev, info->desc, cinfo, xfer, timeout_ms);
	if (ret)
		dev_dbg(dev, "timed out in RAW response - HDR:%08X\n",
			pack_scmi_header(&xfer->hdr));

	return ret;
}

/**
 * do_xfer() - Do one transfer
 *
 * @ph: Pointer to SCMI protocol handle
 * @xfer: Transfer to initiate and wait for response
 *
 * Return: -ETIMEDOUT in case of no response, if transmit error,
 *	return corresponding error, else if all goes well,
 *	return 0.
 */
static int do_xfer(const struct scmi_protocol_handle *ph,
		   struct scmi_xfer *xfer)
{
	int ret;
	const struct scmi_protocol_instance *pi = ph_to_pi(ph);
	struct scmi_info *info = handle_to_scmi_info(pi->handle);
	struct device *dev = info->dev;
	struct scmi_chan_info *cinfo;

	/* Check for polling request on custom command xfers at first */
	if (xfer->hdr.poll_completion &&
	    !is_transport_polling_capable(info->desc)) {
		dev_warn_once(dev,
			      "Polling mode is not supported by transport.\n");
		return -EINVAL;
	}

	cinfo = idr_find(&info->tx_idr, pi->proto->id);
	if (unlikely(!cinfo))
		return -EINVAL;

	/* True ONLY if also supported by transport. */
	if (is_polling_enabled(cinfo, info->desc))
		xfer->hdr.poll_completion = true;

	/*
	 * Initialise protocol id now from protocol handle to avoid it being
	 * overridden by mistake (or malice) by the protocol code mangling with
	 * the scmi_xfer structure prior to this.
	 */
	xfer->hdr.protocol_id = pi->proto->id;
	reinit_completion(&xfer->done);

	trace_scmi_xfer_begin(xfer->transfer_id, xfer->hdr.id,
			      xfer->hdr.protocol_id, xfer->hdr.seq,
			      xfer->hdr.poll_completion);

	/* Clear any stale status */
	xfer->hdr.status = SCMI_SUCCESS;
	xfer->state = SCMI_XFER_SENT_OK;
	/*
	 * Even though spinlocking is not needed here since no race is possible
	 * on xfer->state due to the monotonically increasing tokens allocation,
	 * we must anyway ensure xfer->state initialization is not re-ordered
	 * after the .send_message() to be sure that on the RX path an early
	 * ISR calling scmi_rx_callback() cannot see an old stale xfer->state.
	 */
	smp_mb();

	ret = info->desc->ops->send_message(cinfo, xfer);
	if (ret < 0) {
		dev_dbg(dev, "Failed to send message %d\n", ret);
		return ret;
	}

	trace_scmi_msg_dump(info->id, cinfo->id, xfer->hdr.protocol_id,
			    xfer->hdr.id, "CMND", xfer->hdr.seq,
			    xfer->hdr.status, xfer->tx.buf, xfer->tx.len);

	ret = scmi_wait_for_message_response(cinfo, xfer);
	if (!ret && xfer->hdr.status)
		ret = scmi_to_linux_errno(xfer->hdr.status);

	if (info->desc->ops->mark_txdone)
		info->desc->ops->mark_txdone(cinfo, ret, xfer);

	trace_scmi_xfer_end(xfer->transfer_id, xfer->hdr.id,
			    xfer->hdr.protocol_id, xfer->hdr.seq, ret);

	return ret;
}

static void reset_rx_to_maxsz(const struct scmi_protocol_handle *ph,
			      struct scmi_xfer *xfer)
{
	const struct scmi_protocol_instance *pi = ph_to_pi(ph);
	struct scmi_info *info = handle_to_scmi_info(pi->handle);

	xfer->rx.len = info->desc->max_msg_size;
}

/**
 * do_xfer_with_response() - Do one transfer and wait until the delayed
 *	response is received
 *
 * @ph: Pointer to SCMI protocol handle
 * @xfer: Transfer to initiate and wait for response
 *
 * Using asynchronous commands in atomic/polling mode should be avoided since
 * it could cause long busy-waiting here, so ignore polling for the delayed
 * response and WARN if it was requested for this command transaction since
 * upper layers should refrain from issuing such kind of requests.
 *
 * The only other option would have been to refrain from using any asynchronous
 * command even if made available, when an atomic transport is detected, and
 * instead forcibly use the synchronous version (thing that can be easily
 * attained at the protocol layer), but this would also have led to longer
 * stalls of the channel for synchronous commands and possibly timeouts.
 * (in other words there is usually a good reason if a platform provides an
 *  asynchronous version of a command and we should prefer to use it...just not
 *  when using atomic/polling mode)
 *
 * Return: -ETIMEDOUT in case of no delayed response, if transmit error,
 *	return corresponding error, else if all goes well, return 0.
 */
static int do_xfer_with_response(const struct scmi_protocol_handle *ph,
				 struct scmi_xfer *xfer)
{
	int ret, timeout = msecs_to_jiffies(SCMI_MAX_RESPONSE_TIMEOUT);
	DECLARE_COMPLETION_ONSTACK(async_response);

	xfer->async_done = &async_response;

	/*
	 * Delayed responses should not be polled, so an async command should
	 * not have been used when requiring an atomic/poll context; WARN and
	 * perform instead a sleeping wait.
	 * (Note Async + IgnoreDelayedResponses are sent via do_xfer)
	 */
	WARN_ON_ONCE(xfer->hdr.poll_completion);

	ret = do_xfer(ph, xfer);
	if (!ret) {
		if (!wait_for_completion_timeout(xfer->async_done, timeout)) {
			dev_err(ph->dev,
				"timed out in delayed resp(caller: %pS)\n",
				(void *)_RET_IP_);
			ret = -ETIMEDOUT;
		} else if (xfer->hdr.status) {
			ret = scmi_to_linux_errno(xfer->hdr.status);
		}
	}

	xfer->async_done = NULL;
	return ret;
}

/**
 * xfer_get_init() - Allocate and initialise one message for transmit
 *
 * @ph: Pointer to SCMI protocol handle
 * @msg_id: Message identifier
 * @tx_size: transmit message size
 * @rx_size: receive message size
 * @p: pointer to the allocated and initialised message
 *
 * This function allocates the message using @scmi_xfer_get and
 * initialise the header.
 *
 * Return: 0 if all went fine with @p pointing to message, else
 *	corresponding error.
 */
static int xfer_get_init(const struct scmi_protocol_handle *ph,
			 u8 msg_id, size_t tx_size, size_t rx_size,
			 struct scmi_xfer **p)
{
	int ret;
	struct scmi_xfer *xfer;
	const struct scmi_protocol_instance *pi = ph_to_pi(ph);
	struct scmi_info *info = handle_to_scmi_info(pi->handle);
	struct scmi_xfers_info *minfo = &info->tx_minfo;
	struct device *dev = info->dev;

	/* Ensure we have sane transfer sizes */
	if (rx_size > info->desc->max_msg_size ||
	    tx_size > info->desc->max_msg_size)
		return -ERANGE;

	xfer = scmi_xfer_get(pi->handle, minfo);
	if (IS_ERR(xfer)) {
		ret = PTR_ERR(xfer);
		dev_err(dev, "failed to get free message slot(%d)\n", ret);
		return ret;
	}

	/* Pick a sequence number and register this xfer as in-flight */
	ret = scmi_xfer_pending_set(xfer, minfo);
	if (ret) {
		dev_err(pi->handle->dev,
			"Failed to get monotonic token %d\n", ret);
		__scmi_xfer_put(minfo, xfer);
		return ret;
	}

	xfer->tx.len = tx_size;
	xfer->rx.len = rx_size ? : info->desc->max_msg_size;
	xfer->hdr.type = MSG_TYPE_COMMAND;
	xfer->hdr.id = msg_id;
	xfer->hdr.poll_completion = false;

	*p = xfer;

	return 0;
}

/**
 * version_get() - command to get the revision of the SCMI entity
 *
 * @ph: Pointer to SCMI protocol handle
 * @version: Holds returned version of protocol.
 *
 * Updates the SCMI information in the internal data structure.
 *
 * Return: 0 if all went fine, else return appropriate error.
 */
static int version_get(const struct scmi_protocol_handle *ph, u32 *version)
{
	int ret;
	__le32 *rev_info;
	struct scmi_xfer *t;

	ret = xfer_get_init(ph, PROTOCOL_VERSION, 0, sizeof(*version), &t);
	if (ret)
		return ret;

	ret = do_xfer(ph, t);
	if (!ret) {
		rev_info = t->rx.buf;
		*version = le32_to_cpu(*rev_info);
	}

	xfer_put(ph, t);
	return ret;
}

/**
 * scmi_set_protocol_priv  - Set protocol specific data at init time
 *
 * @ph: A reference to the protocol handle.
 * @priv: The private data to set.
 * @version: The detected protocol version for the core to register.
 *
 * Return: 0 on Success
 */
static int scmi_set_protocol_priv(const struct scmi_protocol_handle *ph,
				  void *priv, u32 version)
{
	struct scmi_protocol_instance *pi = ph_to_pi(ph);

	pi->priv = priv;
	pi->version = version;

	return 0;
}

/**
 * scmi_get_protocol_priv  - Set protocol specific data at init time
 *
 * @ph: A reference to the protocol handle.
 *
 * Return: Protocol private data if any was set.
 */
static void *scmi_get_protocol_priv(const struct scmi_protocol_handle *ph)
{
	const struct scmi_protocol_instance *pi = ph_to_pi(ph);

	return pi->priv;
}

static const struct scmi_xfer_ops xfer_ops = {
	.version_get = version_get,
	.xfer_get_init = xfer_get_init,
	.reset_rx_to_maxsz = reset_rx_to_maxsz,
	.do_xfer = do_xfer,
	.do_xfer_with_response = do_xfer_with_response,
	.xfer_put = xfer_put,
};

struct scmi_msg_resp_domain_name_get {
	__le32 flags;
	u8 name[SCMI_MAX_STR_SIZE];
};

/**
 * scmi_common_extended_name_get  - Common helper to get extended resources name
 * @ph: A protocol handle reference.
 * @cmd_id: The specific command ID to use.
 * @res_id: The specific resource ID to use.
 * @flags: A pointer to specific flags to use, if any.
 * @name: A pointer to the preallocated area where the retrieved name will be
 *	  stored as a NULL terminated string.
 * @len: The len in bytes of the @name char array.
 *
 * Return: 0 on Succcess
 */
static int scmi_common_extended_name_get(const struct scmi_protocol_handle *ph,
					 u8 cmd_id, u32 res_id, u32 *flags,
					 char *name, size_t len)
{
	int ret;
	size_t txlen;
	struct scmi_xfer *t;
	struct scmi_msg_resp_domain_name_get *resp;

	txlen = !flags ? sizeof(res_id) : sizeof(res_id) + sizeof(*flags);
	ret = ph->xops->xfer_get_init(ph, cmd_id, txlen, sizeof(*resp), &t);
	if (ret)
		goto out;

	put_unaligned_le32(res_id, t->tx.buf);
	if (flags)
		put_unaligned_le32(*flags, t->tx.buf + sizeof(res_id));
	resp = t->rx.buf;

	ret = ph->xops->do_xfer(ph, t);
	if (!ret)
		strscpy(name, resp->name, len);

	ph->xops->xfer_put(ph, t);
out:
	if (ret)
		dev_warn(ph->dev,
			 "Failed to get extended name - id:%u (ret:%d). Using %s\n",
			 res_id, ret, name);
	return ret;
}

/**
 * scmi_common_get_max_msg_size  - Get maximum message size
 * @ph: A protocol handle reference.
 *
 * Return: Maximum message size for the current protocol.
 */
static int scmi_common_get_max_msg_size(const struct scmi_protocol_handle *ph)
{
	const struct scmi_protocol_instance *pi = ph_to_pi(ph);
	struct scmi_info *info = handle_to_scmi_info(pi->handle);

	return info->desc->max_msg_size;
}

/**
 * struct scmi_iterator  - Iterator descriptor
 * @msg: A reference to the message TX buffer; filled by @prepare_message with
 *	 a proper custom command payload for each multi-part command request.
 * @resp: A reference to the response RX buffer; used by @update_state and
 *	  @process_response to parse the multi-part replies.
 * @t: A reference to the underlying xfer initialized and used transparently by
 *     the iterator internal routines.
 * @ph: A reference to the associated protocol handle to be used.
 * @ops: A reference to the custom provided iterator operations.
 * @state: The current iterator state; used and updated in turn by the iterators
 *	   internal routines and by the caller-provided @scmi_iterator_ops.
 * @priv: A reference to optional private data as provided by the caller and
 *	  passed back to the @@scmi_iterator_ops.
 */
struct scmi_iterator {
	void *msg;
	void *resp;
	struct scmi_xfer *t;
	const struct scmi_protocol_handle *ph;
	struct scmi_iterator_ops *ops;
	struct scmi_iterator_state state;
	void *priv;
};

static void *scmi_iterator_init(const struct scmi_protocol_handle *ph,
				struct scmi_iterator_ops *ops,
				unsigned int max_resources, u8 msg_id,
				size_t tx_size, void *priv)
{
	int ret;
	struct scmi_iterator *i;

	i = devm_kzalloc(ph->dev, sizeof(*i), GFP_KERNEL);
	if (!i)
		return ERR_PTR(-ENOMEM);

	i->ph = ph;
	i->ops = ops;
	i->priv = priv;

	ret = ph->xops->xfer_get_init(ph, msg_id, tx_size, 0, &i->t);
	if (ret) {
		devm_kfree(ph->dev, i);
		return ERR_PTR(ret);
	}

	i->state.max_resources = max_resources;
	i->msg = i->t->tx.buf;
	i->resp = i->t->rx.buf;

	return i;
}

static int scmi_iterator_run(void *iter)
{
	int ret = -EINVAL;
	struct scmi_iterator_ops *iops;
	const struct scmi_protocol_handle *ph;
	struct scmi_iterator_state *st;
	struct scmi_iterator *i = iter;

	if (!i || !i->ops || !i->ph)
		return ret;

	iops = i->ops;
	ph = i->ph;
	st = &i->state;

	do {
		iops->prepare_message(i->msg, st->desc_index, i->priv);
		ret = ph->xops->do_xfer(ph, i->t);
		if (ret)
			break;

		st->rx_len = i->t->rx.len;
		ret = iops->update_state(st, i->resp, i->priv);
		if (ret)
			break;

		if (st->num_returned > st->max_resources - st->desc_index) {
			dev_err(ph->dev,
				"No. of resources can't exceed %d\n",
				st->max_resources);
			ret = -EINVAL;
			break;
		}

		for (st->loop_idx = 0; st->loop_idx < st->num_returned;
		     st->loop_idx++) {
			ret = iops->process_response(ph, i->resp, st, i->priv);
			if (ret)
				goto out;
		}

		st->desc_index += st->num_returned;
		ph->xops->reset_rx_to_maxsz(ph, i->t);
		/*
		 * check for both returned and remaining to avoid infinite
		 * loop due to buggy firmware
		 */
	} while (st->num_returned && st->num_remaining);

out:
	/* Finalize and destroy iterator */
	ph->xops->xfer_put(ph, i->t);
	devm_kfree(ph->dev, i);

	return ret;
}

struct scmi_msg_get_fc_info {
	__le32 domain;
	__le32 message_id;
};

struct scmi_msg_resp_desc_fc {
	__le32 attr;
#define SUPPORTS_DOORBELL(x)		((x) & BIT(0))
#define DOORBELL_REG_WIDTH(x)		FIELD_GET(GENMASK(2, 1), (x))
	__le32 rate_limit;
	__le32 chan_addr_low;
	__le32 chan_addr_high;
	__le32 chan_size;
	__le32 db_addr_low;
	__le32 db_addr_high;
	__le32 db_set_lmask;
	__le32 db_set_hmask;
	__le32 db_preserve_lmask;
	__le32 db_preserve_hmask;
};

static void
scmi_common_fastchannel_init(const struct scmi_protocol_handle *ph,
			     u8 describe_id, u32 message_id, u32 valid_size,
			     u32 domain, void __iomem **p_addr,
			     struct scmi_fc_db_info **p_db)
{
	int ret;
	u32 flags;
	u64 phys_addr;
	u8 size;
	void __iomem *addr;
	struct scmi_xfer *t;
	struct scmi_fc_db_info *db = NULL;
	struct scmi_msg_get_fc_info *info;
	struct scmi_msg_resp_desc_fc *resp;
	const struct scmi_protocol_instance *pi = ph_to_pi(ph);

	if (!p_addr) {
		ret = -EINVAL;
		goto err_out;
	}

	ret = ph->xops->xfer_get_init(ph, describe_id,
				      sizeof(*info), sizeof(*resp), &t);
	if (ret)
		goto err_out;

	info = t->tx.buf;
	info->domain = cpu_to_le32(domain);
	info->message_id = cpu_to_le32(message_id);

	/*
	 * Bail out on error leaving fc_info addresses zeroed; this includes
	 * the case in which the requested domain/message_id does NOT support
	 * fastchannels at all.
	 */
	ret = ph->xops->do_xfer(ph, t);
	if (ret)
		goto err_xfer;

	resp = t->rx.buf;
	flags = le32_to_cpu(resp->attr);
	size = le32_to_cpu(resp->chan_size);
	if (size != valid_size) {
		ret = -EINVAL;
		goto err_xfer;
	}

	phys_addr = le32_to_cpu(resp->chan_addr_low);
	phys_addr |= (u64)le32_to_cpu(resp->chan_addr_high) << 32;
	addr = devm_ioremap(ph->dev, phys_addr, size);
	if (!addr) {
		ret = -EADDRNOTAVAIL;
		goto err_xfer;
	}

	*p_addr = addr;

	if (p_db && SUPPORTS_DOORBELL(flags)) {
		db = devm_kzalloc(ph->dev, sizeof(*db), GFP_KERNEL);
		if (!db) {
			ret = -ENOMEM;
			goto err_db;
		}

		size = 1 << DOORBELL_REG_WIDTH(flags);
		phys_addr = le32_to_cpu(resp->db_addr_low);
		phys_addr |= (u64)le32_to_cpu(resp->db_addr_high) << 32;
		addr = devm_ioremap(ph->dev, phys_addr, size);
		if (!addr) {
			ret = -EADDRNOTAVAIL;
			goto err_db_mem;
		}

		db->addr = addr;
		db->width = size;
		db->set = le32_to_cpu(resp->db_set_lmask);
		db->set |= (u64)le32_to_cpu(resp->db_set_hmask) << 32;
		db->mask = le32_to_cpu(resp->db_preserve_lmask);
		db->mask |= (u64)le32_to_cpu(resp->db_preserve_hmask) << 32;

		*p_db = db;
	}

	ph->xops->xfer_put(ph, t);

	dev_dbg(ph->dev,
		"Using valid FC for protocol %X [MSG_ID:%u / RES_ID:%u]\n",
		pi->proto->id, message_id, domain);

	return;

err_db_mem:
	devm_kfree(ph->dev, db);

err_db:
	*p_addr = NULL;

err_xfer:
	ph->xops->xfer_put(ph, t);

err_out:
	dev_warn(ph->dev,
		 "Failed to get FC for protocol %X [MSG_ID:%u / RES_ID:%u] - ret:%d. Using regular messaging.\n",
		 pi->proto->id, message_id, domain, ret);
}

#define SCMI_PROTO_FC_RING_DB(w)			\
do {							\
	u##w val = 0;					\
							\
	if (db->mask)					\
		val = ioread##w(db->addr) & db->mask;	\
	iowrite##w((u##w)db->set | val, db->addr);	\
} while (0)

static void scmi_common_fastchannel_db_ring(struct scmi_fc_db_info *db)
{
	if (!db || !db->addr)
		return;

	if (db->width == 1)
		SCMI_PROTO_FC_RING_DB(8);
	else if (db->width == 2)
		SCMI_PROTO_FC_RING_DB(16);
	else if (db->width == 4)
		SCMI_PROTO_FC_RING_DB(32);
	else /* db->width == 8 */
#ifdef CONFIG_64BIT
		SCMI_PROTO_FC_RING_DB(64);
#else
	{
		u64 val = 0;

		if (db->mask)
			val = ioread64_hi_lo(db->addr) & db->mask;
		iowrite64_hi_lo(db->set | val, db->addr);
	}
#endif
}

static const struct scmi_proto_helpers_ops helpers_ops = {
	.extended_name_get = scmi_common_extended_name_get,
	.get_max_msg_size = scmi_common_get_max_msg_size,
	.iter_response_init = scmi_iterator_init,
	.iter_response_run = scmi_iterator_run,
	.fastchannel_init = scmi_common_fastchannel_init,
	.fastchannel_db_ring = scmi_common_fastchannel_db_ring,
};

/**
 * scmi_revision_area_get  - Retrieve version memory area.
 *
 * @ph: A reference to the protocol handle.
 *
 * A helper to grab the version memory area reference during SCMI Base protocol
 * initialization.
 *
 * Return: A reference to the version memory area associated to the SCMI
 *	   instance underlying this protocol handle.
 */
struct scmi_revision_info *
scmi_revision_area_get(const struct scmi_protocol_handle *ph)
{
	const struct scmi_protocol_instance *pi = ph_to_pi(ph);

	return pi->handle->version;
}

/**
 * scmi_alloc_init_protocol_instance  - Allocate and initialize a protocol
 * instance descriptor.
 * @info: The reference to the related SCMI instance.
 * @proto: The protocol descriptor.
 *
 * Allocate a new protocol instance descriptor, using the provided @proto
 * description, against the specified SCMI instance @info, and initialize it;
 * all resources management is handled via a dedicated per-protocol devres
 * group.
 *
 * Context: Assumes to be called with @protocols_mtx already acquired.
 * Return: A reference to a freshly allocated and initialized protocol instance
 *	   or ERR_PTR on failure. On failure the @proto reference is at first
 *	   put using @scmi_protocol_put() before releasing all the devres group.
 */
static struct scmi_protocol_instance *
scmi_alloc_init_protocol_instance(struct scmi_info *info,
				  const struct scmi_protocol *proto)
{
	int ret = -ENOMEM;
	void *gid;
	struct scmi_protocol_instance *pi;
	const struct scmi_handle *handle = &info->handle;

	/* Protocol specific devres group */
	gid = devres_open_group(handle->dev, NULL, GFP_KERNEL);
	if (!gid) {
		scmi_protocol_put(proto->id);
		goto out;
	}

	pi = devm_kzalloc(handle->dev, sizeof(*pi), GFP_KERNEL);
	if (!pi)
		goto clean;

	pi->gid = gid;
	pi->proto = proto;
	pi->handle = handle;
	pi->ph.dev = handle->dev;
	pi->ph.xops = &xfer_ops;
	pi->ph.hops = &helpers_ops;
	pi->ph.set_priv = scmi_set_protocol_priv;
	pi->ph.get_priv = scmi_get_protocol_priv;
	refcount_set(&pi->users, 1);
	/* proto->init is assured NON NULL by scmi_protocol_register */
	ret = pi->proto->instance_init(&pi->ph);
	if (ret)
		goto clean;

	ret = idr_alloc(&info->protocols, pi, proto->id, proto->id + 1,
			GFP_KERNEL);
	if (ret != proto->id)
		goto clean;

	/*
	 * Warn but ignore events registration errors since we do not want
	 * to skip whole protocols if their notifications are messed up.
	 */
	if (pi->proto->events) {
		ret = scmi_register_protocol_events(handle, pi->proto->id,
						    &pi->ph,
						    pi->proto->events);
		if (ret)
			dev_warn(handle->dev,
				 "Protocol:%X - Events Registration Failed - err:%d\n",
				 pi->proto->id, ret);
	}

	devres_close_group(handle->dev, pi->gid);
	dev_dbg(handle->dev, "Initialized protocol: 0x%X\n", pi->proto->id);

	if (pi->version > proto->supported_version)
		dev_warn(handle->dev,
			 "Detected UNSUPPORTED higher version 0x%X for protocol 0x%X."
			 "Backward compatibility is NOT assured.\n",
			 pi->version, pi->proto->id);

	return pi;

clean:
	/* Take care to put the protocol module's owner before releasing all */
	scmi_protocol_put(proto->id);
	devres_release_group(handle->dev, gid);
out:
	return ERR_PTR(ret);
}

/**
 * scmi_get_protocol_instance  - Protocol initialization helper.
 * @handle: A reference to the SCMI platform instance.
 * @protocol_id: The protocol being requested.
 *
 * In case the required protocol has never been requested before for this
 * instance, allocate and initialize all the needed structures while handling
 * resource allocation with a dedicated per-protocol devres subgroup.
 *
 * Return: A reference to an initialized protocol instance or error on failure:
 *	   in particular returns -EPROBE_DEFER when the desired protocol could
 *	   NOT be found.
 */
static struct scmi_protocol_instance * __must_check
scmi_get_protocol_instance(const struct scmi_handle *handle, u8 protocol_id)
{
	struct scmi_protocol_instance *pi;
	struct scmi_info *info = handle_to_scmi_info(handle);

	mutex_lock(&info->protocols_mtx);
	pi = idr_find(&info->protocols, protocol_id);

	if (pi) {
		refcount_inc(&pi->users);
	} else {
		const struct scmi_protocol *proto;

		/* Fails if protocol not registered on bus */
		proto = scmi_protocol_get(protocol_id);
		if (proto)
			pi = scmi_alloc_init_protocol_instance(info, proto);
		else
			pi = ERR_PTR(-EPROBE_DEFER);
	}
	mutex_unlock(&info->protocols_mtx);

	return pi;
}

/**
 * scmi_protocol_acquire  - Protocol acquire
 * @handle: A reference to the SCMI platform instance.
 * @protocol_id: The protocol being requested.
 *
 * Register a new user for the requested protocol on the specified SCMI
 * platform instance, possibly triggering its initialization on first user.
 *
 * Return: 0 if protocol was acquired successfully.
 */
int scmi_protocol_acquire(const struct scmi_handle *handle, u8 protocol_id)
{
	return PTR_ERR_OR_ZERO(scmi_get_protocol_instance(handle, protocol_id));
}

/**
 * scmi_protocol_release  - Protocol de-initialization helper.
 * @handle: A reference to the SCMI platform instance.
 * @protocol_id: The protocol being requested.
 *
 * Remove one user for the specified protocol and triggers de-initialization
 * and resources de-allocation once the last user has gone.
 */
void scmi_protocol_release(const struct scmi_handle *handle, u8 protocol_id)
{
	struct scmi_info *info = handle_to_scmi_info(handle);
	struct scmi_protocol_instance *pi;

	mutex_lock(&info->protocols_mtx);
	pi = idr_find(&info->protocols, protocol_id);
	if (WARN_ON(!pi))
		goto out;

	if (refcount_dec_and_test(&pi->users)) {
		void *gid = pi->gid;

		if (pi->proto->events)
			scmi_deregister_protocol_events(handle, protocol_id);

		if (pi->proto->instance_deinit)
			pi->proto->instance_deinit(&pi->ph);

		idr_remove(&info->protocols, protocol_id);

		scmi_protocol_put(protocol_id);

		devres_release_group(handle->dev, gid);
		dev_dbg(handle->dev, "De-Initialized protocol: 0x%X\n",
			protocol_id);
	}

out:
	mutex_unlock(&info->protocols_mtx);
}

void scmi_setup_protocol_implemented(const struct scmi_protocol_handle *ph,
				     u8 *prot_imp)
{
	const struct scmi_protocol_instance *pi = ph_to_pi(ph);
	struct scmi_info *info = handle_to_scmi_info(pi->handle);

	info->protocols_imp = prot_imp;
}

static bool
scmi_is_protocol_implemented(const struct scmi_handle *handle, u8 prot_id)
{
	int i;
	struct scmi_info *info = handle_to_scmi_info(handle);
	struct scmi_revision_info *rev = handle->version;

	if (!info->protocols_imp)
		return false;

	for (i = 0; i < rev->num_protocols; i++)
		if (info->protocols_imp[i] == prot_id)
			return true;
	return false;
}

struct scmi_protocol_devres {
	const struct scmi_handle *handle;
	u8 protocol_id;
};

static void scmi_devm_release_protocol(struct device *dev, void *res)
{
	struct scmi_protocol_devres *dres = res;

	scmi_protocol_release(dres->handle, dres->protocol_id);
}

static struct scmi_protocol_instance __must_check *
scmi_devres_protocol_instance_get(struct scmi_device *sdev, u8 protocol_id)
{
	struct scmi_protocol_instance *pi;
	struct scmi_protocol_devres *dres;

	dres = devres_alloc(scmi_devm_release_protocol,
			    sizeof(*dres), GFP_KERNEL);
	if (!dres)
		return ERR_PTR(-ENOMEM);

	pi = scmi_get_protocol_instance(sdev->handle, protocol_id);
	if (IS_ERR(pi)) {
		devres_free(dres);
		return pi;
	}

	dres->handle = sdev->handle;
	dres->protocol_id = protocol_id;
	devres_add(&sdev->dev, dres);

	return pi;
}

/**
 * scmi_devm_protocol_get  - Devres managed get protocol operations and handle
 * @sdev: A reference to an scmi_device whose embedded struct device is to
 *	  be used for devres accounting.
 * @protocol_id: The protocol being requested.
 * @ph: A pointer reference used to pass back the associated protocol handle.
 *
 * Get hold of a protocol accounting for its usage, eventually triggering its
 * initialization, and returning the protocol specific operations and related
 * protocol handle which will be used as first argument in most of the
 * protocols operations methods.
 * Being a devres based managed method, protocol hold will be automatically
 * released, and possibly de-initialized on last user, once the SCMI driver
 * owning the scmi_device is unbound from it.
 *
 * Return: A reference to the requested protocol operations or error.
 *	   Must be checked for errors by caller.
 */
static const void __must_check *
scmi_devm_protocol_get(struct scmi_device *sdev, u8 protocol_id,
		       struct scmi_protocol_handle **ph)
{
	struct scmi_protocol_instance *pi;

	if (!ph)
		return ERR_PTR(-EINVAL);

	pi = scmi_devres_protocol_instance_get(sdev, protocol_id);
	if (IS_ERR(pi))
		return pi;

	*ph = &pi->ph;

	return pi->proto->ops;
}

/**
 * scmi_devm_protocol_acquire  - Devres managed helper to get hold of a protocol
 * @sdev: A reference to an scmi_device whose embedded struct device is to
 *	  be used for devres accounting.
 * @protocol_id: The protocol being requested.
 *
 * Get hold of a protocol accounting for its usage, possibly triggering its
 * initialization but without getting access to its protocol specific operations
 * and handle.
 *
 * Being a devres based managed method, protocol hold will be automatically
 * released, and possibly de-initialized on last user, once the SCMI driver
 * owning the scmi_device is unbound from it.
 *
 * Return: 0 on SUCCESS
 */
static int __must_check scmi_devm_protocol_acquire(struct scmi_device *sdev,
						   u8 protocol_id)
{
	struct scmi_protocol_instance *pi;

	pi = scmi_devres_protocol_instance_get(sdev, protocol_id);
	if (IS_ERR(pi))
		return PTR_ERR(pi);

	return 0;
}

static int scmi_devm_protocol_match(struct device *dev, void *res, void *data)
{
	struct scmi_protocol_devres *dres = res;

	if (WARN_ON(!dres || !data))
		return 0;

	return dres->protocol_id == *((u8 *)data);
}

/**
 * scmi_devm_protocol_put  - Devres managed put protocol operations and handle
 * @sdev: A reference to an scmi_device whose embedded struct device is to
 *	  be used for devres accounting.
 * @protocol_id: The protocol being requested.
 *
 * Explicitly release a protocol hold previously obtained calling the above
 * @scmi_devm_protocol_get.
 */
static void scmi_devm_protocol_put(struct scmi_device *sdev, u8 protocol_id)
{
	int ret;

	ret = devres_release(&sdev->dev, scmi_devm_release_protocol,
			     scmi_devm_protocol_match, &protocol_id);
	WARN_ON(ret);
}

/**
 * scmi_is_transport_atomic  - Method to check if underlying transport for an
 * SCMI instance is configured as atomic.
 *
 * @handle: A reference to the SCMI platform instance.
 * @atomic_threshold: An optional return value for the system wide currently
 *		      configured threshold for atomic operations.
 *
 * Return: True if transport is configured as atomic
 */
static bool scmi_is_transport_atomic(const struct scmi_handle *handle,
				     unsigned int *atomic_threshold)
{
	bool ret;
	struct scmi_info *info = handle_to_scmi_info(handle);

	ret = info->desc->atomic_enabled &&
		is_transport_polling_capable(info->desc);
	if (ret && atomic_threshold)
		*atomic_threshold = info->atomic_threshold;

	return ret;
}

/**
 * scmi_handle_get() - Get the SCMI handle for a device
 *
 * @dev: pointer to device for which we want SCMI handle
 *
 * NOTE: The function does not track individual clients of the framework
 * and is expected to be maintained by caller of SCMI protocol library.
 * scmi_handle_put must be balanced with successful scmi_handle_get
 *
 * Return: pointer to handle if successful, NULL on error
 */
static struct scmi_handle *scmi_handle_get(struct device *dev)
{
	struct list_head *p;
	struct scmi_info *info;
	struct scmi_handle *handle = NULL;

	mutex_lock(&scmi_list_mutex);
	list_for_each(p, &scmi_list) {
		info = list_entry(p, struct scmi_info, node);
		if (dev->parent == info->dev) {
			info->users++;
			handle = &info->handle;
			break;
		}
	}
	mutex_unlock(&scmi_list_mutex);

	return handle;
}

/**
 * scmi_handle_put() - Release the handle acquired by scmi_handle_get
 *
 * @handle: handle acquired by scmi_handle_get
 *
 * NOTE: The function does not track individual clients of the framework
 * and is expected to be maintained by caller of SCMI protocol library.
 * scmi_handle_put must be balanced with successful scmi_handle_get
 *
 * Return: 0 is successfully released
 *	if null was passed, it returns -EINVAL;
 */
static int scmi_handle_put(const struct scmi_handle *handle)
{
	struct scmi_info *info;

	if (!handle)
		return -EINVAL;

	info = handle_to_scmi_info(handle);
	mutex_lock(&scmi_list_mutex);
	if (!WARN_ON(!info->users))
		info->users--;
	mutex_unlock(&scmi_list_mutex);

	return 0;
}

static void scmi_device_link_add(struct device *consumer,
				 struct device *supplier)
{
	struct device_link *link;

	link = device_link_add(consumer, supplier, DL_FLAG_AUTOREMOVE_CONSUMER);

	WARN_ON(!link);
}

static void scmi_set_handle(struct scmi_device *scmi_dev)
{
	scmi_dev->handle = scmi_handle_get(&scmi_dev->dev);
	if (scmi_dev->handle)
		scmi_device_link_add(&scmi_dev->dev, scmi_dev->handle->dev);
}

static int __scmi_xfer_info_init(struct scmi_info *sinfo,
				 struct scmi_xfers_info *info)
{
	int i;
	struct scmi_xfer *xfer;
	struct device *dev = sinfo->dev;
	const struct scmi_desc *desc = sinfo->desc;

	/* Pre-allocated messages, no more than what hdr.seq can support */
	if (WARN_ON(!info->max_msg || info->max_msg > MSG_TOKEN_MAX)) {
		dev_err(dev,
			"Invalid maximum messages %d, not in range [1 - %lu]\n",
			info->max_msg, MSG_TOKEN_MAX);
		return -EINVAL;
	}

	hash_init(info->pending_xfers);

	/* Allocate a bitmask sized to hold MSG_TOKEN_MAX tokens */
	info->xfer_alloc_table = devm_bitmap_zalloc(dev, MSG_TOKEN_MAX,
						    GFP_KERNEL);
	if (!info->xfer_alloc_table)
		return -ENOMEM;

	/*
	 * Preallocate a number of xfers equal to max inflight messages,
	 * pre-initialize the buffer pointer to pre-allocated buffers and
	 * attach all of them to the free list
	 */
	INIT_HLIST_HEAD(&info->free_xfers);
	for (i = 0; i < info->max_msg; i++) {
		xfer = devm_kzalloc(dev, sizeof(*xfer), GFP_KERNEL);
		if (!xfer)
			return -ENOMEM;

		xfer->rx.buf = devm_kcalloc(dev, sizeof(u8), desc->max_msg_size,
					    GFP_KERNEL);
		if (!xfer->rx.buf)
			return -ENOMEM;

		xfer->tx.buf = xfer->rx.buf;
		init_completion(&xfer->done);
		spin_lock_init(&xfer->lock);

		/* Add initialized xfer to the free list */
		hlist_add_head(&xfer->node, &info->free_xfers);
	}

	spin_lock_init(&info->xfer_lock);

	return 0;
}

static int scmi_channels_max_msg_configure(struct scmi_info *sinfo)
{
	const struct scmi_desc *desc = sinfo->desc;

	if (!desc->ops->get_max_msg) {
		sinfo->tx_minfo.max_msg = desc->max_msg;
		sinfo->rx_minfo.max_msg = desc->max_msg;
	} else {
		struct scmi_chan_info *base_cinfo;

		base_cinfo = idr_find(&sinfo->tx_idr, SCMI_PROTOCOL_BASE);
		if (!base_cinfo)
			return -EINVAL;
		sinfo->tx_minfo.max_msg = desc->ops->get_max_msg(base_cinfo);

		/* RX channel is optional so can be skipped */
		base_cinfo = idr_find(&sinfo->rx_idr, SCMI_PROTOCOL_BASE);
		if (base_cinfo)
			sinfo->rx_minfo.max_msg =
				desc->ops->get_max_msg(base_cinfo);
	}

	return 0;
}

static int scmi_xfer_info_init(struct scmi_info *sinfo)
{
	int ret;

	ret = scmi_channels_max_msg_configure(sinfo);
	if (ret)
		return ret;

	ret = __scmi_xfer_info_init(sinfo, &sinfo->tx_minfo);
	if (!ret && !idr_is_empty(&sinfo->rx_idr))
		ret = __scmi_xfer_info_init(sinfo, &sinfo->rx_minfo);

	return ret;
}

static int scmi_chan_setup(struct scmi_info *info, struct device_node *of_node,
			   int prot_id, bool tx)
{
	int ret, idx;
	char name[32];
	struct scmi_chan_info *cinfo;
	struct idr *idr;
	struct scmi_device *tdev = NULL;

	/* Transmit channel is first entry i.e. index 0 */
	idx = tx ? 0 : 1;
	idr = tx ? &info->tx_idr : &info->rx_idr;

	if (!info->desc->ops->chan_available(of_node, idx)) {
		cinfo = idr_find(idr, SCMI_PROTOCOL_BASE);
		if (unlikely(!cinfo)) /* Possible only if platform has no Rx */
			return -EINVAL;
		goto idr_alloc;
	}

	cinfo = devm_kzalloc(info->dev, sizeof(*cinfo), GFP_KERNEL);
	if (!cinfo)
		return -ENOMEM;

<<<<<<< HEAD
	cinfo->rx_timeout_ms = info->max_rx_timeout_ms;
=======
	cinfo->is_p2a = !tx;
	cinfo->rx_timeout_ms = info->desc->max_rx_timeout_ms;
>>>>>>> d069227d

	/* Create a unique name for this transport device */
	snprintf(name, 32, "__scmi_transport_device_%s_%02X",
		 idx ? "rx" : "tx", prot_id);
	/* Create a uniquely named, dedicated transport device for this chan */
	tdev = scmi_device_create(of_node, info->dev, prot_id, name);
	if (!tdev) {
		dev_err(info->dev,
			"failed to create transport device (%s)\n", name);
		devm_kfree(info->dev, cinfo);
		return -EINVAL;
	}
	of_node_get(of_node);

	cinfo->id = prot_id;
	cinfo->dev = &tdev->dev;
	ret = info->desc->ops->chan_setup(cinfo, info->dev, tx);
	if (ret) {
		of_node_put(of_node);
		scmi_device_destroy(info->dev, prot_id, name);
		devm_kfree(info->dev, cinfo);
		return ret;
	}

	if (tx && is_polling_required(cinfo, info->desc)) {
		if (is_transport_polling_capable(info->desc))
			dev_info(&tdev->dev,
				 "Enabled polling mode TX channel - prot_id:%d\n",
				 prot_id);
		else
			dev_warn(&tdev->dev,
				 "Polling mode NOT supported by transport.\n");
	}

idr_alloc:
	ret = idr_alloc(idr, cinfo, prot_id, prot_id + 1, GFP_KERNEL);
	if (ret != prot_id) {
		dev_err(info->dev,
			"unable to allocate SCMI idr slot err %d\n", ret);
		/* Destroy channel and device only if created by this call. */
		if (tdev) {
			of_node_put(of_node);
			scmi_device_destroy(info->dev, prot_id, name);
			devm_kfree(info->dev, cinfo);
		}
		return ret;
	}

	cinfo->handle = &info->handle;
	return 0;
}

static inline int
scmi_txrx_setup(struct scmi_info *info, struct device_node *of_node,
		int prot_id)
{
	int ret = scmi_chan_setup(info, of_node, prot_id, true);

	if (!ret) {
		/* Rx is optional, report only memory errors */
		ret = scmi_chan_setup(info, of_node, prot_id, false);
		if (ret && ret != -ENOMEM)
			ret = 0;
	}

	return ret;
}

/**
 * scmi_channels_setup  - Helper to initialize all required channels
 *
 * @info: The SCMI instance descriptor.
 *
 * Initialize all the channels found described in the DT against the underlying
 * configured transport using custom defined dedicated devices instead of
 * borrowing devices from the SCMI drivers; this way channels are initialized
 * upfront during core SCMI stack probing and are no more coupled with SCMI
 * devices used by SCMI drivers.
 *
 * Note that, even though a pair of TX/RX channels is associated to each
 * protocol defined in the DT, a distinct freshly initialized channel is
 * created only if the DT node for the protocol at hand describes a dedicated
 * channel: in all the other cases the common BASE protocol channel is reused.
 *
 * Return: 0 on Success
 */
static int scmi_channels_setup(struct scmi_info *info)
{
	int ret;
	struct device_node *child, *top_np = info->dev->of_node;

	/* Initialize a common generic channel at first */
	ret = scmi_txrx_setup(info, top_np, SCMI_PROTOCOL_BASE);
	if (ret)
		return ret;

	for_each_available_child_of_node(top_np, child) {
		u32 prot_id;

		if (of_property_read_u32(child, "reg", &prot_id))
			continue;

		if (!FIELD_FIT(MSG_PROTOCOL_ID_MASK, prot_id))
			dev_err(info->dev,
				"Out of range protocol %d\n", prot_id);

		ret = scmi_txrx_setup(info, child, prot_id);
		if (ret) {
			of_node_put(child);
			return ret;
		}
	}

	return 0;
}

static int scmi_chan_destroy(int id, void *p, void *idr)
{
	struct scmi_chan_info *cinfo = p;

	if (cinfo->dev) {
		struct scmi_info *info = handle_to_scmi_info(cinfo->handle);
		struct scmi_device *sdev = to_scmi_dev(cinfo->dev);

		of_node_put(cinfo->dev->of_node);
		scmi_device_destroy(info->dev, id, sdev->name);
		cinfo->dev = NULL;
	}

	idr_remove(idr, id);

	return 0;
}

static void scmi_cleanup_channels(struct scmi_info *info, struct idr *idr)
{
	/* At first free all channels at the transport layer ... */
	idr_for_each(idr, info->desc->ops->chan_free, idr);

	/* ...then destroy all underlying devices */
	idr_for_each(idr, scmi_chan_destroy, idr);

	idr_destroy(idr);
}

static void scmi_cleanup_txrx_channels(struct scmi_info *info)
{
	scmi_cleanup_channels(info, &info->tx_idr);

	scmi_cleanup_channels(info, &info->rx_idr);
}

static int scmi_bus_notifier(struct notifier_block *nb,
			     unsigned long action, void *data)
{
	struct scmi_info *info = bus_nb_to_scmi_info(nb);
	struct scmi_device *sdev = to_scmi_dev(data);

	/* Skip transport devices and devices of different SCMI instances */
	if (!strncmp(sdev->name, "__scmi_transport_device", 23) ||
	    sdev->dev.parent != info->dev)
		return NOTIFY_DONE;

	switch (action) {
	case BUS_NOTIFY_BIND_DRIVER:
		/* setup handle now as the transport is ready */
		scmi_set_handle(sdev);
		break;
	case BUS_NOTIFY_UNBOUND_DRIVER:
		scmi_handle_put(sdev->handle);
		sdev->handle = NULL;
		break;
	default:
		return NOTIFY_DONE;
	}

	dev_dbg(info->dev, "Device %s (%s) is now %s\n", dev_name(&sdev->dev),
		sdev->name, action == BUS_NOTIFY_BIND_DRIVER ?
		"about to be BOUND." : "UNBOUND.");

	return NOTIFY_OK;
}

static int scmi_device_request_notifier(struct notifier_block *nb,
					unsigned long action, void *data)
{
	struct device_node *np;
	struct scmi_device_id *id_table = data;
	struct scmi_info *info = req_nb_to_scmi_info(nb);

	np = idr_find(&info->active_protocols, id_table->protocol_id);
	if (!np)
		return NOTIFY_DONE;

	dev_dbg(info->dev, "%sRequested device (%s) for protocol 0x%x\n",
		action == SCMI_BUS_NOTIFY_DEVICE_REQUEST ? "" : "UN-",
		id_table->name, id_table->protocol_id);

	switch (action) {
	case SCMI_BUS_NOTIFY_DEVICE_REQUEST:
		scmi_create_protocol_devices(np, info, id_table->protocol_id,
					     id_table->name);
		break;
	case SCMI_BUS_NOTIFY_DEVICE_UNREQUEST:
		scmi_destroy_protocol_devices(info, id_table->protocol_id,
					      id_table->name);
		break;
	default:
		return NOTIFY_DONE;
	}

	return NOTIFY_OK;
}

static void scmi_debugfs_common_cleanup(void *d)
{
	struct scmi_debug_info *dbg = d;

	if (!dbg)
		return;

	debugfs_remove_recursive(dbg->top_dentry);
	kfree(dbg->name);
	kfree(dbg->type);
}

static struct scmi_debug_info *scmi_debugfs_common_setup(struct scmi_info *info)
{
	char top_dir[16];
	struct dentry *trans, *top_dentry;
	struct scmi_debug_info *dbg;
	const char *c_ptr = NULL;

	dbg = devm_kzalloc(info->dev, sizeof(*dbg), GFP_KERNEL);
	if (!dbg)
		return NULL;

	dbg->name = kstrdup(of_node_full_name(info->dev->of_node), GFP_KERNEL);
	if (!dbg->name) {
		devm_kfree(info->dev, dbg);
		return NULL;
	}

	of_property_read_string(info->dev->of_node, "compatible", &c_ptr);
	dbg->type = kstrdup(c_ptr, GFP_KERNEL);
	if (!dbg->type) {
		kfree(dbg->name);
		devm_kfree(info->dev, dbg);
		return NULL;
	}

	snprintf(top_dir, 16, "%d", info->id);
	top_dentry = debugfs_create_dir(top_dir, scmi_top_dentry);
	trans = debugfs_create_dir("transport", top_dentry);

	dbg->is_atomic = info->desc->atomic_enabled &&
				is_transport_polling_capable(info->desc);

	debugfs_create_str("instance_name", 0400, top_dentry,
			   (char **)&dbg->name);

	debugfs_create_u32("atomic_threshold_us", 0400, top_dentry,
			   &info->atomic_threshold);

	debugfs_create_str("type", 0400, trans, (char **)&dbg->type);

	debugfs_create_bool("is_atomic", 0400, trans, &dbg->is_atomic);

	debugfs_create_u32("max_rx_timeout_ms", 0400, trans,
			   (u32 *)&info->max_rx_timeout_ms);

	debugfs_create_u32("max_msg_size", 0400, trans,
			   (u32 *)&info->desc->max_msg_size);

	debugfs_create_u32("tx_max_msg", 0400, trans,
			   (u32 *)&info->tx_minfo.max_msg);

	debugfs_create_u32("rx_max_msg", 0400, trans,
			   (u32 *)&info->rx_minfo.max_msg);

	dbg->top_dentry = top_dentry;

	if (devm_add_action_or_reset(info->dev,
				     scmi_debugfs_common_cleanup, dbg))
		return NULL;

	return dbg;
}

static int scmi_debugfs_raw_mode_setup(struct scmi_info *info)
{
	int id, num_chans = 0, ret = 0;
	struct scmi_chan_info *cinfo;
	u8 channels[SCMI_MAX_CHANNELS] = {};
	DECLARE_BITMAP(protos, SCMI_MAX_CHANNELS) = {};

	if (!info->dbg)
		return -EINVAL;

	/* Enumerate all channels to collect their ids */
	idr_for_each_entry(&info->tx_idr, cinfo, id) {
		/*
		 * Cannot happen, but be defensive.
		 * Zero as num_chans is ok, warn and carry on.
		 */
		if (num_chans >= SCMI_MAX_CHANNELS || !cinfo) {
			dev_warn(info->dev,
				 "SCMI RAW - Error enumerating channels\n");
			break;
		}

		if (!test_bit(cinfo->id, protos)) {
			channels[num_chans++] = cinfo->id;
			set_bit(cinfo->id, protos);
		}
	}

	info->raw = scmi_raw_mode_init(&info->handle, info->dbg->top_dentry,
				       info->id, channels, num_chans,
				       info->desc, info->tx_minfo.max_msg,
				       info->max_rx_timeout_ms);
	if (IS_ERR(info->raw)) {
		dev_err(info->dev, "Failed to initialize SCMI RAW Mode !\n");
		ret = PTR_ERR(info->raw);
		info->raw = NULL;
	}

	return ret;
}

static int scmi_probe(struct platform_device *pdev)
{
	int ret;
	u32 timeout;
	struct scmi_handle *handle;
	const struct scmi_desc *desc;
	struct scmi_info *info;
	bool coex = IS_ENABLED(CONFIG_ARM_SCMI_RAW_MODE_SUPPORT_COEX);
	struct device *dev = &pdev->dev;
	struct device_node *child, *np = dev->of_node;

	desc = of_device_get_match_data(dev);
	if (!desc)
		return -EINVAL;

	info = devm_kzalloc(dev, sizeof(*info), GFP_KERNEL);
	if (!info)
		return -ENOMEM;

	info->id = ida_alloc_min(&scmi_id, 0, GFP_KERNEL);
	if (info->id < 0)
		return info->id;

	info->dev = dev;
	info->desc = desc;
	info->bus_nb.notifier_call = scmi_bus_notifier;
	info->dev_req_nb.notifier_call = scmi_device_request_notifier;
	INIT_LIST_HEAD(&info->node);
	idr_init(&info->protocols);
	mutex_init(&info->protocols_mtx);
	idr_init(&info->active_protocols);
	mutex_init(&info->devreq_mtx);

	platform_set_drvdata(pdev, info);
	idr_init(&info->tx_idr);
	idr_init(&info->rx_idr);

	handle = &info->handle;
	handle->dev = info->dev;
	handle->version = &info->version;
	handle->devm_protocol_acquire = scmi_devm_protocol_acquire;
	handle->devm_protocol_get = scmi_devm_protocol_get;
	handle->devm_protocol_put = scmi_devm_protocol_put;

	/* System wide atomic threshold for atomic ops .. if any */
	if (!of_property_read_u32(np, "atomic-threshold-us",
				  &info->atomic_threshold))
		dev_info(dev,
			 "SCMI System wide atomic threshold set to %d us\n",
			 info->atomic_threshold);
	handle->is_transport_atomic = scmi_is_transport_atomic;

	if (!of_property_read_u32(np, "max-rx-timeout-ms", &timeout))
		info->max_rx_timeout_ms = timeout;
	else
		info->max_rx_timeout_ms = info->desc->max_rx_timeout_ms;

	if (desc->ops->link_supplier) {
		ret = desc->ops->link_supplier(dev);
		if (ret)
			goto clear_ida;
	}

	/* Setup all channels described in the DT at first */
	ret = scmi_channels_setup(info);
	if (ret)
		goto clear_ida;

	ret = bus_register_notifier(&scmi_bus_type, &info->bus_nb);
	if (ret)
		goto clear_txrx_setup;

	ret = blocking_notifier_chain_register(&scmi_requested_devices_nh,
					       &info->dev_req_nb);
	if (ret)
		goto clear_bus_notifier;

	ret = scmi_xfer_info_init(info);
	if (ret)
		goto clear_dev_req_notifier;

	if (scmi_top_dentry) {
		info->dbg = scmi_debugfs_common_setup(info);
		if (!info->dbg)
			dev_warn(dev, "Failed to setup SCMI debugfs.\n");

		if (IS_ENABLED(CONFIG_ARM_SCMI_RAW_MODE_SUPPORT)) {
			ret = scmi_debugfs_raw_mode_setup(info);
			if (!coex) {
				if (ret)
					goto clear_dev_req_notifier;

				/* Bail out anyway when coex disabled. */
				return 0;
			}

			/* Coex enabled, carry on in any case. */
			dev_info(dev, "SCMI RAW Mode COEX enabled !\n");
		}
	}

	if (scmi_notification_init(handle))
		dev_err(dev, "SCMI Notifications NOT available.\n");

	if (info->desc->atomic_enabled &&
	    !is_transport_polling_capable(info->desc))
		dev_err(dev,
			"Transport is not polling capable. Atomic mode not supported.\n");

	/*
	 * Trigger SCMI Base protocol initialization.
	 * It's mandatory and won't be ever released/deinit until the
	 * SCMI stack is shutdown/unloaded as a whole.
	 */
	ret = scmi_protocol_acquire(handle, SCMI_PROTOCOL_BASE);
	if (ret) {
		dev_err(dev, "unable to communicate with SCMI\n");
		if (coex)
			return 0;
		goto notification_exit;
	}

	mutex_lock(&scmi_list_mutex);
	list_add_tail(&info->node, &scmi_list);
	mutex_unlock(&scmi_list_mutex);

	for_each_available_child_of_node(np, child) {
		u32 prot_id;

		if (of_property_read_u32(child, "reg", &prot_id))
			continue;

		if (!FIELD_FIT(MSG_PROTOCOL_ID_MASK, prot_id))
			dev_err(dev, "Out of range protocol %d\n", prot_id);

		if (!scmi_is_protocol_implemented(handle, prot_id)) {
			dev_err(dev, "SCMI protocol %d not implemented\n",
				prot_id);
			continue;
		}

		/*
		 * Save this valid DT protocol descriptor amongst
		 * @active_protocols for this SCMI instance/
		 */
		ret = idr_alloc(&info->active_protocols, child,
				prot_id, prot_id + 1, GFP_KERNEL);
		if (ret != prot_id) {
			dev_err(dev, "SCMI protocol %d already activated. Skip\n",
				prot_id);
			continue;
		}

		of_node_get(child);
		scmi_create_protocol_devices(child, info, prot_id, NULL);
	}

	return 0;

notification_exit:
	if (IS_ENABLED(CONFIG_ARM_SCMI_RAW_MODE_SUPPORT))
		scmi_raw_mode_cleanup(info->raw);
	scmi_notification_exit(&info->handle);
clear_dev_req_notifier:
	blocking_notifier_chain_unregister(&scmi_requested_devices_nh,
					   &info->dev_req_nb);
clear_bus_notifier:
	bus_unregister_notifier(&scmi_bus_type, &info->bus_nb);
clear_txrx_setup:
	scmi_cleanup_txrx_channels(info);
clear_ida:
	ida_free(&scmi_id, info->id);
	return ret;
}

static int scmi_remove(struct platform_device *pdev)
{
	int id;
	struct scmi_info *info = platform_get_drvdata(pdev);
	struct device_node *child;

	if (IS_ENABLED(CONFIG_ARM_SCMI_RAW_MODE_SUPPORT))
		scmi_raw_mode_cleanup(info->raw);

	mutex_lock(&scmi_list_mutex);
	if (info->users)
		dev_warn(&pdev->dev,
			 "Still active SCMI users will be forcibly unbound.\n");
	list_del(&info->node);
	mutex_unlock(&scmi_list_mutex);

	scmi_notification_exit(&info->handle);

	mutex_lock(&info->protocols_mtx);
	idr_destroy(&info->protocols);
	mutex_unlock(&info->protocols_mtx);

	idr_for_each_entry(&info->active_protocols, child, id)
		of_node_put(child);
	idr_destroy(&info->active_protocols);

	blocking_notifier_chain_unregister(&scmi_requested_devices_nh,
					   &info->dev_req_nb);
	bus_unregister_notifier(&scmi_bus_type, &info->bus_nb);

	/* Safe to free channels since no more users */
	scmi_cleanup_txrx_channels(info);

	ida_free(&scmi_id, info->id);

	return 0;
}

static ssize_t protocol_version_show(struct device *dev,
				     struct device_attribute *attr, char *buf)
{
	struct scmi_info *info = dev_get_drvdata(dev);

	return sprintf(buf, "%u.%u\n", info->version.major_ver,
		       info->version.minor_ver);
}
static DEVICE_ATTR_RO(protocol_version);

static ssize_t firmware_version_show(struct device *dev,
				     struct device_attribute *attr, char *buf)
{
	struct scmi_info *info = dev_get_drvdata(dev);

	return sprintf(buf, "0x%x\n", info->version.impl_ver);
}
static DEVICE_ATTR_RO(firmware_version);

static ssize_t vendor_id_show(struct device *dev,
			      struct device_attribute *attr, char *buf)
{
	struct scmi_info *info = dev_get_drvdata(dev);

	return sprintf(buf, "%s\n", info->version.vendor_id);
}
static DEVICE_ATTR_RO(vendor_id);

static ssize_t sub_vendor_id_show(struct device *dev,
				  struct device_attribute *attr, char *buf)
{
	struct scmi_info *info = dev_get_drvdata(dev);

	return sprintf(buf, "%s\n", info->version.sub_vendor_id);
}
static DEVICE_ATTR_RO(sub_vendor_id);

static struct attribute *versions_attrs[] = {
	&dev_attr_firmware_version.attr,
	&dev_attr_protocol_version.attr,
	&dev_attr_vendor_id.attr,
	&dev_attr_sub_vendor_id.attr,
	NULL,
};
ATTRIBUTE_GROUPS(versions);

/* Each compatible listed below must have descriptor associated with it */
static const struct of_device_id scmi_of_match[] = {
#ifdef CONFIG_ARM_SCMI_TRANSPORT_MAILBOX
	{ .compatible = "arm,scmi", .data = &scmi_mailbox_desc },
#endif
#ifdef CONFIG_ARM_SCMI_TRANSPORT_OPTEE
	{ .compatible = "linaro,scmi-optee", .data = &scmi_optee_desc },
#endif
#ifdef CONFIG_ARM_SCMI_TRANSPORT_SMC
	{ .compatible = "arm,scmi-smc", .data = &scmi_smc_desc},
	{ .compatible = "arm,scmi-smc-param", .data = &scmi_smc_desc},
#endif
#ifdef CONFIG_ARM_SCMI_TRANSPORT_VIRTIO
	{ .compatible = "arm,scmi-virtio", .data = &scmi_virtio_desc},
#endif
	{ /* Sentinel */ },
};

MODULE_DEVICE_TABLE(of, scmi_of_match);

static struct platform_driver scmi_driver = {
	.driver = {
		   .name = "arm-scmi",
		   .suppress_bind_attrs = true,
		   .of_match_table = scmi_of_match,
		   .dev_groups = versions_groups,
		   },
	.probe = scmi_probe,
	.remove = scmi_remove,
};

/**
 * __scmi_transports_setup  - Common helper to call transport-specific
 * .init/.exit code if provided.
 *
 * @init: A flag to distinguish between init and exit.
 *
 * Note that, if provided, we invoke .init/.exit functions for all the
 * transports currently compiled in.
 *
 * Return: 0 on Success.
 */
static inline int __scmi_transports_setup(bool init)
{
	int ret = 0;
	const struct of_device_id *trans;

	for (trans = scmi_of_match; trans->data; trans++) {
		const struct scmi_desc *tdesc = trans->data;

		if ((init && !tdesc->transport_init) ||
		    (!init && !tdesc->transport_exit))
			continue;

		if (init)
			ret = tdesc->transport_init();
		else
			tdesc->transport_exit();

		if (ret) {
			pr_err("SCMI transport %s FAILED initialization!\n",
			       trans->compatible);
			break;
		}
	}

	return ret;
}

static int __init scmi_transports_init(void)
{
	return __scmi_transports_setup(true);
}

static void __exit scmi_transports_exit(void)
{
	__scmi_transports_setup(false);
}

static struct dentry *scmi_debugfs_init(void)
{
	struct dentry *d;

	d = debugfs_create_dir("scmi", NULL);
	if (IS_ERR(d)) {
		pr_err("Could NOT create SCMI top dentry.\n");
		return NULL;
	}

	return d;
}

static int __init scmi_driver_init(void)
{
	int ret;

	/* Bail out if no SCMI transport was configured */
	if (WARN_ON(!IS_ENABLED(CONFIG_ARM_SCMI_HAVE_TRANSPORT)))
		return -EINVAL;

	/* Initialize any compiled-in transport which provided an init/exit */
	ret = scmi_transports_init();
	if (ret)
		return ret;

	if (IS_ENABLED(CONFIG_ARM_SCMI_NEED_DEBUGFS))
		scmi_top_dentry = scmi_debugfs_init();

	scmi_base_register();

	scmi_clock_register();
	scmi_perf_register();
	scmi_power_register();
	scmi_reset_register();
	scmi_sensors_register();
	scmi_voltage_register();
	scmi_system_register();
	scmi_powercap_register();
	scmi_pinctrl_register();

	return platform_driver_register(&scmi_driver);
}
module_init(scmi_driver_init);

static void __exit scmi_driver_exit(void)
{
	scmi_base_unregister();

	scmi_clock_unregister();
	scmi_perf_unregister();
	scmi_power_unregister();
	scmi_reset_unregister();
	scmi_sensors_unregister();
	scmi_voltage_unregister();
	scmi_system_unregister();
	scmi_powercap_unregister();
	scmi_pinctrl_unregister();

	scmi_transports_exit();

	platform_driver_unregister(&scmi_driver);

	debugfs_remove_recursive(scmi_top_dentry);
}
module_exit(scmi_driver_exit);

MODULE_ALIAS("platform:arm-scmi");
MODULE_AUTHOR("Sudeep Holla <sudeep.holla@arm.com>");
MODULE_DESCRIPTION("ARM SCMI protocol driver");
MODULE_LICENSE("GPL v2");<|MERGE_RESOLUTION|>--- conflicted
+++ resolved
@@ -2355,12 +2355,8 @@
 	if (!cinfo)
 		return -ENOMEM;
 
-<<<<<<< HEAD
+	cinfo->is_p2a = !tx;
 	cinfo->rx_timeout_ms = info->max_rx_timeout_ms;
-=======
-	cinfo->is_p2a = !tx;
-	cinfo->rx_timeout_ms = info->desc->max_rx_timeout_ms;
->>>>>>> d069227d
 
 	/* Create a unique name for this transport device */
 	snprintf(name, 32, "__scmi_transport_device_%s_%02X",
