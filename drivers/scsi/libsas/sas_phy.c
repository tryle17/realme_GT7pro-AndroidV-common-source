--- conflicted
+++ resolved
@@ -120,19 +120,11 @@
 		phy->enabled = 0;
 		ret = i->dft->lldd_control_phy(phy, PHY_FUNC_DISABLE, NULL);
 		if (ret)
-<<<<<<< HEAD
-			pr_notice("lldd disable phy%02d returned %d\n",
-				  phy->id, ret);
-	} else
-		pr_notice("phy%02d is not enabled, cannot shutdown\n",
-			  phy->id);
-=======
 			pr_notice("lldd disable phy%d returned %d\n", phy->id,
 				  ret);
 	} else
 		pr_notice("phy%d is not enabled, cannot shutdown\n", phy->id);
 	phy->in_shutdown = 0;
->>>>>>> 0ecfebd2
 }
 
 /* ---------- Phy class registration ---------- */
