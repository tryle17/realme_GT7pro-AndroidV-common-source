--- conflicted
+++ resolved
@@ -92,11 +92,8 @@
 #define XGBE_PHY_CDR_RATE_PROPERTY	"amd,serdes-cdr-rate"
 #define XGBE_PHY_PQ_SKEW_PROPERTY	"amd,serdes-pq-skew"
 #define XGBE_PHY_TX_AMP_PROPERTY	"amd,serdes-tx-amp"
-<<<<<<< HEAD
-=======
 #define XGBE_PHY_DFE_CFG_PROPERTY	"amd,serdes-dfe-tap-config"
 #define XGBE_PHY_DFE_ENA_PROPERTY	"amd,serdes-dfe-tap-enable"
->>>>>>> d525211f
 
 #define XGBE_PHY_SPEEDS			3
 #define XGBE_PHY_SPEED_1000		0
@@ -182,11 +179,7 @@
 #define SPEED_10000_BLWC		0
 #define SPEED_10000_CDR			0x7
 #define SPEED_10000_PLL			0x1
-<<<<<<< HEAD
-#define SPEED_10000_PQ			0x1e
-=======
 #define SPEED_10000_PQ			0x12
->>>>>>> d525211f
 #define SPEED_10000_RATE		0x0
 #define SPEED_10000_TXAMP		0xa
 #define SPEED_10000_WORD		0x7
@@ -227,11 +220,8 @@
 #define RXTX_REG20_BLWC_ENA_WIDTH	1
 #define RXTX_REG114_PQ_REG_INDEX	9
 #define RXTX_REG114_PQ_REG_WIDTH	7
-<<<<<<< HEAD
-=======
 #define RXTX_REG129_RXDFE_CONFIG_INDEX	14
 #define RXTX_REG129_RXDFE_CONFIG_WIDTH	2
->>>>>>> d525211f
 
 /* Bit setting and getting macros
  *  The get macro will extract the current bit field value from within
@@ -358,8 +348,6 @@
 	SPEED_10000_TXAMP,
 };
 
-<<<<<<< HEAD
-=======
 static const u32 amd_xgbe_phy_serdes_dfe_tap_cfg[] = {
 	SPEED_1000_DFE_TAP_CONFIG,
 	SPEED_2500_DFE_TAP_CONFIG,
@@ -372,7 +360,6 @@
 	SPEED_10000_DFE_TAP_ENABLE,
 };
 
->>>>>>> d525211f
 enum amd_xgbe_phy_an {
 	AMD_XGBE_AN_READY = 0,
 	AMD_XGBE_AN_PAGE_RECEIVED,
@@ -433,11 +420,8 @@
 	u32 serdes_cdr_rate[XGBE_PHY_SPEEDS];
 	u32 serdes_pq_skew[XGBE_PHY_SPEEDS];
 	u32 serdes_tx_amp[XGBE_PHY_SPEEDS];
-<<<<<<< HEAD
-=======
 	u32 serdes_dfe_tap_cfg[XGBE_PHY_SPEEDS];
 	u32 serdes_dfe_tap_ena[XGBE_PHY_SPEEDS];
->>>>>>> d525211f
 
 	/* Auto-negotiation state machine support */
 	struct mutex an_mutex;
@@ -584,13 +568,10 @@
 			   priv->serdes_blwc[XGBE_PHY_SPEED_10000]);
 	XRXTX_IOWRITE_BITS(priv, RXTX_REG114, PQ_REG,
 			   priv->serdes_pq_skew[XGBE_PHY_SPEED_10000]);
-<<<<<<< HEAD
-=======
 	XRXTX_IOWRITE_BITS(priv, RXTX_REG129, RXDFE_CONFIG,
 			   priv->serdes_dfe_tap_cfg[XGBE_PHY_SPEED_10000]);
 	XRXTX_IOWRITE(priv, RXTX_REG22,
 		      priv->serdes_dfe_tap_ena[XGBE_PHY_SPEED_10000]);
->>>>>>> d525211f
 
 	amd_xgbe_phy_serdes_complete_ratechange(phydev);
 
@@ -643,13 +624,10 @@
 			   priv->serdes_blwc[XGBE_PHY_SPEED_2500]);
 	XRXTX_IOWRITE_BITS(priv, RXTX_REG114, PQ_REG,
 			   priv->serdes_pq_skew[XGBE_PHY_SPEED_2500]);
-<<<<<<< HEAD
-=======
 	XRXTX_IOWRITE_BITS(priv, RXTX_REG129, RXDFE_CONFIG,
 			   priv->serdes_dfe_tap_cfg[XGBE_PHY_SPEED_2500]);
 	XRXTX_IOWRITE(priv, RXTX_REG22,
 		      priv->serdes_dfe_tap_ena[XGBE_PHY_SPEED_2500]);
->>>>>>> d525211f
 
 	amd_xgbe_phy_serdes_complete_ratechange(phydev);
 
@@ -702,13 +680,10 @@
 			   priv->serdes_blwc[XGBE_PHY_SPEED_1000]);
 	XRXTX_IOWRITE_BITS(priv, RXTX_REG114, PQ_REG,
 			   priv->serdes_pq_skew[XGBE_PHY_SPEED_1000]);
-<<<<<<< HEAD
-=======
 	XRXTX_IOWRITE_BITS(priv, RXTX_REG129, RXDFE_CONFIG,
 			   priv->serdes_dfe_tap_cfg[XGBE_PHY_SPEED_1000]);
 	XRXTX_IOWRITE(priv, RXTX_REG22,
 		      priv->serdes_dfe_tap_ena[XGBE_PHY_SPEED_1000]);
->>>>>>> d525211f
 
 	amd_xgbe_phy_serdes_complete_ratechange(phydev);
 
@@ -1737,8 +1712,6 @@
 	} else {
 		memcpy(priv->serdes_tx_amp, amd_xgbe_phy_serdes_tx_amp,
 		       sizeof(priv->serdes_tx_amp));
-<<<<<<< HEAD
-=======
 	}
 
 	if (device_property_present(phy_dev, XGBE_PHY_DFE_CFG_PROPERTY)) {
@@ -1771,7 +1744,6 @@
 		memcpy(priv->serdes_dfe_tap_ena,
 		       amd_xgbe_phy_serdes_dfe_tap_ena,
 		       sizeof(priv->serdes_dfe_tap_ena));
->>>>>>> d525211f
 	}
 
 	phydev->priv = priv;
