--- conflicted
+++ resolved
@@ -933,19 +933,6 @@
 
 	/* finally start device */
 	dev->can.state = CAN_STATE_ERROR_ACTIVE;
-<<<<<<< HEAD
-	dm->mode = cpu_to_le32(GS_CAN_MODE_START);
-	dm->flags = cpu_to_le32(flags);
-	rc = usb_control_msg(interface_to_usbdev(dev->iface),
-			     usb_sndctrlpipe(interface_to_usbdev(dev->iface), 0),
-			     GS_USB_BREQ_MODE,
-			     USB_DIR_OUT | USB_TYPE_VENDOR | USB_RECIP_INTERFACE,
-			     dev->channel, 0, dm, sizeof(*dm), 1000);
-
-	if (rc < 0) {
-		netdev_err(netdev, "Couldn't start device (err=%d)\n", rc);
-		kfree(dm);
-=======
 	dm.flags = cpu_to_le32(flags);
 	rc = usb_control_msg_send(interface_to_usbdev(dev->iface), 0,
 				  GS_USB_BREQ_MODE,
@@ -956,16 +943,10 @@
 		netdev_err(netdev, "Couldn't start device (err=%d)\n", rc);
 		if (dev->feature & GS_CAN_FEATURE_HW_TIMESTAMP)
 			gs_usb_timestamp_stop(dev);
->>>>>>> 9abf2313
 		dev->can.state = CAN_STATE_STOPPED;
 		return rc;
 	}
 
-<<<<<<< HEAD
-	kfree(dm);
-
-=======
->>>>>>> 9abf2313
 	parent->active_channels++;
 	if (!(dev->can.ctrlmode & CAN_CTRLMODE_LISTENONLY))
 		netif_start_queue(netdev);
@@ -1270,11 +1251,6 @@
 	if (!(le32_to_cpu(dconf->sw_version) > 1 &&
 	      feature & GS_CAN_FEATURE_IDENTIFY))
 		dev->feature &= ~GS_CAN_FEATURE_IDENTIFY;
-<<<<<<< HEAD
-
-	kfree(bt_const);
-=======
->>>>>>> 9abf2313
 
 	/* fetch extended bit timing constants if device has feature
 	 * GS_CAN_FEATURE_FD and GS_CAN_FEATURE_BT_CONST_EXT
