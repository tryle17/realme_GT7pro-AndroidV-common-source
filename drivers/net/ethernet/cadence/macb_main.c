--- conflicted
+++ resolved
@@ -506,77 +506,6 @@
 		netdev_err(bp->dev, "adjusting tx_clk failed.\n");
 }
 
-<<<<<<< HEAD
-static void macb_validate(struct phylink_config *config,
-			  unsigned long *supported,
-			  struct phylink_link_state *state)
-{
-	struct net_device *ndev = to_net_dev(config->dev);
-	__ETHTOOL_DECLARE_LINK_MODE_MASK(mask) = { 0, };
-	struct macb *bp = netdev_priv(ndev);
-
-	/* We only support MII, RMII, GMII, RGMII & SGMII. */
-	if (state->interface != PHY_INTERFACE_MODE_NA &&
-	    state->interface != PHY_INTERFACE_MODE_MII &&
-	    state->interface != PHY_INTERFACE_MODE_RMII &&
-	    state->interface != PHY_INTERFACE_MODE_GMII &&
-	    state->interface != PHY_INTERFACE_MODE_SGMII &&
-	    state->interface != PHY_INTERFACE_MODE_10GBASER &&
-	    !phy_interface_mode_is_rgmii(state->interface)) {
-		linkmode_zero(supported);
-		return;
-	}
-
-	if (!macb_is_gem(bp) &&
-	    (state->interface == PHY_INTERFACE_MODE_GMII ||
-	     phy_interface_mode_is_rgmii(state->interface))) {
-		linkmode_zero(supported);
-		return;
-	}
-
-	if (state->interface == PHY_INTERFACE_MODE_10GBASER &&
-	    !(bp->caps & MACB_CAPS_HIGH_SPEED &&
-	      bp->caps & MACB_CAPS_PCS)) {
-		linkmode_zero(supported);
-		return;
-	}
-
-	phylink_set_port_modes(mask);
-	phylink_set(mask, Autoneg);
-	phylink_set(mask, Asym_Pause);
-
-	if (bp->caps & MACB_CAPS_GIGABIT_MODE_AVAILABLE &&
-	    (state->interface == PHY_INTERFACE_MODE_NA ||
-	     state->interface == PHY_INTERFACE_MODE_10GBASER)) {
-		phylink_set_10g_modes(mask);
-		phylink_set(mask, 10000baseKR_Full);
-		if (state->interface != PHY_INTERFACE_MODE_NA)
-			goto out;
-	}
-
-	phylink_set(mask, 10baseT_Half);
-	phylink_set(mask, 10baseT_Full);
-	phylink_set(mask, 100baseT_Half);
-	phylink_set(mask, 100baseT_Full);
-
-	if (bp->caps & MACB_CAPS_GIGABIT_MODE_AVAILABLE &&
-	    (state->interface == PHY_INTERFACE_MODE_NA ||
-	     state->interface == PHY_INTERFACE_MODE_GMII ||
-	     state->interface == PHY_INTERFACE_MODE_SGMII ||
-	     phy_interface_mode_is_rgmii(state->interface))) {
-		phylink_set(mask, 1000baseT_Full);
-		phylink_set(mask, 1000baseX_Full);
-
-		if (!(bp->caps & MACB_CAPS_NO_GIGABIT_HALF))
-			phylink_set(mask, 1000baseT_Half);
-	}
-out:
-	linkmode_and(supported, supported, mask);
-	linkmode_and(state->advertising, state->advertising, mask);
-}
-
-=======
->>>>>>> 754e0b0e
 static void macb_usx_pcs_link_up(struct phylink_pcs *pcs, unsigned int mode,
 				 phy_interface_t interface, int speed,
 				 int duplex)
