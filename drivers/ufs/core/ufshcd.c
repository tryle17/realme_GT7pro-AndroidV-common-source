--- conflicted
+++ resolved
@@ -4272,11 +4272,7 @@
 	mutex_lock(&hba->uic_cmd_mutex);
 	ufshcd_add_delay_before_dme_cmd(hba);
 
-<<<<<<< HEAD
-	ret = __ufshcd_send_uic_cmd(hba, uic_cmd, true);
-=======
 	ret = __ufshcd_send_uic_cmd(hba, uic_cmd);
->>>>>>> c3799292
 	if (!ret)
 		ret = ufshcd_wait_for_uic_cmd(hba, uic_cmd);
 
