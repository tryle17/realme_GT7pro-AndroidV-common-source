--- conflicted
+++ resolved
@@ -2995,30 +2995,13 @@
 		goto err_disable;
 
 	/* And we're up. Go go go! */
-<<<<<<< HEAD
 	return arm_smmu_register_iommu(smmu, &arm_smmu_ops, ioaddr);
-=======
-	ret = iommu_device_sysfs_add(&smmu->iommu, dev, NULL,
-				     "smmu3.%pa", &ioaddr);
-	if (ret)
-		goto err_disable;
-
-	ret = iommu_device_register(&smmu->iommu, &arm_smmu_ops, dev);
-	if (ret) {
-		dev_err(dev, "Failed to register iommu\n");
-		goto err_free_sysfs;
-	}
-
-	return 0;
-
-err_free_sysfs:
-	iommu_device_sysfs_remove(&smmu->iommu);
+
 err_disable:
 	arm_smmu_device_disable(smmu);
 err_free_iopf:
 	iopf_queue_free(smmu->evtq.iopf);
 	return ret;
->>>>>>> 4407146c
 }
 
 static void arm_smmu_device_remove(struct platform_device *pdev)
