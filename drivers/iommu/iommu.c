--- conflicted
+++ resolved
@@ -3162,12 +3162,8 @@
 
 	mutex_lock(&group->mutex);
 	/* We may race against bus_iommu_probe() finalising groups here */
-<<<<<<< HEAD
-	if (!group->default_domain) {
-=======
 	if (IS_ENABLED(CONFIG_IOMMU_DMA) && !group->default_domain &&
 	    !dev_iommu_ops(dev)->set_platform_dma_ops) {
->>>>>>> fc57b382
 		ret = -EPROBE_DEFER;
 		goto unlock_out;
 	}
