// SPDX-License-Identifier: GPL-2.0-only
/*
 * PSCI CPU idle driver.
 *
 * Copyright (C) 2019 ARM Ltd.
 * Author: Lorenzo Pieralisi <lorenzo.pieralisi@arm.com>
 */

#define pr_fmt(fmt) "CPUidle PSCI: " fmt

#include <linux/cpuhotplug.h>
#include <linux/cpu_cooling.h>
#include <linux/cpuidle.h>
#include <linux/cpumask.h>
#include <linux/cpu_pm.h>
#include <linux/kernel.h>
#include <linux/module.h>
#include <linux/of.h>
#include <linux/of_device.h>
#include <linux/platform_device.h>
#include <linux/psci.h>
#include <linux/pm_domain.h>
#include <linux/pm_runtime.h>
#include <linux/slab.h>
#include <linux/string.h>
#include <linux/syscore_ops.h>

#include <asm/cpuidle.h>
#include <trace/hooks/cpuidle_psci.h>

#include "cpuidle-psci.h"
#include "dt_idle_states.h"

struct psci_cpuidle_data {
	u32 *psci_states;
	struct device *dev;
};

static DEFINE_PER_CPU_READ_MOSTLY(struct psci_cpuidle_data, psci_cpuidle_data);
static DEFINE_PER_CPU(u32, domain_state);
static bool psci_cpuidle_use_cpuhp;

void psci_set_domain_state(u32 state)
{
	__this_cpu_write(domain_state, state);
}

static inline u32 psci_get_domain_state(void)
{
	return __this_cpu_read(domain_state);
}

static __cpuidle int __psci_enter_domain_idle_state(struct cpuidle_device *dev,
						    struct cpuidle_driver *drv, int idx,
						    bool s2idle)
{
	struct psci_cpuidle_data *data = this_cpu_ptr(&psci_cpuidle_data);
	u32 *states = data->psci_states;
	struct device *pd_dev = data->dev;
	u32 state;
	int ret;

	ret = cpu_pm_enter();
	if (ret)
		return -1;


	/* Do runtime PM to manage a hierarchical CPU toplogy. */
<<<<<<< HEAD
	ct_irq_enter_irqson();

	trace_android_vh_cpuidle_psci_enter(dev, s2idle);

=======
>>>>>>> 1f2d9ffc
	if (s2idle)
		dev_pm_genpd_suspend(pd_dev);
	else
		pm_runtime_put_sync_suspend(pd_dev);

	state = psci_get_domain_state();
	if (!state)
		state = states[idx];

	ret = psci_cpu_suspend_enter(state) ? -1 : idx;

	if (s2idle)
		dev_pm_genpd_resume(pd_dev);
	else
		pm_runtime_get_sync(pd_dev);
<<<<<<< HEAD

	trace_android_vh_cpuidle_psci_exit(dev, s2idle);

	ct_irq_exit_irqson();
=======
>>>>>>> 1f2d9ffc

	cpu_pm_exit();

	/* Clear the domain state to start fresh when back from idle. */
	psci_set_domain_state(0);
	return ret;
}

static int psci_enter_domain_idle_state(struct cpuidle_device *dev,
					struct cpuidle_driver *drv, int idx)
{
	return __psci_enter_domain_idle_state(dev, drv, idx, false);
}

static int psci_enter_s2idle_domain_idle_state(struct cpuidle_device *dev,
					       struct cpuidle_driver *drv,
					       int idx)
{
	return __psci_enter_domain_idle_state(dev, drv, idx, true);
}

static int psci_idle_cpuhp_up(unsigned int cpu)
{
	struct device *pd_dev = __this_cpu_read(psci_cpuidle_data.dev);

	if (pd_dev)
		pm_runtime_get_sync(pd_dev);

	return 0;
}

static int psci_idle_cpuhp_down(unsigned int cpu)
{
	struct device *pd_dev = __this_cpu_read(psci_cpuidle_data.dev);

	if (pd_dev) {
		pm_runtime_put_sync(pd_dev);
		/* Clear domain state to start fresh at next online. */
		psci_set_domain_state(0);
	}

	return 0;
}

static void psci_idle_syscore_switch(bool suspend)
{
	bool cleared = false;
	struct device *dev;
	int cpu;

	for_each_possible_cpu(cpu) {
		dev = per_cpu_ptr(&psci_cpuidle_data, cpu)->dev;

		if (dev && suspend) {
			dev_pm_genpd_suspend(dev);
		} else if (dev) {
			dev_pm_genpd_resume(dev);

			/* Account for userspace having offlined a CPU. */
			if (pm_runtime_status_suspended(dev))
				pm_runtime_set_active(dev);

			/* Clear domain state to re-start fresh. */
			if (!cleared) {
				psci_set_domain_state(0);
				cleared = true;
			}
		}
	}
}

static int psci_idle_syscore_suspend(void)
{
	psci_idle_syscore_switch(true);
	return 0;
}

static void psci_idle_syscore_resume(void)
{
	psci_idle_syscore_switch(false);
}

static struct syscore_ops psci_idle_syscore_ops = {
	.suspend = psci_idle_syscore_suspend,
	.resume = psci_idle_syscore_resume,
};

static void psci_idle_init_cpuhp(void)
{
	int err;

	if (!psci_cpuidle_use_cpuhp)
		return;

	register_syscore_ops(&psci_idle_syscore_ops);

	err = cpuhp_setup_state_nocalls(CPUHP_AP_CPU_PM_STARTING,
					"cpuidle/psci:online",
					psci_idle_cpuhp_up,
					psci_idle_cpuhp_down);
	if (err)
		pr_warn("Failed %d while setup cpuhp state\n", err);
}

static __cpuidle int psci_enter_idle_state(struct cpuidle_device *dev,
					   struct cpuidle_driver *drv, int idx)
{
	u32 *state = __this_cpu_read(psci_cpuidle_data.psci_states);

	return CPU_PM_CPU_IDLE_ENTER_PARAM_RCU(psci_cpu_suspend_enter, idx, state[idx]);
}

static const struct of_device_id psci_idle_state_match[] = {
	{ .compatible = "arm,idle-state",
	  .data = psci_enter_idle_state },
	{ },
};

int psci_dt_parse_state_node(struct device_node *np, u32 *state)
{
	int err = of_property_read_u32(np, "arm,psci-suspend-param", state);

	if (err) {
		pr_warn("%pOF missing arm,psci-suspend-param property\n", np);
		return err;
	}

	if (!psci_power_state_is_valid(*state)) {
		pr_warn("Invalid PSCI power state %#x\n", *state);
		return -EINVAL;
	}

	return 0;
}

static int psci_dt_cpu_init_topology(struct cpuidle_driver *drv,
				     struct psci_cpuidle_data *data,
				     unsigned int state_count, int cpu)
{
	/* Currently limit the hierarchical topology to be used in OSI mode. */
	if (!psci_has_osi_support())
		return 0;

	data->dev = psci_dt_attach_cpu(cpu);
	if (IS_ERR_OR_NULL(data->dev))
		return PTR_ERR_OR_ZERO(data->dev);

	/*
	 * Using the deepest state for the CPU to trigger a potential selection
	 * of a shared state for the domain, assumes the domain states are all
	 * deeper states.
	 */
	drv->states[state_count - 1].flags |= CPUIDLE_FLAG_RCU_IDLE;
	drv->states[state_count - 1].enter = psci_enter_domain_idle_state;
	drv->states[state_count - 1].enter_s2idle = psci_enter_s2idle_domain_idle_state;
	psci_cpuidle_use_cpuhp = true;

	return 0;
}

static int psci_dt_cpu_init_idle(struct device *dev, struct cpuidle_driver *drv,
				 struct device_node *cpu_node,
				 unsigned int state_count, int cpu)
{
	int i, ret = 0;
	u32 *psci_states;
	struct device_node *state_node;
	struct psci_cpuidle_data *data = per_cpu_ptr(&psci_cpuidle_data, cpu);

	state_count++; /* Add WFI state too */
	psci_states = devm_kcalloc(dev, state_count, sizeof(*psci_states),
				   GFP_KERNEL);
	if (!psci_states)
		return -ENOMEM;

	for (i = 1; i < state_count; i++) {
		state_node = of_get_cpu_state_node(cpu_node, i - 1);
		if (!state_node)
			break;

		ret = psci_dt_parse_state_node(state_node, &psci_states[i]);
		of_node_put(state_node);

		if (ret)
			return ret;

		pr_debug("psci-power-state %#x index %d\n", psci_states[i], i);
	}

	if (i != state_count)
		return -ENODEV;

	/* Initialize optional data, used for the hierarchical topology. */
	ret = psci_dt_cpu_init_topology(drv, data, state_count, cpu);
	if (ret < 0)
		return ret;

	/* Idle states parsed correctly, store them in the per-cpu struct. */
	data->psci_states = psci_states;
	return 0;
}

static int psci_cpu_init_idle(struct device *dev, struct cpuidle_driver *drv,
			      unsigned int cpu, unsigned int state_count)
{
	struct device_node *cpu_node;
	int ret;

	/*
	 * If the PSCI cpu_suspend function hook has not been initialized
	 * idle states must not be enabled, so bail out
	 */
	if (!psci_ops.cpu_suspend)
		return -EOPNOTSUPP;

	cpu_node = of_cpu_device_node_get(cpu);
	if (!cpu_node)
		return -ENODEV;

	ret = psci_dt_cpu_init_idle(dev, drv, cpu_node, state_count, cpu);

	of_node_put(cpu_node);

	return ret;
}

static void psci_cpu_deinit_idle(int cpu)
{
	struct psci_cpuidle_data *data = per_cpu_ptr(&psci_cpuidle_data, cpu);

	psci_dt_detach_cpu(data->dev);
	psci_cpuidle_use_cpuhp = false;
}

static int psci_idle_init_cpu(struct device *dev, int cpu)
{
	struct cpuidle_driver *drv;
	struct device_node *cpu_node;
	const char *enable_method;
	int ret = 0;

	cpu_node = of_cpu_device_node_get(cpu);
	if (!cpu_node)
		return -ENODEV;

	/*
	 * Check whether the enable-method for the cpu is PSCI, fail
	 * if it is not.
	 */
	enable_method = of_get_property(cpu_node, "enable-method", NULL);
	if (!enable_method || (strcmp(enable_method, "psci")))
		ret = -ENODEV;

	of_node_put(cpu_node);
	if (ret)
		return ret;

	drv = devm_kzalloc(dev, sizeof(*drv), GFP_KERNEL);
	if (!drv)
		return -ENOMEM;

	drv->name = "psci_idle";
	drv->owner = THIS_MODULE;
	drv->cpumask = (struct cpumask *)cpumask_of(cpu);

	/*
	 * PSCI idle states relies on architectural WFI to be represented as
	 * state index 0.
	 */
	drv->states[0].enter = psci_enter_idle_state;
	drv->states[0].exit_latency = 1;
	drv->states[0].target_residency = 1;
	drv->states[0].power_usage = UINT_MAX;
	strcpy(drv->states[0].name, "WFI");
	strcpy(drv->states[0].desc, "ARM WFI");

	/*
	 * If no DT idle states are detected (ret == 0) let the driver
	 * initialization fail accordingly since there is no reason to
	 * initialize the idle driver if only wfi is supported, the
	 * default archictectural back-end already executes wfi
	 * on idle entry.
	 */
	ret = dt_init_idle_driver(drv, psci_idle_state_match, 1);
	if (ret <= 0)
		return ret ? : -ENODEV;

	/*
	 * Initialize PSCI idle states.
	 */
	ret = psci_cpu_init_idle(dev, drv, cpu, ret);
	if (ret) {
		pr_err("CPU %d failed to PSCI idle\n", cpu);
		return ret;
	}

	ret = cpuidle_register(drv, NULL);
	if (ret)
		goto deinit;

	cpuidle_cooling_register(drv);

	return 0;
deinit:
	psci_cpu_deinit_idle(cpu);
	return ret;
}

/*
 * psci_idle_probe - Initializes PSCI cpuidle driver
 *
 * Initializes PSCI cpuidle driver for all CPUs, if any CPU fails
 * to register cpuidle driver then rollback to cancel all CPUs
 * registration.
 */
static int psci_cpuidle_probe(struct platform_device *pdev)
{
	int cpu, ret;
	struct cpuidle_driver *drv;
	struct cpuidle_device *dev;

	for_each_possible_cpu(cpu) {
		ret = psci_idle_init_cpu(&pdev->dev, cpu);
		if (ret)
			goto out_fail;
	}

	psci_idle_init_cpuhp();
	return 0;

out_fail:
	while (--cpu >= 0) {
		dev = per_cpu(cpuidle_devices, cpu);
		drv = cpuidle_get_cpu_driver(dev);
		cpuidle_unregister(drv);
		psci_cpu_deinit_idle(cpu);
	}

	return ret;
}

static struct platform_driver psci_cpuidle_driver = {
	.probe = psci_cpuidle_probe,
	.driver = {
		.name = "psci-cpuidle",
	},
};

static int __init psci_idle_init(void)
{
	struct platform_device *pdev;
	int ret;

	ret = platform_driver_register(&psci_cpuidle_driver);
	if (ret)
		return ret;

	pdev = platform_device_register_simple("psci-cpuidle", -1, NULL, 0);
	if (IS_ERR(pdev)) {
		platform_driver_unregister(&psci_cpuidle_driver);
		return PTR_ERR(pdev);
	}

	return 0;
}
device_initcall(psci_idle_init);<|MERGE_RESOLUTION|>--- conflicted
+++ resolved
@@ -64,15 +64,9 @@
 	if (ret)
 		return -1;
 
-
 	/* Do runtime PM to manage a hierarchical CPU toplogy. */
-<<<<<<< HEAD
-	ct_irq_enter_irqson();
-
 	trace_android_vh_cpuidle_psci_enter(dev, s2idle);
 
-=======
->>>>>>> 1f2d9ffc
 	if (s2idle)
 		dev_pm_genpd_suspend(pd_dev);
 	else
@@ -88,13 +82,8 @@
 		dev_pm_genpd_resume(pd_dev);
 	else
 		pm_runtime_get_sync(pd_dev);
-<<<<<<< HEAD
 
 	trace_android_vh_cpuidle_psci_exit(dev, s2idle);
-
-	ct_irq_exit_irqson();
-=======
->>>>>>> 1f2d9ffc
 
 	cpu_pm_exit();
 
