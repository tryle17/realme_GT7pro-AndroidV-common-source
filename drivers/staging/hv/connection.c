--- conflicted
+++ resolved
@@ -28,15 +28,9 @@
 #include <linux/mm.h>
 #include <linux/slab.h>
 #include <linux/vmalloc.h>
-<<<<<<< HEAD
-#include "hv_api.h"
-#include "logging.h"
-#include "vmbus_private.h"
-=======
 
 #include "hyperv.h"
 #include "hyperv_vmbus.h"
->>>>>>> d762f438
 
 
 struct vmbus_connection vmbus_connection = {
@@ -50,10 +44,7 @@
 int vmbus_connect(void)
 {
 	int ret = 0;
-<<<<<<< HEAD
-=======
 	int t;
->>>>>>> d762f438
 	struct vmbus_channel_msginfo *msginfo = NULL;
 	struct vmbus_channel_initiate_contact *msg;
 	unsigned long flags;
@@ -111,11 +102,7 @@
 		goto cleanup;
 	}
 
-<<<<<<< HEAD
-	init_waitqueue_head(&msginfo->waitevent);
-=======
 	init_completion(&msginfo->waitevent);
->>>>>>> d762f438
 
 	msg = (struct vmbus_channel_initiate_contact *)msginfo->msg;
 
@@ -134,18 +121,9 @@
 	spin_lock_irqsave(&vmbus_connection.channelmsg_lock, flags);
 	list_add_tail(&msginfo->msglistentry,
 		      &vmbus_connection.chn_msg_list);
-<<<<<<< HEAD
 
 	spin_unlock_irqrestore(&vmbus_connection.channelmsg_lock, flags);
-=======
->>>>>>> d762f438
-
-	spin_unlock_irqrestore(&vmbus_connection.channelmsg_lock, flags);
-
-<<<<<<< HEAD
-	DPRINT_DBG(VMBUS, "Sending channel initiate msg...");
-=======
->>>>>>> d762f438
+
 	ret = vmbus_post_msg(msg,
 			       sizeof(struct vmbus_channel_initiate_contact));
 	if (ret != 0) {
@@ -153,34 +131,19 @@
 		list_del(&msginfo->msglistentry);
 		spin_unlock_irqrestore(&vmbus_connection.channelmsg_lock,
 					flags);
-<<<<<<< HEAD
-		goto Cleanup;
-	}
-
-	/* Wait for the connection response */
-	msginfo->wait_condition = 0;
-	wait_event_timeout(msginfo->waitevent, msginfo->wait_condition,
-			msecs_to_jiffies(1000));
-	if (msginfo->wait_condition == 0) {
-=======
 		goto cleanup;
 	}
 
 	/* Wait for the connection response */
 	t =  wait_for_completion_timeout(&msginfo->waitevent, HZ);
 	if (t == 0) {
->>>>>>> d762f438
 		spin_lock_irqsave(&vmbus_connection.channelmsg_lock,
 				flags);
 		list_del(&msginfo->msglistentry);
 		spin_unlock_irqrestore(&vmbus_connection.channelmsg_lock,
 					flags);
 		ret = -ETIMEDOUT;
-<<<<<<< HEAD
-		goto Cleanup;
-=======
-		goto cleanup;
->>>>>>> d762f438
+		goto cleanup;
 	}
 
 	spin_lock_irqsave(&vmbus_connection.channelmsg_lock, flags);
@@ -189,13 +152,7 @@
 
 	/* Check if successful */
 	if (msginfo->response.version_response.version_supported) {
-<<<<<<< HEAD
-		DPRINT_INFO(VMBUS, "Vmbus connected!!");
 		vmbus_connection.conn_state = CONNECTED;
-
-=======
-		vmbus_connection.conn_state = CONNECTED;
->>>>>>> d762f438
 	} else {
 		pr_err("Unable to connect, "
 			"Version %d not supported by Hyper-V\n",
@@ -207,11 +164,7 @@
 	kfree(msginfo);
 	return 0;
 
-<<<<<<< HEAD
-Cleanup:
-=======
 cleanup:
->>>>>>> d762f438
 	vmbus_connection.conn_state = DISCONNECTED;
 
 	if (vmbus_connection.work_queue)
@@ -296,16 +249,9 @@
 /*
  * process_chn_event - Process a channel event notification
  */
-<<<<<<< HEAD
-static void process_chn_event(void *context)
+static void process_chn_event(u32 relid)
 {
 	struct vmbus_channel *channel;
-	u32 relid = (u32)(unsigned long)context;
-=======
-static void process_chn_event(u32 relid)
-{
-	struct vmbus_channel *channel;
->>>>>>> d762f438
 
 	/* ASSERT(relId > 0); */
 
@@ -318,11 +264,7 @@
 	if (channel) {
 		vmbus_onchannel_event(channel);
 	} else {
-<<<<<<< HEAD
-		DPRINT_ERR(VMBUS, "channel not found for relid - %d.", relid);
-=======
 		pr_err("channel not found for relid - %u\n", relid);
->>>>>>> d762f438
 	}
 }
 
@@ -334,33 +276,6 @@
 	u32 dword;
 	u32 maxdword = MAX_NUM_CHANNELS_SUPPORTED >> 5;
 	int bit;
-<<<<<<< HEAD
-	int relid;
-	u32 *recv_int_page = vmbus_connection.recv_int_page;
-
-	/* Check events */
-	if (recv_int_page) {
-		for (dword = 0; dword < maxdword; dword++) {
-			if (recv_int_page[dword]) {
-				for (bit = 0; bit < 32; bit++) {
-					if (sync_test_and_clear_bit(bit,
-						(unsigned long *)
-						&recv_int_page[dword])) {
-						relid = (dword << 5) + bit;
-						DPRINT_DBG(VMBUS, "event detected for relid - %d", relid);
-
-						if (relid == 0) {
-							/* special case - vmbus channel protocol msg */
-							DPRINT_DBG(VMBUS, "invalid relid - %d", relid);
-							continue;
-						} else {
-							/* QueueWorkItem(VmbusProcessEvent, (void*)relid); */
-							/* ret = WorkQueueQueueWorkItem(gVmbusConnection.workQueue, VmbusProcessChannelEvent, (void*)relid); */
-						process_chn_event((void *)
-						(unsigned long)relid);
-						}
-					}
-=======
 	u32 relid;
 	u32 *recv_int_page = vmbus_connection.recv_int_page;
 
@@ -380,7 +295,6 @@
 					 * channel protocol msg
 					 */
 					continue;
->>>>>>> d762f438
 				}
 				process_chn_event(relid);
 			}
