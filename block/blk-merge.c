--- conflicted
+++ resolved
@@ -1064,10 +1064,6 @@
  * @q: request_queue new bio is being queued at
  * @bio: new bio being queued
  * @nr_segs: number of segments in @bio
-<<<<<<< HEAD
- * @same_queue_rq: output value, will be true if there's an existing request
-=======
->>>>>>> 754e0b0e
  * from the passed in @q already in the plug list
  *
  * Determine whether @bio being queued on @q can be merged with the previous
@@ -1084,11 +1080,7 @@
  * Caller must ensure !blk_queue_nomerges(q) beforehand.
  */
 bool blk_attempt_plug_merge(struct request_queue *q, struct bio *bio,
-<<<<<<< HEAD
-		unsigned int nr_segs, bool *same_queue_rq)
-=======
 		unsigned int nr_segs)
->>>>>>> 754e0b0e
 {
 	struct blk_plug *plug;
 	struct request *rq;
@@ -1100,15 +1092,6 @@
 	/* check the previously added entry for a quick merge attempt */
 	rq = rq_list_peek(&plug->mq_list);
 	if (rq->q == q) {
-<<<<<<< HEAD
-		/*
-		 * Only blk-mq multiple hardware queues case checks the rq in
-		 * the same queue, there should be only one such rq in a queue
-		 */
-		*same_queue_rq = true;
-
-=======
->>>>>>> 754e0b0e
 		if (blk_attempt_bio_merge(q, rq, bio, nr_segs, false) ==
 				BIO_MERGE_OK)
 			return true;
