// SPDX-License-Identifier: GPL-2.0-only
#include <linux/kernel.h>
#include <linux/errno.h>
#include <linux/err.h>
#include <linux/spinlock.h>

#include <linux/mm.h>
#include <linux/memremap.h>
#include <linux/pagemap.h>
#include <linux/rmap.h>
#include <linux/swap.h>
#include <linux/swapops.h>
#include <linux/secretmem.h>

#include <linux/sched/signal.h>
#include <linux/rwsem.h>
#include <linux/hugetlb.h>
#include <linux/migrate.h>
#include <linux/mm_inline.h>
#include <linux/sched/mm.h>
#include <linux/shmem_fs.h>

#include <asm/mmu_context.h>
#include <asm/tlbflush.h>

#include "internal.h"

struct follow_page_context {
	struct dev_pagemap *pgmap;
	unsigned int page_mask;
};

static inline void sanity_check_pinned_pages(struct page **pages,
					     unsigned long npages)
{
	if (!IS_ENABLED(CONFIG_DEBUG_VM))
		return;

	/*
	 * We only pin anonymous pages if they are exclusive. Once pinned, we
	 * can no longer turn them possibly shared and PageAnonExclusive() will
	 * stick around until the page is freed.
	 *
	 * We'd like to verify that our pinned anonymous pages are still mapped
	 * exclusively. The issue with anon THP is that we don't know how
	 * they are/were mapped when pinning them. However, for anon
	 * THP we can assume that either the given page (PTE-mapped THP) or
	 * the head page (PMD-mapped THP) should be PageAnonExclusive(). If
	 * neither is the case, there is certainly something wrong.
	 */
	for (; npages; npages--, pages++) {
		struct page *page = *pages;
		struct folio *folio = page_folio(page);

		if (is_zero_page(page) ||
		    !folio_test_anon(folio))
			continue;
		if (!folio_test_large(folio) || folio_test_hugetlb(folio))
			VM_BUG_ON_PAGE(!PageAnonExclusive(&folio->page), page);
		else
			/* Either a PTE-mapped or a PMD-mapped THP. */
			VM_BUG_ON_PAGE(!PageAnonExclusive(&folio->page) &&
				       !PageAnonExclusive(page), page);
	}
}

/*
 * Return the folio with ref appropriately incremented,
 * or NULL if that failed.
 */
static inline struct folio *try_get_folio(struct page *page, int refs)
{
	struct folio *folio;

retry:
	folio = page_folio(page);
	if (WARN_ON_ONCE(folio_ref_count(folio) < 0))
		return NULL;
	if (unlikely(!folio_ref_try_add(folio, refs)))
		return NULL;

	/*
	 * At this point we have a stable reference to the folio; but it
	 * could be that between calling page_folio() and the refcount
	 * increment, the folio was split, in which case we'd end up
	 * holding a reference on a folio that has nothing to do with the page
	 * we were given anymore.
	 * So now that the folio is stable, recheck that the page still
	 * belongs to this folio.
	 */
	if (unlikely(page_folio(page) != folio)) {
		if (!put_devmap_managed_page_refs(&folio->page, refs))
			folio_put_refs(folio, refs);
		goto retry;
	}

	return folio;
}

static void gup_put_folio(struct folio *folio, int refs, unsigned int flags)
{
	if (flags & FOLL_PIN) {
		if (is_zero_folio(folio))
			return;
		node_stat_mod_folio(folio, NR_FOLL_PIN_RELEASED, refs);
		if (folio_test_large(folio))
			atomic_sub(refs, &folio->_pincount);
		else
			refs *= GUP_PIN_COUNTING_BIAS;
	}

	if (!put_devmap_managed_page_refs(&folio->page, refs))
		folio_put_refs(folio, refs);
}

/**
 * try_grab_folio() - add a folio's refcount by a flag-dependent amount
 * @folio:    pointer to folio to be grabbed
 * @refs:     the value to (effectively) add to the folio's refcount
 * @flags:    gup flags: these are the FOLL_* flag values
 *
 * This might not do anything at all, depending on the flags argument.
 *
 * "grab" names in this file mean, "look at flags to decide whether to use
 * FOLL_PIN or FOLL_GET behavior, when incrementing the folio's refcount.
 *
 * Either FOLL_PIN or FOLL_GET (or neither) may be set, but not both at the same
 * time.
 *
 * Return: 0 for success, or if no action was required (if neither FOLL_PIN
 * nor FOLL_GET was set, nothing is done). A negative error code for failure:
 *
 *   -ENOMEM		FOLL_GET or FOLL_PIN was set, but the folio could not
 *			be grabbed.
 *
 * It is called when we have a stable reference for the folio, typically in
 * GUP slow path.
 */
int __must_check try_grab_folio(struct folio *folio, int refs,
				unsigned int flags)
{
	if (WARN_ON_ONCE(folio_ref_count(folio) <= 0))
		return -ENOMEM;

	if (unlikely(!(flags & FOLL_PCI_P2PDMA) && is_pci_p2pdma_page(&folio->page)))
		return -EREMOTEIO;

	if (flags & FOLL_GET)
		folio_ref_add(folio, refs);
	else if (flags & FOLL_PIN) {
		/*
		 * Don't take a pin on the zero page - it's not going anywhere
		 * and it is used in a *lot* of places.
		 */
		if (is_zero_folio(folio))
			return 0;

		/*
		 * Increment the normal page refcount field at least once,
		 * so that the page really is pinned.
		 */
		if (folio_test_large(folio)) {
			folio_ref_add(folio, refs);
			atomic_add(refs, &folio->_pincount);
		} else {
			folio_ref_add(folio, refs * GUP_PIN_COUNTING_BIAS);
		}

		node_stat_mod_folio(folio, NR_FOLL_PIN_ACQUIRED, refs);
	}

	return 0;
}

/**
 * unpin_user_page() - release a dma-pinned page
 * @page:            pointer to page to be released
 *
 * Pages that were pinned via pin_user_pages*() must be released via either
 * unpin_user_page(), or one of the unpin_user_pages*() routines. This is so
 * that such pages can be separately tracked and uniquely handled. In
 * particular, interactions with RDMA and filesystems need special handling.
 */
void unpin_user_page(struct page *page)
{
	sanity_check_pinned_pages(&page, 1);
	gup_put_folio(page_folio(page), 1, FOLL_PIN);
}
EXPORT_SYMBOL(unpin_user_page);

/**
 * folio_add_pin - Try to get an additional pin on a pinned folio
 * @folio: The folio to be pinned
 *
 * Get an additional pin on a folio we already have a pin on.  Makes no change
 * if the folio is a zero_page.
 */
void folio_add_pin(struct folio *folio)
{
	if (is_zero_folio(folio))
		return;

	/*
	 * Similar to try_grab_folio(): be sure to *also* increment the normal
	 * page refcount field at least once, so that the page really is
	 * pinned.
	 */
	if (folio_test_large(folio)) {
		WARN_ON_ONCE(atomic_read(&folio->_pincount) < 1);
		folio_ref_inc(folio);
		atomic_inc(&folio->_pincount);
	} else {
		WARN_ON_ONCE(folio_ref_count(folio) < GUP_PIN_COUNTING_BIAS);
		folio_ref_add(folio, GUP_PIN_COUNTING_BIAS);
	}
}

static inline struct folio *gup_folio_range_next(struct page *start,
		unsigned long npages, unsigned long i, unsigned int *ntails)
{
	struct page *next = nth_page(start, i);
	struct folio *folio = page_folio(next);
	unsigned int nr = 1;

	if (folio_test_large(folio))
		nr = min_t(unsigned int, npages - i,
			   folio_nr_pages(folio) - folio_page_idx(folio, next));

	*ntails = nr;
	return folio;
}

static inline struct folio *gup_folio_next(struct page **list,
		unsigned long npages, unsigned long i, unsigned int *ntails)
{
	struct folio *folio = page_folio(list[i]);
	unsigned int nr;

	for (nr = i + 1; nr < npages; nr++) {
		if (page_folio(list[nr]) != folio)
			break;
	}

	*ntails = nr - i;
	return folio;
}

/**
 * unpin_user_pages_dirty_lock() - release and optionally dirty gup-pinned pages
 * @pages:  array of pages to be maybe marked dirty, and definitely released.
 * @npages: number of pages in the @pages array.
 * @make_dirty: whether to mark the pages dirty
 *
 * "gup-pinned page" refers to a page that has had one of the get_user_pages()
 * variants called on that page.
 *
 * For each page in the @pages array, make that page (or its head page, if a
 * compound page) dirty, if @make_dirty is true, and if the page was previously
 * listed as clean. In any case, releases all pages using unpin_user_page(),
 * possibly via unpin_user_pages(), for the non-dirty case.
 *
 * Please see the unpin_user_page() documentation for details.
 *
 * set_page_dirty_lock() is used internally. If instead, set_page_dirty() is
 * required, then the caller should a) verify that this is really correct,
 * because _lock() is usually required, and b) hand code it:
 * set_page_dirty_lock(), unpin_user_page().
 *
 */
void unpin_user_pages_dirty_lock(struct page **pages, unsigned long npages,
				 bool make_dirty)
{
	unsigned long i;
	struct folio *folio;
	unsigned int nr;

	if (!make_dirty) {
		unpin_user_pages(pages, npages);
		return;
	}

	sanity_check_pinned_pages(pages, npages);
	for (i = 0; i < npages; i += nr) {
		folio = gup_folio_next(pages, npages, i, &nr);
		/*
		 * Checking PageDirty at this point may race with
		 * clear_page_dirty_for_io(), but that's OK. Two key
		 * cases:
		 *
		 * 1) This code sees the page as already dirty, so it
		 * skips the call to set_page_dirty(). That could happen
		 * because clear_page_dirty_for_io() called
		 * page_mkclean(), followed by set_page_dirty().
		 * However, now the page is going to get written back,
		 * which meets the original intention of setting it
		 * dirty, so all is well: clear_page_dirty_for_io() goes
		 * on to call TestClearPageDirty(), and write the page
		 * back.
		 *
		 * 2) This code sees the page as clean, so it calls
		 * set_page_dirty(). The page stays dirty, despite being
		 * written back, so it gets written back again in the
		 * next writeback cycle. This is harmless.
		 */
		if (!folio_test_dirty(folio)) {
			folio_lock(folio);
			folio_mark_dirty(folio);
			folio_unlock(folio);
		}
		gup_put_folio(folio, nr, FOLL_PIN);
	}
}
EXPORT_SYMBOL(unpin_user_pages_dirty_lock);

/**
 * unpin_user_page_range_dirty_lock() - release and optionally dirty
 * gup-pinned page range
 *
 * @page:  the starting page of a range maybe marked dirty, and definitely released.
 * @npages: number of consecutive pages to release.
 * @make_dirty: whether to mark the pages dirty
 *
 * "gup-pinned page range" refers to a range of pages that has had one of the
 * pin_user_pages() variants called on that page.
 *
 * For the page ranges defined by [page .. page+npages], make that range (or
 * its head pages, if a compound page) dirty, if @make_dirty is true, and if the
 * page range was previously listed as clean.
 *
 * set_page_dirty_lock() is used internally. If instead, set_page_dirty() is
 * required, then the caller should a) verify that this is really correct,
 * because _lock() is usually required, and b) hand code it:
 * set_page_dirty_lock(), unpin_user_page().
 *
 */
void unpin_user_page_range_dirty_lock(struct page *page, unsigned long npages,
				      bool make_dirty)
{
	unsigned long i;
	struct folio *folio;
	unsigned int nr;

	for (i = 0; i < npages; i += nr) {
		folio = gup_folio_range_next(page, npages, i, &nr);
		if (make_dirty && !folio_test_dirty(folio)) {
			folio_lock(folio);
			folio_mark_dirty(folio);
			folio_unlock(folio);
		}
		gup_put_folio(folio, nr, FOLL_PIN);
	}
}
EXPORT_SYMBOL(unpin_user_page_range_dirty_lock);

static void unpin_user_pages_lockless(struct page **pages, unsigned long npages)
{
	unsigned long i;
	struct folio *folio;
	unsigned int nr;

	/*
	 * Don't perform any sanity checks because we might have raced with
	 * fork() and some anonymous pages might now actually be shared --
	 * which is why we're unpinning after all.
	 */
	for (i = 0; i < npages; i += nr) {
		folio = gup_folio_next(pages, npages, i, &nr);
		gup_put_folio(folio, nr, FOLL_PIN);
	}
}

/**
 * unpin_user_pages() - release an array of gup-pinned pages.
 * @pages:  array of pages to be marked dirty and released.
 * @npages: number of pages in the @pages array.
 *
 * For each page in the @pages array, release the page using unpin_user_page().
 *
 * Please see the unpin_user_page() documentation for details.
 */
void unpin_user_pages(struct page **pages, unsigned long npages)
{
	unsigned long i;
	struct folio *folio;
	unsigned int nr;

	/*
	 * If this WARN_ON() fires, then the system *might* be leaking pages (by
	 * leaving them pinned), but probably not. More likely, gup/pup returned
	 * a hard -ERRNO error to the caller, who erroneously passed it here.
	 */
	if (WARN_ON(IS_ERR_VALUE(npages)))
		return;

	sanity_check_pinned_pages(pages, npages);
	for (i = 0; i < npages; i += nr) {
		folio = gup_folio_next(pages, npages, i, &nr);
		gup_put_folio(folio, nr, FOLL_PIN);
	}
}
EXPORT_SYMBOL(unpin_user_pages);

/*
 * Set the MMF_HAS_PINNED if not set yet; after set it'll be there for the mm's
 * lifecycle.  Avoid setting the bit unless necessary, or it might cause write
 * cache bouncing on large SMP machines for concurrent pinned gups.
 */
static inline void mm_set_has_pinned_flag(unsigned long *mm_flags)
{
	if (!test_bit(MMF_HAS_PINNED, mm_flags))
		set_bit(MMF_HAS_PINNED, mm_flags);
}

#ifdef CONFIG_MMU
static struct page *no_page_table(struct vm_area_struct *vma,
		unsigned int flags)
{
	/*
	 * When core dumping an enormous anonymous area that nobody
	 * has touched so far, we don't want to allocate unnecessary pages or
	 * page tables.  Return error instead of NULL to skip handle_mm_fault,
	 * then get_dump_page() will return NULL to leave a hole in the dump.
	 * But we can only make this optimization where a hole would surely
	 * be zero-filled if handle_mm_fault() actually did handle it.
	 */
	if ((flags & FOLL_DUMP) &&
			(vma_is_anonymous(vma) || !vma->vm_ops->fault))
		return ERR_PTR(-EFAULT);
	return NULL;
}

static int follow_pfn_pte(struct vm_area_struct *vma, unsigned long address,
		pte_t *pte, unsigned int flags)
{
	if (flags & FOLL_TOUCH) {
		pte_t orig_entry = ptep_get(pte);
		pte_t entry = orig_entry;

		if (flags & FOLL_WRITE)
			entry = pte_mkdirty(entry);
		entry = pte_mkyoung(entry);

		if (!pte_same(orig_entry, entry)) {
			set_pte_at(vma->vm_mm, address, pte, entry);
			update_mmu_cache(vma, address, pte);
		}
	}

	/* Proper page table entry exists, but no corresponding struct page */
	return -EEXIST;
}

/* FOLL_FORCE can write to even unwritable PTEs in COW mappings. */
static inline bool can_follow_write_pte(pte_t pte, struct page *page,
					struct vm_area_struct *vma,
					unsigned int flags)
{
	/* If the pte is writable, we can write to the page. */
	if (pte_write(pte))
		return true;

	/* Maybe FOLL_FORCE is set to override it? */
	if (!(flags & FOLL_FORCE))
		return false;

	/* But FOLL_FORCE has no effect on shared mappings */
	if (vma->vm_flags & (VM_MAYSHARE | VM_SHARED))
		return false;

	/* ... or read-only private ones */
	if (!(vma->vm_flags & VM_MAYWRITE))
		return false;

	/* ... or already writable ones that just need to take a write fault */
	if (vma->vm_flags & VM_WRITE)
		return false;

	/*
	 * See can_change_pte_writable(): we broke COW and could map the page
	 * writable if we have an exclusive anonymous page ...
	 */
	if (!page || !PageAnon(page) || !PageAnonExclusive(page))
		return false;

	/* ... and a write-fault isn't required for other reasons. */
	if (pte_needs_soft_dirty_wp(vma, pte))
		return false;
	return !userfaultfd_pte_wp(vma, pte);
}

static struct page *follow_page_pte(struct vm_area_struct *vma,
		unsigned long address, pmd_t *pmd, unsigned int flags,
		struct dev_pagemap **pgmap)
{
	struct mm_struct *mm = vma->vm_mm;
	struct page *page;
	spinlock_t *ptl;
	pte_t *ptep, pte;
	int ret;

	/* FOLL_GET and FOLL_PIN are mutually exclusive. */
	if (WARN_ON_ONCE((flags & (FOLL_PIN | FOLL_GET)) ==
			 (FOLL_PIN | FOLL_GET)))
		return ERR_PTR(-EINVAL);

	ptep = pte_offset_map_lock(mm, pmd, address, &ptl);
	if (!ptep)
		return no_page_table(vma, flags);
	pte = ptep_get(ptep);
	if (!pte_present(pte))
		goto no_page;
	if (pte_protnone(pte) && !gup_can_follow_protnone(vma, flags))
		goto no_page;

	page = vm_normal_page(vma, address, pte);

	/*
	 * We only care about anon pages in can_follow_write_pte() and don't
	 * have to worry about pte_devmap() because they are never anon.
	 */
	if ((flags & FOLL_WRITE) &&
	    !can_follow_write_pte(pte, page, vma, flags)) {
		page = NULL;
		goto out;
	}

	if (!page && pte_devmap(pte) && (flags & (FOLL_GET | FOLL_PIN))) {
		/*
		 * Only return device mapping pages in the FOLL_GET or FOLL_PIN
		 * case since they are only valid while holding the pgmap
		 * reference.
		 */
		*pgmap = get_dev_pagemap(pte_pfn(pte), *pgmap);
		if (*pgmap)
			page = pte_page(pte);
		else
			goto no_page;
	} else if (unlikely(!page)) {
		if (flags & FOLL_DUMP) {
			/* Avoid special (like zero) pages in core dumps */
			page = ERR_PTR(-EFAULT);
			goto out;
		}

		if (is_zero_pfn(pte_pfn(pte))) {
			page = pte_page(pte);
		} else {
			ret = follow_pfn_pte(vma, address, ptep, flags);
			page = ERR_PTR(ret);
			goto out;
		}
	}

	if (!pte_write(pte) && gup_must_unshare(vma, flags, page)) {
		page = ERR_PTR(-EMLINK);
		goto out;
	}

	VM_BUG_ON_PAGE((flags & FOLL_PIN) && PageAnon(page) &&
		       !PageAnonExclusive(page), page);

	/* try_grab_folio() does nothing unless FOLL_GET or FOLL_PIN is set. */
	ret = try_grab_folio(page_folio(page), 1, flags);
	if (unlikely(ret)) {
		page = ERR_PTR(ret);
		goto out;
	}

	/*
	 * We need to make the page accessible if and only if we are going
	 * to access its content (the FOLL_PIN case).  Please see
	 * Documentation/core-api/pin_user_pages.rst for details.
	 */
	if (flags & FOLL_PIN) {
		ret = arch_make_page_accessible(page);
		if (ret) {
			unpin_user_page(page);
			page = ERR_PTR(ret);
			goto out;
		}
	}
	if (flags & FOLL_TOUCH) {
		if ((flags & FOLL_WRITE) &&
		    !pte_dirty(pte) && !PageDirty(page))
			set_page_dirty(page);
		/*
		 * pte_mkyoung() would be more correct here, but atomic care
		 * is needed to avoid losing the dirty bit: it is easier to use
		 * mark_page_accessed().
		 */
		mark_page_accessed(page);
	}
out:
	pte_unmap_unlock(ptep, ptl);
	return page;
no_page:
	pte_unmap_unlock(ptep, ptl);
	if (!pte_none(pte))
		return NULL;
	return no_page_table(vma, flags);
}

static struct page *follow_pmd_mask(struct vm_area_struct *vma,
				    unsigned long address, pud_t *pudp,
				    unsigned int flags,
				    struct follow_page_context *ctx)
{
	pmd_t *pmd, pmdval;
	spinlock_t *ptl;
	struct page *page;
	struct mm_struct *mm = vma->vm_mm;

	pmd = pmd_offset(pudp, address);
	pmdval = pmdp_get_lockless(pmd);
	if (pmd_none(pmdval))
		return no_page_table(vma, flags);
	if (!pmd_present(pmdval))
		return no_page_table(vma, flags);
	if (pmd_devmap(pmdval)) {
		ptl = pmd_lock(mm, pmd);
		page = follow_devmap_pmd(vma, address, pmd, flags, &ctx->pgmap);
		spin_unlock(ptl);
		if (page)
			return page;
	}
	if (likely(!pmd_trans_huge(pmdval)))
		return follow_page_pte(vma, address, pmd, flags, &ctx->pgmap);

	if (pmd_protnone(pmdval) && !gup_can_follow_protnone(vma, flags))
		return no_page_table(vma, flags);

	ptl = pmd_lock(mm, pmd);
	if (unlikely(!pmd_present(*pmd))) {
		spin_unlock(ptl);
		return no_page_table(vma, flags);
	}
	if (unlikely(!pmd_trans_huge(*pmd))) {
		spin_unlock(ptl);
		return follow_page_pte(vma, address, pmd, flags, &ctx->pgmap);
	}
	if (flags & FOLL_SPLIT_PMD) {
		spin_unlock(ptl);
		split_huge_pmd(vma, pmd, address);
		/* If pmd was left empty, stuff a page table in there quickly */
		return pte_alloc(mm, pmd) ? ERR_PTR(-ENOMEM) :
			follow_page_pte(vma, address, pmd, flags, &ctx->pgmap);
	}
	page = follow_trans_huge_pmd(vma, address, pmd, flags);
	spin_unlock(ptl);
	ctx->page_mask = HPAGE_PMD_NR - 1;
	return page;
}

static struct page *follow_pud_mask(struct vm_area_struct *vma,
				    unsigned long address, p4d_t *p4dp,
				    unsigned int flags,
				    struct follow_page_context *ctx)
{
	pud_t *pud;
	spinlock_t *ptl;
	struct page *page;
	struct mm_struct *mm = vma->vm_mm;

	pud = pud_offset(p4dp, address);
	if (pud_none(*pud))
		return no_page_table(vma, flags);
	if (pud_devmap(*pud)) {
		ptl = pud_lock(mm, pud);
		page = follow_devmap_pud(vma, address, pud, flags, &ctx->pgmap);
		spin_unlock(ptl);
		if (page)
			return page;
	}
	if (unlikely(pud_bad(*pud)))
		return no_page_table(vma, flags);

	return follow_pmd_mask(vma, address, pud, flags, ctx);
}

static struct page *follow_p4d_mask(struct vm_area_struct *vma,
				    unsigned long address, pgd_t *pgdp,
				    unsigned int flags,
				    struct follow_page_context *ctx)
{
	p4d_t *p4d;

	p4d = p4d_offset(pgdp, address);
	if (p4d_none(*p4d))
		return no_page_table(vma, flags);
	BUILD_BUG_ON(p4d_huge(*p4d));
	if (unlikely(p4d_bad(*p4d)))
		return no_page_table(vma, flags);

	return follow_pud_mask(vma, address, p4d, flags, ctx);
}

/**
 * follow_page_mask - look up a page descriptor from a user-virtual address
 * @vma: vm_area_struct mapping @address
 * @address: virtual address to look up
 * @flags: flags modifying lookup behaviour
 * @ctx: contains dev_pagemap for %ZONE_DEVICE memory pinning and a
 *       pointer to output page_mask
 *
 * @flags can have FOLL_ flags set, defined in <linux/mm.h>
 *
 * When getting pages from ZONE_DEVICE memory, the @ctx->pgmap caches
 * the device's dev_pagemap metadata to avoid repeating expensive lookups.
 *
 * When getting an anonymous page and the caller has to trigger unsharing
 * of a shared anonymous page first, -EMLINK is returned. The caller should
 * trigger a fault with FAULT_FLAG_UNSHARE set. Note that unsharing is only
 * relevant with FOLL_PIN and !FOLL_WRITE.
 *
 * On output, the @ctx->page_mask is set according to the size of the page.
 *
 * Return: the mapped (struct page *), %NULL if no mapping exists, or
 * an error pointer if there is a mapping to something not represented
 * by a page descriptor (see also vm_normal_page()).
 */
static struct page *follow_page_mask(struct vm_area_struct *vma,
			      unsigned long address, unsigned int flags,
			      struct follow_page_context *ctx)
{
	pgd_t *pgd;
	struct mm_struct *mm = vma->vm_mm;

	ctx->page_mask = 0;

	/*
	 * Call hugetlb_follow_page_mask for hugetlb vmas as it will use
	 * special hugetlb page table walking code.  This eliminates the
	 * need to check for hugetlb entries in the general walking code.
	 */
	if (is_vm_hugetlb_page(vma))
		return hugetlb_follow_page_mask(vma, address, flags,
						&ctx->page_mask);

	pgd = pgd_offset(mm, address);

	if (pgd_none(*pgd) || unlikely(pgd_bad(*pgd)))
		return no_page_table(vma, flags);

	return follow_p4d_mask(vma, address, pgd, flags, ctx);
}

struct page *follow_page(struct vm_area_struct *vma, unsigned long address,
			 unsigned int foll_flags)
{
	struct follow_page_context ctx = { NULL };
	struct page *page;

	if (vma_is_secretmem(vma))
		return NULL;

	if (WARN_ON_ONCE(foll_flags & FOLL_PIN))
		return NULL;

	/*
	 * We never set FOLL_HONOR_NUMA_FAULT because callers don't expect
	 * to fail on PROT_NONE-mapped pages.
	 */
	page = follow_page_mask(vma, address, foll_flags, &ctx);
	if (ctx.pgmap)
		put_dev_pagemap(ctx.pgmap);
	return page;
}

static int get_gate_page(struct mm_struct *mm, unsigned long address,
		unsigned int gup_flags, struct vm_area_struct **vma,
		struct page **page)
{
	pgd_t *pgd;
	p4d_t *p4d;
	pud_t *pud;
	pmd_t *pmd;
	pte_t *pte;
	pte_t entry;
	int ret = -EFAULT;

	/* user gate pages are read-only */
	if (gup_flags & FOLL_WRITE)
		return -EFAULT;
	if (address > TASK_SIZE)
		pgd = pgd_offset_k(address);
	else
		pgd = pgd_offset_gate(mm, address);
	if (pgd_none(*pgd))
		return -EFAULT;
	p4d = p4d_offset(pgd, address);
	if (p4d_none(*p4d))
		return -EFAULT;
	pud = pud_offset(p4d, address);
	if (pud_none(*pud))
		return -EFAULT;
	pmd = pmd_offset(pud, address);
	if (!pmd_present(*pmd))
		return -EFAULT;
	pte = pte_offset_map(pmd, address);
	if (!pte)
		return -EFAULT;
	entry = ptep_get(pte);
	if (pte_none(entry))
		goto unmap;
	*vma = get_gate_vma(mm);
	if (!page)
		goto out;
	*page = vm_normal_page(*vma, address, entry);
	if (!*page) {
		if ((gup_flags & FOLL_DUMP) || !is_zero_pfn(pte_pfn(entry)))
			goto unmap;
		*page = pte_page(entry);
	}
	ret = try_grab_folio(page_folio(*page), 1, gup_flags);
	if (unlikely(ret))
		goto unmap;
out:
	ret = 0;
unmap:
	pte_unmap(pte);
	return ret;
}

/*
 * mmap_lock must be held on entry.  If @flags has FOLL_UNLOCKABLE but not
 * FOLL_NOWAIT, the mmap_lock may be released.  If it is, *@locked will be set
 * to 0 and -EBUSY returned.
 */
static int faultin_page(struct vm_area_struct *vma,
		unsigned long address, unsigned int *flags, bool unshare,
		int *locked)
{
	unsigned int fault_flags = 0;
	vm_fault_t ret;

	if (*flags & FOLL_NOFAULT)
		return -EFAULT;
	if (*flags & FOLL_WRITE)
		fault_flags |= FAULT_FLAG_WRITE;
	if (*flags & FOLL_REMOTE)
		fault_flags |= FAULT_FLAG_REMOTE;
	if (*flags & FOLL_UNLOCKABLE) {
		fault_flags |= FAULT_FLAG_ALLOW_RETRY | FAULT_FLAG_KILLABLE;
		/*
		 * FAULT_FLAG_INTERRUPTIBLE is opt-in. GUP callers must set
		 * FOLL_INTERRUPTIBLE to enable FAULT_FLAG_INTERRUPTIBLE.
		 * That's because some callers may not be prepared to
		 * handle early exits caused by non-fatal signals.
		 */
		if (*flags & FOLL_INTERRUPTIBLE)
			fault_flags |= FAULT_FLAG_INTERRUPTIBLE;
	}
	if (*flags & FOLL_NOWAIT)
		fault_flags |= FAULT_FLAG_ALLOW_RETRY | FAULT_FLAG_RETRY_NOWAIT;
	if (*flags & FOLL_TRIED) {
		/*
		 * Note: FAULT_FLAG_ALLOW_RETRY and FAULT_FLAG_TRIED
		 * can co-exist
		 */
		fault_flags |= FAULT_FLAG_TRIED;
	}
	if (unshare) {
		fault_flags |= FAULT_FLAG_UNSHARE;
		/* FAULT_FLAG_WRITE and FAULT_FLAG_UNSHARE are incompatible */
		VM_BUG_ON(fault_flags & FAULT_FLAG_WRITE);
	}

	ret = handle_mm_fault(vma, address, fault_flags, NULL);

	if (ret & VM_FAULT_COMPLETED) {
		/*
		 * With FAULT_FLAG_RETRY_NOWAIT we'll never release the
		 * mmap lock in the page fault handler. Sanity check this.
		 */
		WARN_ON_ONCE(fault_flags & FAULT_FLAG_RETRY_NOWAIT);
		*locked = 0;

		/*
		 * We should do the same as VM_FAULT_RETRY, but let's not
		 * return -EBUSY since that's not reflecting the reality of
		 * what has happened - we've just fully completed a page
		 * fault, with the mmap lock released.  Use -EAGAIN to show
		 * that we want to take the mmap lock _again_.
		 */
		return -EAGAIN;
	}

	if (ret & VM_FAULT_ERROR) {
		int err = vm_fault_to_errno(ret, *flags);

		if (err)
			return err;
		BUG();
	}

	if (ret & VM_FAULT_RETRY) {
		if (!(fault_flags & FAULT_FLAG_RETRY_NOWAIT))
			*locked = 0;
		return -EBUSY;
	}

	return 0;
}

/*
 * Writing to file-backed mappings which require folio dirty tracking using GUP
 * is a fundamentally broken operation, as kernel write access to GUP mappings
 * do not adhere to the semantics expected by a file system.
 *
 * Consider the following scenario:-
 *
 * 1. A folio is written to via GUP which write-faults the memory, notifying
 *    the file system and dirtying the folio.
 * 2. Later, writeback is triggered, resulting in the folio being cleaned and
 *    the PTE being marked read-only.
 * 3. The GUP caller writes to the folio, as it is mapped read/write via the
 *    direct mapping.
 * 4. The GUP caller, now done with the page, unpins it and sets it dirty
 *    (though it does not have to).
 *
 * This results in both data being written to a folio without writenotify, and
 * the folio being dirtied unexpectedly (if the caller decides to do so).
 */
static bool writable_file_mapping_allowed(struct vm_area_struct *vma,
					  unsigned long gup_flags)
{
	/*
	 * If we aren't pinning then no problematic write can occur. A long term
	 * pin is the most egregious case so this is the case we disallow.
	 */
	if ((gup_flags & (FOLL_PIN | FOLL_LONGTERM)) !=
	    (FOLL_PIN | FOLL_LONGTERM))
		return true;

	/*
	 * If the VMA does not require dirty tracking then no problematic write
	 * can occur either.
	 */
	return !vma_needs_dirty_tracking(vma);
}

static int check_vma_flags(struct vm_area_struct *vma, unsigned long gup_flags)
{
	vm_flags_t vm_flags = vma->vm_flags;
	int write = (gup_flags & FOLL_WRITE);
	int foreign = (gup_flags & FOLL_REMOTE);
	bool vma_anon = vma_is_anonymous(vma);

	if (vm_flags & (VM_IO | VM_PFNMAP))
		return -EFAULT;

	if ((gup_flags & FOLL_ANON) && !vma_anon)
		return -EFAULT;

	if ((gup_flags & FOLL_LONGTERM) && vma_is_fsdax(vma))
		return -EOPNOTSUPP;

	if (vma_is_secretmem(vma))
		return -EFAULT;

	if (write) {
		if (!vma_anon &&
		    !writable_file_mapping_allowed(vma, gup_flags))
			return -EFAULT;

		if (!(vm_flags & VM_WRITE) || (vm_flags & VM_SHADOW_STACK)) {
			if (!(gup_flags & FOLL_FORCE))
				return -EFAULT;
			/* hugetlb does not support FOLL_FORCE|FOLL_WRITE. */
			if (is_vm_hugetlb_page(vma))
				return -EFAULT;
			/*
			 * We used to let the write,force case do COW in a
			 * VM_MAYWRITE VM_SHARED !VM_WRITE vma, so ptrace could
			 * set a breakpoint in a read-only mapping of an
			 * executable, without corrupting the file (yet only
			 * when that file had been opened for writing!).
			 * Anon pages in shared mappings are surprising: now
			 * just reject it.
			 */
			if (!is_cow_mapping(vm_flags))
				return -EFAULT;
		}
	} else if (!(vm_flags & VM_READ)) {
		if (!(gup_flags & FOLL_FORCE))
			return -EFAULT;
		/*
		 * Is there actually any vma we can reach here which does not
		 * have VM_MAYREAD set?
		 */
		if (!(vm_flags & VM_MAYREAD))
			return -EFAULT;
	}
	/*
	 * gups are always data accesses, not instruction
	 * fetches, so execute=false here
	 */
	if (!arch_vma_access_permitted(vma, write, false, foreign))
		return -EFAULT;
	return 0;
}

/*
 * This is "vma_lookup()", but with a warning if we would have
 * historically expanded the stack in the GUP code.
 */
static struct vm_area_struct *gup_vma_lookup(struct mm_struct *mm,
	 unsigned long addr)
{
#ifdef CONFIG_STACK_GROWSUP
	return vma_lookup(mm, addr);
#else
	static volatile unsigned long next_warn;
	struct vm_area_struct *vma;
	unsigned long now, next;

	vma = find_vma(mm, addr);
	if (!vma || (addr >= vma->vm_start))
		return vma;

	/* Only warn for half-way relevant accesses */
	if (!(vma->vm_flags & VM_GROWSDOWN))
		return NULL;
	if (vma->vm_start - addr > 65536)
		return NULL;

	/* Let's not warn more than once an hour.. */
	now = jiffies; next = next_warn;
	if (next && time_before(now, next))
		return NULL;
	next_warn = now + 60*60*HZ;

	/* Let people know things may have changed. */
	pr_warn("GUP no longer grows the stack in %s (%d): %lx-%lx (%lx)\n",
		current->comm, task_pid_nr(current),
		vma->vm_start, vma->vm_end, addr);
	dump_stack();
	return NULL;
#endif
}

/**
 * __get_user_pages() - pin user pages in memory
 * @mm:		mm_struct of target mm
 * @start:	starting user address
 * @nr_pages:	number of pages from start to pin
 * @gup_flags:	flags modifying pin behaviour
 * @pages:	array that receives pointers to the pages pinned.
 *		Should be at least nr_pages long. Or NULL, if caller
 *		only intends to ensure the pages are faulted in.
 * @locked:     whether we're still with the mmap_lock held
 *
 * Returns either number of pages pinned (which may be less than the
 * number requested), or an error. Details about the return value:
 *
 * -- If nr_pages is 0, returns 0.
 * -- If nr_pages is >0, but no pages were pinned, returns -errno.
 * -- If nr_pages is >0, and some pages were pinned, returns the number of
 *    pages pinned. Again, this may be less than nr_pages.
 * -- 0 return value is possible when the fault would need to be retried.
 *
 * The caller is responsible for releasing returned @pages, via put_page().
 *
 * Must be called with mmap_lock held.  It may be released.  See below.
 *
 * __get_user_pages walks a process's page tables and takes a reference to
 * each struct page that each user address corresponds to at a given
 * instant. That is, it takes the page that would be accessed if a user
 * thread accesses the given user virtual address at that instant.
 *
 * This does not guarantee that the page exists in the user mappings when
 * __get_user_pages returns, and there may even be a completely different
 * page there in some cases (eg. if mmapped pagecache has been invalidated
 * and subsequently re-faulted). However it does guarantee that the page
 * won't be freed completely. And mostly callers simply care that the page
 * contains data that was valid *at some point in time*. Typically, an IO
 * or similar operation cannot guarantee anything stronger anyway because
 * locks can't be held over the syscall boundary.
 *
 * If @gup_flags & FOLL_WRITE == 0, the page must not be written to. If
 * the page is written to, set_page_dirty (or set_page_dirty_lock, as
 * appropriate) must be called after the page is finished with, and
 * before put_page is called.
 *
 * If FOLL_UNLOCKABLE is set without FOLL_NOWAIT then the mmap_lock may
 * be released. If this happens *@locked will be set to 0 on return.
 *
 * A caller using such a combination of @gup_flags must therefore hold the
 * mmap_lock for reading only, and recognize when it's been released. Otherwise,
 * it must be held for either reading or writing and will not be released.
 *
 * In most cases, get_user_pages or get_user_pages_fast should be used
 * instead of __get_user_pages. __get_user_pages should be used only if
 * you need some special @gup_flags.
 */
static long __get_user_pages(struct mm_struct *mm,
		unsigned long start, unsigned long nr_pages,
		unsigned int gup_flags, struct page **pages,
		int *locked)
{
	long ret = 0, i = 0;
	struct vm_area_struct *vma = NULL;
	struct follow_page_context ctx = { NULL };

	if (!nr_pages)
		return 0;

	start = untagged_addr_remote(mm, start);

	VM_BUG_ON(!!pages != !!(gup_flags & (FOLL_GET | FOLL_PIN)));

	do {
		struct page *page;
		unsigned int foll_flags = gup_flags;
		unsigned int page_increm;

		/* first iteration or cross vma bound */
		if (!vma || start >= vma->vm_end) {
			/*
			 * MADV_POPULATE_(READ|WRITE) wants to handle VMA
			 * lookups+error reporting differently.
			 */
			if (gup_flags & FOLL_MADV_POPULATE) {
				vma = vma_lookup(mm, start);
				if (!vma) {
					ret = -ENOMEM;
					goto out;
				}
				if (check_vma_flags(vma, gup_flags)) {
					ret = -EINVAL;
					goto out;
				}
				goto retry;
			}
			vma = gup_vma_lookup(mm, start);
			if (!vma && in_gate_area(mm, start)) {
				ret = get_gate_page(mm, start & PAGE_MASK,
						gup_flags, &vma,
						pages ? &page : NULL);
				if (ret)
					goto out;
				ctx.page_mask = 0;
				goto next_page;
			}

			if (!vma) {
				ret = -EFAULT;
				goto out;
			}
			ret = check_vma_flags(vma, gup_flags);
			if (ret)
				goto out;
		}
retry:
		/*
		 * If we have a pending SIGKILL, don't keep faulting pages and
		 * potentially allocating memory.
		 */
		if (fatal_signal_pending(current)) {
			ret = -EINTR;
			goto out;
		}
		cond_resched();

		page = follow_page_mask(vma, start, foll_flags, &ctx);
		if (!page || PTR_ERR(page) == -EMLINK) {
			ret = faultin_page(vma, start, &foll_flags,
					   PTR_ERR(page) == -EMLINK, locked);
			switch (ret) {
			case 0:
				goto retry;
			case -EBUSY:
			case -EAGAIN:
				ret = 0;
				fallthrough;
			case -EFAULT:
			case -ENOMEM:
			case -EHWPOISON:
				goto out;
			}
			BUG();
		} else if (PTR_ERR(page) == -EEXIST) {
			/*
			 * Proper page table entry exists, but no corresponding
			 * struct page. If the caller expects **pages to be
			 * filled in, bail out now, because that can't be done
			 * for this page.
			 */
			if (pages) {
				ret = PTR_ERR(page);
				goto out;
			}
		} else if (IS_ERR(page)) {
			ret = PTR_ERR(page);
			goto out;
		}
next_page:
		page_increm = 1 + (~(start >> PAGE_SHIFT) & ctx.page_mask);
		if (page_increm > nr_pages)
			page_increm = nr_pages;

		if (pages) {
			struct page *subpage;
			unsigned int j;

			/*
			 * This must be a large folio (and doesn't need to
			 * be the whole folio; it can be part of it), do
			 * the refcount work for all the subpages too.
			 *
			 * NOTE: here the page may not be the head page
			 * e.g. when start addr is not thp-size aligned.
			 * try_grab_folio() should have taken care of tail
			 * pages.
			 */
			if (page_increm > 1) {
				struct folio *folio = page_folio(page);

				/*
				 * Since we already hold refcount on the
				 * large folio, this should never fail.
				 */
				if (try_grab_folio(folio, page_increm - 1,
						       foll_flags)) {
					/*
					 * Release the 1st page ref if the
					 * folio is problematic, fail hard.
					 */
					gup_put_folio(folio, 1,
						      foll_flags);
					ret = -EFAULT;
					goto out;
				}
			}

			for (j = 0; j < page_increm; j++) {
				subpage = nth_page(page, j);
				pages[i + j] = subpage;
				flush_anon_page(vma, subpage, start + j * PAGE_SIZE);
				flush_dcache_page(subpage);
			}
		}

		i += page_increm;
		start += page_increm * PAGE_SIZE;
		nr_pages -= page_increm;
	} while (nr_pages);
out:
	if (ctx.pgmap)
		put_dev_pagemap(ctx.pgmap);
	return i ? i : ret;
}

static bool vma_permits_fault(struct vm_area_struct *vma,
			      unsigned int fault_flags)
{
	bool write   = !!(fault_flags & FAULT_FLAG_WRITE);
	bool foreign = !!(fault_flags & FAULT_FLAG_REMOTE);
	vm_flags_t vm_flags = write ? VM_WRITE : VM_READ;

	if (!(vm_flags & vma->vm_flags))
		return false;

	/*
	 * The architecture might have a hardware protection
	 * mechanism other than read/write that can deny access.
	 *
	 * gup always represents data access, not instruction
	 * fetches, so execute=false here:
	 */
	if (!arch_vma_access_permitted(vma, write, false, foreign))
		return false;

	return true;
}

/**
 * fixup_user_fault() - manually resolve a user page fault
 * @mm:		mm_struct of target mm
 * @address:	user address
 * @fault_flags:flags to pass down to handle_mm_fault()
 * @unlocked:	did we unlock the mmap_lock while retrying, maybe NULL if caller
 *		does not allow retry. If NULL, the caller must guarantee
 *		that fault_flags does not contain FAULT_FLAG_ALLOW_RETRY.
 *
 * This is meant to be called in the specific scenario where for locking reasons
 * we try to access user memory in atomic context (within a pagefault_disable()
 * section), this returns -EFAULT, and we want to resolve the user fault before
 * trying again.
 *
 * Typically this is meant to be used by the futex code.
 *
 * The main difference with get_user_pages() is that this function will
 * unconditionally call handle_mm_fault() which will in turn perform all the
 * necessary SW fixup of the dirty and young bits in the PTE, while
 * get_user_pages() only guarantees to update these in the struct page.
 *
 * This is important for some architectures where those bits also gate the
 * access permission to the page because they are maintained in software.  On
 * such architectures, gup() will not be enough to make a subsequent access
 * succeed.
 *
 * This function will not return with an unlocked mmap_lock. So it has not the
 * same semantics wrt the @mm->mmap_lock as does filemap_fault().
 */
int fixup_user_fault(struct mm_struct *mm,
		     unsigned long address, unsigned int fault_flags,
		     bool *unlocked)
{
	struct vm_area_struct *vma;
	vm_fault_t ret;

	address = untagged_addr_remote(mm, address);

	if (unlocked)
		fault_flags |= FAULT_FLAG_ALLOW_RETRY | FAULT_FLAG_KILLABLE;

retry:
	vma = gup_vma_lookup(mm, address);
	if (!vma)
		return -EFAULT;

	if (!vma_permits_fault(vma, fault_flags))
		return -EFAULT;

	if ((fault_flags & FAULT_FLAG_KILLABLE) &&
	    fatal_signal_pending(current))
		return -EINTR;

	ret = handle_mm_fault(vma, address, fault_flags, NULL);

	if (ret & VM_FAULT_COMPLETED) {
		/*
		 * NOTE: it's a pity that we need to retake the lock here
		 * to pair with the unlock() in the callers. Ideally we
		 * could tell the callers so they do not need to unlock.
		 */
		mmap_read_lock(mm);
		*unlocked = true;
		return 0;
	}

	if (ret & VM_FAULT_ERROR) {
		int err = vm_fault_to_errno(ret, 0);

		if (err)
			return err;
		BUG();
	}

	if (ret & VM_FAULT_RETRY) {
		mmap_read_lock(mm);
		*unlocked = true;
		fault_flags |= FAULT_FLAG_TRIED;
		goto retry;
	}

	return 0;
}
EXPORT_SYMBOL_GPL(fixup_user_fault);

/*
 * GUP always responds to fatal signals.  When FOLL_INTERRUPTIBLE is
 * specified, it'll also respond to generic signals.  The caller of GUP
 * that has FOLL_INTERRUPTIBLE should take care of the GUP interruption.
 */
static bool gup_signal_pending(unsigned int flags)
{
	if (fatal_signal_pending(current))
		return true;

	if (!(flags & FOLL_INTERRUPTIBLE))
		return false;

	return signal_pending(current);
}

/*
 * Locking: (*locked == 1) means that the mmap_lock has already been acquired by
 * the caller. This function may drop the mmap_lock. If it does so, then it will
 * set (*locked = 0).
 *
 * (*locked == 0) means that the caller expects this function to acquire and
 * drop the mmap_lock. Therefore, the value of *locked will still be zero when
 * the function returns, even though it may have changed temporarily during
 * function execution.
 *
 * Please note that this function, unlike __get_user_pages(), will not return 0
 * for nr_pages > 0, unless FOLL_NOWAIT is used.
 */
static __always_inline long __get_user_pages_locked(struct mm_struct *mm,
						unsigned long start,
						unsigned long nr_pages,
						struct page **pages,
						int *locked,
						unsigned int flags)
{
	long ret, pages_done;
	bool must_unlock = false;

	/*
	 * The internal caller expects GUP to manage the lock internally and the
	 * lock must be released when this returns.
	 */
	if (!*locked) {
		if (mmap_read_lock_killable(mm))
			return -EAGAIN;
		must_unlock = true;
		*locked = 1;
	}
	else
		mmap_assert_locked(mm);

	if (flags & FOLL_PIN)
		mm_set_has_pinned_flag(&mm->flags);

	/*
	 * FOLL_PIN and FOLL_GET are mutually exclusive. Traditional behavior
	 * is to set FOLL_GET if the caller wants pages[] filled in (but has
	 * carelessly failed to specify FOLL_GET), so keep doing that, but only
	 * for FOLL_GET, not for the newer FOLL_PIN.
	 *
	 * FOLL_PIN always expects pages to be non-null, but no need to assert
	 * that here, as any failures will be obvious enough.
	 */
	if (pages && !(flags & FOLL_PIN))
		flags |= FOLL_GET;

	pages_done = 0;
	for (;;) {
		ret = __get_user_pages(mm, start, nr_pages, flags, pages,
				       locked);
		if (!(flags & FOLL_UNLOCKABLE)) {
			/* VM_FAULT_RETRY couldn't trigger, bypass */
			pages_done = ret;
			break;
		}

		/* VM_FAULT_RETRY or VM_FAULT_COMPLETED cannot return errors */
		if (!*locked) {
			BUG_ON(ret < 0);
			BUG_ON(ret >= nr_pages);
		}

		if (ret > 0) {
			nr_pages -= ret;
			pages_done += ret;
			if (!nr_pages)
				break;
		}
		if (*locked) {
			/*
			 * VM_FAULT_RETRY didn't trigger or it was a
			 * FOLL_NOWAIT.
			 */
			if (!pages_done)
				pages_done = ret;
			break;
		}
		/*
		 * VM_FAULT_RETRY triggered, so seek to the faulting offset.
		 * For the prefault case (!pages) we only update counts.
		 */
		if (likely(pages))
			pages += ret;
		start += ret << PAGE_SHIFT;

		/* The lock was temporarily dropped, so we must unlock later */
		must_unlock = true;

retry:
		/*
		 * Repeat on the address that fired VM_FAULT_RETRY
		 * with both FAULT_FLAG_ALLOW_RETRY and
		 * FAULT_FLAG_TRIED.  Note that GUP can be interrupted
		 * by fatal signals of even common signals, depending on
		 * the caller's request. So we need to check it before we
		 * start trying again otherwise it can loop forever.
		 */
		if (gup_signal_pending(flags)) {
			if (!pages_done)
				pages_done = -EINTR;
			break;
		}

		ret = mmap_read_lock_killable(mm);
		if (ret) {
			BUG_ON(ret > 0);
			if (!pages_done)
				pages_done = ret;
			break;
		}

		*locked = 1;
		ret = __get_user_pages(mm, start, 1, flags | FOLL_TRIED,
				       pages, locked);
		if (!*locked) {
			/* Continue to retry until we succeeded */
			BUG_ON(ret != 0);
			goto retry;
		}
		if (ret != 1) {
			BUG_ON(ret > 1);
			if (!pages_done)
				pages_done = ret;
			break;
		}
		nr_pages--;
		pages_done++;
		if (!nr_pages)
			break;
		if (likely(pages))
			pages++;
		start += PAGE_SIZE;
	}
	if (must_unlock && *locked) {
		/*
		 * We either temporarily dropped the lock, or the caller
		 * requested that we both acquire and drop the lock. Either way,
		 * we must now unlock, and notify the caller of that state.
		 */
		mmap_read_unlock(mm);
		*locked = 0;
	}
	return pages_done;
}

/**
 * populate_vma_page_range() -  populate a range of pages in the vma.
 * @vma:   target vma
 * @start: start address
 * @end:   end address
 * @locked: whether the mmap_lock is still held
 *
 * This takes care of mlocking the pages too if VM_LOCKED is set.
 *
 * Return either number of pages pinned in the vma, or a negative error
 * code on error.
 *
 * vma->vm_mm->mmap_lock must be held.
 *
 * If @locked is NULL, it may be held for read or write and will
 * be unperturbed.
 *
 * If @locked is non-NULL, it must held for read only and may be
 * released.  If it's released, *@locked will be set to 0.
 */
long populate_vma_page_range(struct vm_area_struct *vma,
		unsigned long start, unsigned long end, int *locked)
{
	struct mm_struct *mm = vma->vm_mm;
	unsigned long nr_pages = (end - start) / PAGE_SIZE;
	int local_locked = 1;
	int gup_flags;
	long ret;

	VM_BUG_ON(!PAGE_ALIGNED(start));
	VM_BUG_ON(!PAGE_ALIGNED(end));
	VM_BUG_ON_VMA(start < vma->vm_start, vma);
	VM_BUG_ON_VMA(end   > vma->vm_end, vma);
	mmap_assert_locked(mm);

	/*
	 * Rightly or wrongly, the VM_LOCKONFAULT case has never used
	 * faultin_page() to break COW, so it has no work to do here.
	 */
	if (vma->vm_flags & VM_LOCKONFAULT)
		return nr_pages;

	gup_flags = FOLL_TOUCH;
	/*
	 * We want to touch writable mappings with a write fault in order
	 * to break COW, except for shared mappings because these don't COW
	 * and we would not want to dirty them for nothing.
	 */
	if ((vma->vm_flags & (VM_WRITE | VM_SHARED)) == VM_WRITE)
		gup_flags |= FOLL_WRITE;

	/*
	 * We want mlock to succeed for regions that have any permissions
	 * other than PROT_NONE.
	 */
	if (vma_is_accessible(vma))
		gup_flags |= FOLL_FORCE;

	if (locked)
		gup_flags |= FOLL_UNLOCKABLE;

	/*
	 * We made sure addr is within a VMA, so the following will
	 * not result in a stack expansion that recurses back here.
	 */
	ret = __get_user_pages(mm, start, nr_pages, gup_flags,
			       NULL, locked ? locked : &local_locked);
	lru_add_drain();
	return ret;
}

/*
 * faultin_page_range() - populate (prefault) page tables inside the
 *			  given range readable/writable
 *
 * This takes care of mlocking the pages, too, if VM_LOCKED is set.
 *
 * @mm: the mm to populate page tables in
 * @start: start address
 * @end: end address
 * @write: whether to prefault readable or writable
 * @locked: whether the mmap_lock is still held
 *
 * Returns either number of processed pages in the MM, or a negative error
 * code on error (see __get_user_pages()). Note that this function reports
 * errors related to VMAs, such as incompatible mappings, as expected by
 * MADV_POPULATE_(READ|WRITE).
 *
 * The range must be page-aligned.
 *
 * mm->mmap_lock must be held. If it's released, *@locked will be set to 0.
 */
long faultin_page_range(struct mm_struct *mm, unsigned long start,
			unsigned long end, bool write, int *locked)
{
	unsigned long nr_pages = (end - start) / PAGE_SIZE;
	int gup_flags;
	long ret;

	VM_BUG_ON(!PAGE_ALIGNED(start));
	VM_BUG_ON(!PAGE_ALIGNED(end));
	mmap_assert_locked(mm);

	/*
	 * FOLL_TOUCH: Mark page accessed and thereby young; will also mark
	 *	       the page dirty with FOLL_WRITE -- which doesn't make a
	 *	       difference with !FOLL_FORCE, because the page is writable
	 *	       in the page table.
	 * FOLL_HWPOISON: Return -EHWPOISON instead of -EFAULT when we hit
	 *		  a poisoned page.
	 * !FOLL_FORCE: Require proper access permissions.
	 */
	gup_flags = FOLL_TOUCH | FOLL_HWPOISON | FOLL_UNLOCKABLE |
		    FOLL_MADV_POPULATE;
	if (write)
		gup_flags |= FOLL_WRITE;

	ret = __get_user_pages_locked(mm, start, nr_pages, NULL, locked,
				      gup_flags);
	lru_add_drain();
	return ret;
}

/*
 * __mm_populate - populate and/or mlock pages within a range of address space.
 *
 * This is used to implement mlock() and the MAP_POPULATE / MAP_LOCKED mmap
 * flags. VMAs must be already marked with the desired vm_flags, and
 * mmap_lock must not be held.
 */
int __mm_populate(unsigned long start, unsigned long len, int ignore_errors)
{
	struct mm_struct *mm = current->mm;
	unsigned long end, nstart, nend;
	struct vm_area_struct *vma = NULL;
	int locked = 0;
	long ret = 0;

	end = start + len;

	for (nstart = start; nstart < end; nstart = nend) {
		/*
		 * We want to fault in pages for [nstart; end) address range.
		 * Find first corresponding VMA.
		 */
		if (!locked) {
			locked = 1;
			mmap_read_lock(mm);
			vma = find_vma_intersection(mm, nstart, end);
		} else if (nstart >= vma->vm_end)
			vma = find_vma_intersection(mm, vma->vm_end, end);

		if (!vma)
			break;
		/*
		 * Set [nstart; nend) to intersection of desired address
		 * range with the first VMA. Also, skip undesirable VMA types.
		 */
		nend = min(end, vma->vm_end);
		if (vma->vm_flags & (VM_IO | VM_PFNMAP))
			continue;
		if (nstart < vma->vm_start)
			nstart = vma->vm_start;
		/*
		 * Now fault in a range of pages. populate_vma_page_range()
		 * double checks the vma flags, so that it won't mlock pages
		 * if the vma was already munlocked.
		 */
		ret = populate_vma_page_range(vma, nstart, nend, &locked);
		if (ret < 0) {
			if (ignore_errors) {
				ret = 0;
				continue;	/* continue at next VMA */
			}
			break;
		}
		nend = nstart + ret * PAGE_SIZE;
		ret = 0;
	}
	if (locked)
		mmap_read_unlock(mm);
	return ret;	/* 0 or negative error code */
}
#else /* CONFIG_MMU */
static long __get_user_pages_locked(struct mm_struct *mm, unsigned long start,
		unsigned long nr_pages, struct page **pages,
		int *locked, unsigned int foll_flags)
{
	struct vm_area_struct *vma;
	bool must_unlock = false;
	unsigned long vm_flags;
	long i;

	if (!nr_pages)
		return 0;

	/*
	 * The internal caller expects GUP to manage the lock internally and the
	 * lock must be released when this returns.
	 */
	if (!*locked) {
		if (mmap_read_lock_killable(mm))
			return -EAGAIN;
		must_unlock = true;
		*locked = 1;
	}

	/* calculate required read or write permissions.
	 * If FOLL_FORCE is set, we only require the "MAY" flags.
	 */
	vm_flags  = (foll_flags & FOLL_WRITE) ?
			(VM_WRITE | VM_MAYWRITE) : (VM_READ | VM_MAYREAD);
	vm_flags &= (foll_flags & FOLL_FORCE) ?
			(VM_MAYREAD | VM_MAYWRITE) : (VM_READ | VM_WRITE);

	for (i = 0; i < nr_pages; i++) {
		vma = find_vma(mm, start);
		if (!vma)
			break;

		/* protect what we can, including chardevs */
		if ((vma->vm_flags & (VM_IO | VM_PFNMAP)) ||
		    !(vm_flags & vma->vm_flags))
			break;

		if (pages) {
			pages[i] = virt_to_page((void *)start);
			if (pages[i])
				get_page(pages[i]);
		}

		start = (start + PAGE_SIZE) & PAGE_MASK;
	}

	if (must_unlock && *locked) {
		mmap_read_unlock(mm);
		*locked = 0;
	}

	return i ? : -EFAULT;
}
#endif /* !CONFIG_MMU */

/**
 * fault_in_writeable - fault in userspace address range for writing
 * @uaddr: start of address range
 * @size: size of address range
 *
 * Returns the number of bytes not faulted in (like copy_to_user() and
 * copy_from_user()).
 */
size_t fault_in_writeable(char __user *uaddr, size_t size)
{
	char __user *start = uaddr, *end;

	if (unlikely(size == 0))
		return 0;
	if (!user_write_access_begin(uaddr, size))
		return size;
	if (!PAGE_ALIGNED(uaddr)) {
		unsafe_put_user(0, uaddr, out);
		uaddr = (char __user *)PAGE_ALIGN((unsigned long)uaddr);
	}
	end = (char __user *)PAGE_ALIGN((unsigned long)start + size);
	if (unlikely(end < start))
		end = NULL;
	while (uaddr != end) {
		unsafe_put_user(0, uaddr, out);
		uaddr += PAGE_SIZE;
	}

out:
	user_write_access_end();
	if (size > uaddr - start)
		return size - (uaddr - start);
	return 0;
}
EXPORT_SYMBOL(fault_in_writeable);

/**
 * fault_in_subpage_writeable - fault in an address range for writing
 * @uaddr: start of address range
 * @size: size of address range
 *
 * Fault in a user address range for writing while checking for permissions at
 * sub-page granularity (e.g. arm64 MTE). This function should be used when
 * the caller cannot guarantee forward progress of a copy_to_user() loop.
 *
 * Returns the number of bytes not faulted in (like copy_to_user() and
 * copy_from_user()).
 */
size_t fault_in_subpage_writeable(char __user *uaddr, size_t size)
{
	size_t faulted_in;

	/*
	 * Attempt faulting in at page granularity first for page table
	 * permission checking. The arch-specific probe_subpage_writeable()
	 * functions may not check for this.
	 */
	faulted_in = size - fault_in_writeable(uaddr, size);
	if (faulted_in)
		faulted_in -= probe_subpage_writeable(uaddr, faulted_in);

	return size - faulted_in;
}
EXPORT_SYMBOL(fault_in_subpage_writeable);

/*
 * fault_in_safe_writeable - fault in an address range for writing
 * @uaddr: start of address range
 * @size: length of address range
 *
 * Faults in an address range for writing.  This is primarily useful when we
 * already know that some or all of the pages in the address range aren't in
 * memory.
 *
 * Unlike fault_in_writeable(), this function is non-destructive.
 *
 * Note that we don't pin or otherwise hold the pages referenced that we fault
 * in.  There's no guarantee that they'll stay in memory for any duration of
 * time.
 *
 * Returns the number of bytes not faulted in, like copy_to_user() and
 * copy_from_user().
 */
size_t fault_in_safe_writeable(const char __user *uaddr, size_t size)
{
	unsigned long start = (unsigned long)uaddr, end;
	struct mm_struct *mm = current->mm;
	bool unlocked = false;

	if (unlikely(size == 0))
		return 0;
	end = PAGE_ALIGN(start + size);
	if (end < start)
		end = 0;

	mmap_read_lock(mm);
	do {
		if (fixup_user_fault(mm, start, FAULT_FLAG_WRITE, &unlocked))
			break;
		start = (start + PAGE_SIZE) & PAGE_MASK;
	} while (start != end);
	mmap_read_unlock(mm);

	if (size > (unsigned long)uaddr - start)
		return size - ((unsigned long)uaddr - start);
	return 0;
}
EXPORT_SYMBOL(fault_in_safe_writeable);

/**
 * fault_in_readable - fault in userspace address range for reading
 * @uaddr: start of user address range
 * @size: size of user address range
 *
 * Returns the number of bytes not faulted in (like copy_to_user() and
 * copy_from_user()).
 */
size_t fault_in_readable(const char __user *uaddr, size_t size)
{
	const char __user *start = uaddr, *end;
	volatile char c;

	if (unlikely(size == 0))
		return 0;
	if (!user_read_access_begin(uaddr, size))
		return size;
	if (!PAGE_ALIGNED(uaddr)) {
		unsafe_get_user(c, uaddr, out);
		uaddr = (const char __user *)PAGE_ALIGN((unsigned long)uaddr);
	}
	end = (const char __user *)PAGE_ALIGN((unsigned long)start + size);
	if (unlikely(end < start))
		end = NULL;
	while (uaddr != end) {
		unsafe_get_user(c, uaddr, out);
		uaddr += PAGE_SIZE;
	}

out:
	user_read_access_end();
	(void)c;
	if (size > uaddr - start)
		return size - (uaddr - start);
	return 0;
}
EXPORT_SYMBOL(fault_in_readable);

/**
 * get_dump_page() - pin user page in memory while writing it to core dump
 * @addr: user address
 *
 * Returns struct page pointer of user page pinned for dump,
 * to be freed afterwards by put_page().
 *
 * Returns NULL on any kind of failure - a hole must then be inserted into
 * the corefile, to preserve alignment with its headers; and also returns
 * NULL wherever the ZERO_PAGE, or an anonymous pte_none, has been found -
 * allowing a hole to be left in the corefile to save disk space.
 *
 * Called without mmap_lock (takes and releases the mmap_lock by itself).
 */
#ifdef CONFIG_ELF_CORE
struct page *get_dump_page(unsigned long addr)
{
	struct page *page;
	int locked = 0;
	int ret;

	ret = __get_user_pages_locked(current->mm, addr, 1, &page, &locked,
				      FOLL_FORCE | FOLL_DUMP | FOLL_GET);
	return (ret == 1) ? page : NULL;
}
#endif /* CONFIG_ELF_CORE */

#ifdef CONFIG_MIGRATION
/*
 * Returns the number of collected pages. Return value is always >= 0.
 */
static void collect_longterm_unpinnable_pages(
					struct list_head *movable_page_list,
					unsigned long nr_pages,
					struct page **pages)
{
	struct folio *prev_folio = NULL;
	bool drain_allow = true;
	unsigned long i;

	for (i = 0; i < nr_pages; i++) {
		struct folio *folio = page_folio(pages[i]);

		if (folio == prev_folio)
			continue;
		prev_folio = folio;

		if (folio_is_longterm_pinnable(folio))
			continue;

		if (folio_is_device_coherent(folio))
			continue;

		if (folio_test_hugetlb(folio)) {
			isolate_hugetlb(folio, movable_page_list);
			continue;
		}

		if (!folio_test_lru(folio) && drain_allow) {
			lru_add_drain_all();
			drain_allow = false;
		}

		if (!folio_isolate_lru(folio))
			continue;

		list_add_tail(&folio->lru, movable_page_list);
		node_stat_mod_folio(folio,
				    NR_ISOLATED_ANON + folio_is_file_lru(folio),
				    folio_nr_pages(folio));
	}
}

/*
 * Unpins all pages and migrates device coherent pages and movable_page_list.
 * Returns -EAGAIN if all pages were successfully migrated or -errno for failure
 * (or partial success).
 */
static int migrate_longterm_unpinnable_pages(
					struct list_head *movable_page_list,
					unsigned long nr_pages,
					struct page **pages)
{
	int ret;
	unsigned long i;

	for (i = 0; i < nr_pages; i++) {
		struct folio *folio = page_folio(pages[i]);

		if (folio_is_device_coherent(folio)) {
			/*
			 * Migration will fail if the page is pinned, so convert
			 * the pin on the source page to a normal reference.
			 */
			pages[i] = NULL;
			folio_get(folio);
			gup_put_folio(folio, 1, FOLL_PIN);

			if (migrate_device_coherent_page(&folio->page)) {
				ret = -EBUSY;
				goto err;
			}

			continue;
		}

		/*
		 * We can't migrate pages with unexpected references, so drop
		 * the reference obtained by __get_user_pages_locked().
		 * Migrating pages have been added to movable_page_list after
		 * calling folio_isolate_lru() which takes a reference so the
		 * page won't be freed if it's migrating.
		 */
		unpin_user_page(pages[i]);
		pages[i] = NULL;
	}

	if (!list_empty(movable_page_list)) {
		struct migration_target_control mtc = {
			.nid = NUMA_NO_NODE,
			.gfp_mask = GFP_USER | __GFP_NOWARN,
		};

		if (migrate_pages(movable_page_list, alloc_migration_target,
				  NULL, (unsigned long)&mtc, MIGRATE_SYNC,
				  MR_LONGTERM_PIN, NULL)) {
			ret = -ENOMEM;
			goto err;
		}
	}

	putback_movable_pages(movable_page_list);

	return -EAGAIN;

err:
	for (i = 0; i < nr_pages; i++)
		if (pages[i])
			unpin_user_page(pages[i]);
	putback_movable_pages(movable_page_list);

	return ret;
}

/*
 * Check whether all pages are *allowed* to be pinned. Rather confusingly, all
 * pages in the range are required to be pinned via FOLL_PIN, before calling
 * this routine.
 *
 * If any pages in the range are not allowed to be pinned, then this routine
 * will migrate those pages away, unpin all the pages in the range and return
 * -EAGAIN. The caller should re-pin the entire range with FOLL_PIN and then
 * call this routine again.
 *
 * If an error other than -EAGAIN occurs, this indicates a migration failure.
 * The caller should give up, and propagate the error back up the call stack.
 *
 * If everything is OK and all pages in the range are allowed to be pinned, then
 * this routine leaves all pages pinned and returns zero for success.
 */
static long check_and_migrate_movable_pages(unsigned long nr_pages,
					    struct page **pages)
{
	LIST_HEAD(movable_page_list);

<<<<<<< HEAD
	collect_longterm_unpinnable_pages(&movable_page_list,
						nr_pages, pages);
=======
	collect_longterm_unpinnable_pages(&movable_page_list, nr_pages, pages);
>>>>>>> c0249d3a
	if (list_empty(&movable_page_list))
		return 0;

	return migrate_longterm_unpinnable_pages(&movable_page_list, nr_pages,
						pages);
}
#else
static long check_and_migrate_movable_pages(unsigned long nr_pages,
					    struct page **pages)
{
	return 0;
}
#endif /* CONFIG_MIGRATION */

/*
 * __gup_longterm_locked() is a wrapper for __get_user_pages_locked which
 * allows us to process the FOLL_LONGTERM flag.
 */
static long __gup_longterm_locked(struct mm_struct *mm,
				  unsigned long start,
				  unsigned long nr_pages,
				  struct page **pages,
				  int *locked,
				  unsigned int gup_flags)
{
	unsigned int flags;
	long rc, nr_pinned_pages;

	if (!(gup_flags & FOLL_LONGTERM))
		return __get_user_pages_locked(mm, start, nr_pages, pages,
					       locked, gup_flags);

	flags = memalloc_pin_save();
	do {
		nr_pinned_pages = __get_user_pages_locked(mm, start, nr_pages,
							  pages, locked,
							  gup_flags);
		if (nr_pinned_pages <= 0) {
			rc = nr_pinned_pages;
			break;
		}

		/* FOLL_LONGTERM implies FOLL_PIN */
		rc = check_and_migrate_movable_pages(nr_pinned_pages, pages);
	} while (rc == -EAGAIN);
	memalloc_pin_restore(flags);
	return rc ? rc : nr_pinned_pages;
}

/*
 * Check that the given flags are valid for the exported gup/pup interface, and
 * update them with the required flags that the caller must have set.
 */
static bool is_valid_gup_args(struct page **pages, int *locked,
			      unsigned int *gup_flags_p, unsigned int to_set)
{
	unsigned int gup_flags = *gup_flags_p;

	/*
	 * These flags not allowed to be specified externally to the gup
	 * interfaces:
	 * - FOLL_TOUCH/FOLL_PIN/FOLL_TRIED/FOLL_FAST_ONLY are internal only
	 * - FOLL_REMOTE is internal only and used on follow_page()
	 * - FOLL_UNLOCKABLE is internal only and used if locked is !NULL
	 */
	if (WARN_ON_ONCE(gup_flags & INTERNAL_GUP_FLAGS))
		return false;

	gup_flags |= to_set;
	if (locked) {
		/* At the external interface locked must be set */
		if (WARN_ON_ONCE(*locked != 1))
			return false;

		gup_flags |= FOLL_UNLOCKABLE;
	}

	/* FOLL_GET and FOLL_PIN are mutually exclusive. */
	if (WARN_ON_ONCE((gup_flags & (FOLL_PIN | FOLL_GET)) ==
			 (FOLL_PIN | FOLL_GET)))
		return false;

	/* LONGTERM can only be specified when pinning */
	if (WARN_ON_ONCE(!(gup_flags & FOLL_PIN) && (gup_flags & FOLL_LONGTERM)))
		return false;

	/* Pages input must be given if using GET/PIN */
	if (WARN_ON_ONCE((gup_flags & (FOLL_GET | FOLL_PIN)) && !pages))
		return false;

	/* We want to allow the pgmap to be hot-unplugged at all times */
	if (WARN_ON_ONCE((gup_flags & FOLL_LONGTERM) &&
			 (gup_flags & FOLL_PCI_P2PDMA)))
		return false;

	*gup_flags_p = gup_flags;
	return true;
}

#ifdef CONFIG_MMU
/**
 * get_user_pages_remote() - pin user pages in memory
 * @mm:		mm_struct of target mm
 * @start:	starting user address
 * @nr_pages:	number of pages from start to pin
 * @gup_flags:	flags modifying lookup behaviour
 * @pages:	array that receives pointers to the pages pinned.
 *		Should be at least nr_pages long. Or NULL, if caller
 *		only intends to ensure the pages are faulted in.
 * @locked:	pointer to lock flag indicating whether lock is held and
 *		subsequently whether VM_FAULT_RETRY functionality can be
 *		utilised. Lock must initially be held.
 *
 * Returns either number of pages pinned (which may be less than the
 * number requested), or an error. Details about the return value:
 *
 * -- If nr_pages is 0, returns 0.
 * -- If nr_pages is >0, but no pages were pinned, returns -errno.
 * -- If nr_pages is >0, and some pages were pinned, returns the number of
 *    pages pinned. Again, this may be less than nr_pages.
 *
 * The caller is responsible for releasing returned @pages, via put_page().
 *
 * Must be called with mmap_lock held for read or write.
 *
 * get_user_pages_remote walks a process's page tables and takes a reference
 * to each struct page that each user address corresponds to at a given
 * instant. That is, it takes the page that would be accessed if a user
 * thread accesses the given user virtual address at that instant.
 *
 * This does not guarantee that the page exists in the user mappings when
 * get_user_pages_remote returns, and there may even be a completely different
 * page there in some cases (eg. if mmapped pagecache has been invalidated
 * and subsequently re-faulted). However it does guarantee that the page
 * won't be freed completely. And mostly callers simply care that the page
 * contains data that was valid *at some point in time*. Typically, an IO
 * or similar operation cannot guarantee anything stronger anyway because
 * locks can't be held over the syscall boundary.
 *
 * If gup_flags & FOLL_WRITE == 0, the page must not be written to. If the page
 * is written to, set_page_dirty (or set_page_dirty_lock, as appropriate) must
 * be called after the page is finished with, and before put_page is called.
 *
 * get_user_pages_remote is typically used for fewer-copy IO operations,
 * to get a handle on the memory by some means other than accesses
 * via the user virtual addresses. The pages may be submitted for
 * DMA to devices or accessed via their kernel linear mapping (via the
 * kmap APIs). Care should be taken to use the correct cache flushing APIs.
 *
 * See also get_user_pages_fast, for performance critical applications.
 *
 * get_user_pages_remote should be phased out in favor of
 * get_user_pages_locked|unlocked or get_user_pages_fast. Nothing
 * should use get_user_pages_remote because it cannot pass
 * FAULT_FLAG_ALLOW_RETRY to handle_mm_fault.
 */
long get_user_pages_remote(struct mm_struct *mm,
		unsigned long start, unsigned long nr_pages,
		unsigned int gup_flags, struct page **pages,
		int *locked)
{
	int local_locked = 1;

	if (!is_valid_gup_args(pages, locked, &gup_flags,
			       FOLL_TOUCH | FOLL_REMOTE))
		return -EINVAL;

	return __get_user_pages_locked(mm, start, nr_pages, pages,
				       locked ? locked : &local_locked,
				       gup_flags);
}
EXPORT_SYMBOL(get_user_pages_remote);

#else /* CONFIG_MMU */
long get_user_pages_remote(struct mm_struct *mm,
			   unsigned long start, unsigned long nr_pages,
			   unsigned int gup_flags, struct page **pages,
			   int *locked)
{
	return 0;
}
#endif /* !CONFIG_MMU */

/**
 * get_user_pages() - pin user pages in memory
 * @start:      starting user address
 * @nr_pages:   number of pages from start to pin
 * @gup_flags:  flags modifying lookup behaviour
 * @pages:      array that receives pointers to the pages pinned.
 *              Should be at least nr_pages long. Or NULL, if caller
 *              only intends to ensure the pages are faulted in.
 *
 * This is the same as get_user_pages_remote(), just with a less-flexible
 * calling convention where we assume that the mm being operated on belongs to
 * the current task, and doesn't allow passing of a locked parameter.  We also
 * obviously don't pass FOLL_REMOTE in here.
 */
long get_user_pages(unsigned long start, unsigned long nr_pages,
		    unsigned int gup_flags, struct page **pages)
{
	int locked = 1;

	if (!is_valid_gup_args(pages, NULL, &gup_flags, FOLL_TOUCH))
		return -EINVAL;

	return __get_user_pages_locked(current->mm, start, nr_pages, pages,
				       &locked, gup_flags);
}
EXPORT_SYMBOL(get_user_pages);

/*
 * get_user_pages_unlocked() is suitable to replace the form:
 *
 *      mmap_read_lock(mm);
 *      get_user_pages(mm, ..., pages, NULL);
 *      mmap_read_unlock(mm);
 *
 *  with:
 *
 *      get_user_pages_unlocked(mm, ..., pages);
 *
 * It is functionally equivalent to get_user_pages_fast so
 * get_user_pages_fast should be used instead if specific gup_flags
 * (e.g. FOLL_FORCE) are not required.
 */
long get_user_pages_unlocked(unsigned long start, unsigned long nr_pages,
			     struct page **pages, unsigned int gup_flags)
{
	int locked = 0;

	if (!is_valid_gup_args(pages, NULL, &gup_flags,
			       FOLL_TOUCH | FOLL_UNLOCKABLE))
		return -EINVAL;

	return __get_user_pages_locked(current->mm, start, nr_pages, pages,
				       &locked, gup_flags);
}
EXPORT_SYMBOL(get_user_pages_unlocked);

/*
 * Fast GUP
 *
 * get_user_pages_fast attempts to pin user pages by walking the page
 * tables directly and avoids taking locks. Thus the walker needs to be
 * protected from page table pages being freed from under it, and should
 * block any THP splits.
 *
 * One way to achieve this is to have the walker disable interrupts, and
 * rely on IPIs from the TLB flushing code blocking before the page table
 * pages are freed. This is unsuitable for architectures that do not need
 * to broadcast an IPI when invalidating TLBs.
 *
 * Another way to achieve this is to batch up page table containing pages
 * belonging to more than one mm_user, then rcu_sched a callback to free those
 * pages. Disabling interrupts will allow the fast_gup walker to both block
 * the rcu_sched callback, and an IPI that we broadcast for splitting THPs
 * (which is a relatively rare event). The code below adopts this strategy.
 *
 * Before activating this code, please be aware that the following assumptions
 * are currently made:
 *
 *  *) Either MMU_GATHER_RCU_TABLE_FREE is enabled, and tlb_remove_table() is used to
 *  free pages containing page tables or TLB flushing requires IPI broadcast.
 *
 *  *) ptes can be read atomically by the architecture.
 *
 *  *) access_ok is sufficient to validate userspace address ranges.
 *
 * The last two assumptions can be relaxed by the addition of helper functions.
 *
 * This code is based heavily on the PowerPC implementation by Nick Piggin.
 */
#ifdef CONFIG_HAVE_FAST_GUP

/*
 * Used in the GUP-fast path to determine whether a pin is permitted for a
 * specific folio.
 *
 * This call assumes the caller has pinned the folio, that the lowest page table
 * level still points to this folio, and that interrupts have been disabled.
 *
 * Writing to pinned file-backed dirty tracked folios is inherently problematic
 * (see comment describing the writable_file_mapping_allowed() function). We
 * therefore try to avoid the most egregious case of a long-term mapping doing
 * so.
 *
 * This function cannot be as thorough as that one as the VMA is not available
 * in the fast path, so instead we whitelist known good cases and if in doubt,
 * fall back to the slow path.
 */
static bool folio_fast_pin_allowed(struct folio *folio, unsigned int flags)
{
	struct address_space *mapping;
	unsigned long mapping_flags;

	/*
	 * If we aren't pinning then no problematic write can occur. A long term
	 * pin is the most egregious case so this is the one we disallow.
	 */
	if ((flags & (FOLL_PIN | FOLL_LONGTERM | FOLL_WRITE)) !=
	    (FOLL_PIN | FOLL_LONGTERM | FOLL_WRITE))
		return true;

	/* The folio is pinned, so we can safely access folio fields. */

	if (WARN_ON_ONCE(folio_test_slab(folio)))
		return false;

	/* hugetlb mappings do not require dirty-tracking. */
	if (folio_test_hugetlb(folio))
		return true;

	/*
	 * GUP-fast disables IRQs. When IRQS are disabled, RCU grace periods
	 * cannot proceed, which means no actions performed under RCU can
	 * proceed either.
	 *
	 * inodes and thus their mappings are freed under RCU, which means the
	 * mapping cannot be freed beneath us and thus we can safely dereference
	 * it.
	 */
	lockdep_assert_irqs_disabled();

	/*
	 * However, there may be operations which _alter_ the mapping, so ensure
	 * we read it once and only once.
	 */
	mapping = READ_ONCE(folio->mapping);

	/*
	 * The mapping may have been truncated, in any case we cannot determine
	 * if this mapping is safe - fall back to slow path to determine how to
	 * proceed.
	 */
	if (!mapping)
		return false;

	/* Anonymous folios pose no problem. */
	mapping_flags = (unsigned long)mapping & PAGE_MAPPING_FLAGS;
	if (mapping_flags)
		return mapping_flags & PAGE_MAPPING_ANON;

	/*
	 * At this point, we know the mapping is non-null and points to an
	 * address_space object. The only remaining whitelisted file system is
	 * shmem.
	 */
	return shmem_mapping(mapping);
}

static void __maybe_unused undo_dev_pagemap(int *nr, int nr_start,
					    unsigned int flags,
					    struct page **pages)
{
	while ((*nr) - nr_start) {
		struct page *page = pages[--(*nr)];

		ClearPageReferenced(page);
		if (flags & FOLL_PIN)
			unpin_user_page(page);
		else
			put_page(page);
	}
}

/**
 * try_grab_folio_fast() - Attempt to get or pin a folio in fast path.
 * @page:  pointer to page to be grabbed
 * @refs:  the value to (effectively) add to the folio's refcount
 * @flags: gup flags: these are the FOLL_* flag values.
 *
 * "grab" names in this file mean, "look at flags to decide whether to use
 * FOLL_PIN or FOLL_GET behavior, when incrementing the folio's refcount.
 *
 * Either FOLL_PIN or FOLL_GET (or neither) must be set, but not both at the
 * same time. (That's true throughout the get_user_pages*() and
 * pin_user_pages*() APIs.) Cases:
 *
 *    FOLL_GET: folio's refcount will be incremented by @refs.
 *
 *    FOLL_PIN on large folios: folio's refcount will be incremented by
 *    @refs, and its pincount will be incremented by @refs.
 *
 *    FOLL_PIN on single-page folios: folio's refcount will be incremented by
 *    @refs * GUP_PIN_COUNTING_BIAS.
 *
 * Return: The folio containing @page (with refcount appropriately
 * incremented) for success, or NULL upon failure. If neither FOLL_GET
 * nor FOLL_PIN was set, that's considered failure, and furthermore,
 * a likely bug in the caller, so a warning is also emitted.
 *
 * It uses add ref unless zero to elevate the folio refcount and must be called
 * in fast path only.
 */
static struct folio *try_grab_folio_fast(struct page *page, int refs,
					 unsigned int flags)
{
	struct folio *folio;

	/* Raise warn if it is not called in fast GUP */
	VM_WARN_ON_ONCE(!irqs_disabled());

	if (WARN_ON_ONCE((flags & (FOLL_GET | FOLL_PIN)) == 0))
		return NULL;

	if (unlikely(!(flags & FOLL_PCI_P2PDMA) && is_pci_p2pdma_page(page)))
		return NULL;

	if (flags & FOLL_GET)
		return try_get_folio(page, refs);

	/* FOLL_PIN is set */

	/*
	 * Don't take a pin on the zero page - it's not going anywhere
	 * and it is used in a *lot* of places.
	 */
	if (is_zero_page(page))
		return page_folio(page);

	folio = try_get_folio(page, refs);
	if (!folio)
		return NULL;

	/*
	 * Can't do FOLL_LONGTERM + FOLL_PIN gup fast path if not in a
	 * right zone, so fail and let the caller fall back to the slow
	 * path.
	 */
	if (unlikely((flags & FOLL_LONGTERM) &&
		     !folio_is_longterm_pinnable(folio))) {
		if (!put_devmap_managed_page_refs(&folio->page, refs))
			folio_put_refs(folio, refs);
		return NULL;
	}

	/*
	 * When pinning a large folio, use an exact count to track it.
	 *
	 * However, be sure to *also* increment the normal folio
	 * refcount field at least once, so that the folio really
	 * is pinned.  That's why the refcount from the earlier
	 * try_get_folio() is left intact.
	 */
	if (folio_test_large(folio))
		atomic_add(refs, &folio->_pincount);
	else
		folio_ref_add(folio,
				refs * (GUP_PIN_COUNTING_BIAS - 1));
	/*
	 * Adjust the pincount before re-checking the PTE for changes.
	 * This is essentially a smp_mb() and is paired with a memory
	 * barrier in folio_try_share_anon_rmap_*().
	 */
	smp_mb__after_atomic();

	node_stat_mod_folio(folio, NR_FOLL_PIN_ACQUIRED, refs);

	return folio;
}

#ifdef CONFIG_ARCH_HAS_PTE_SPECIAL
/*
 * Fast-gup relies on pte change detection to avoid concurrent pgtable
 * operations.
 *
 * To pin the page, fast-gup needs to do below in order:
 * (1) pin the page (by prefetching pte), then (2) check pte not changed.
 *
 * For the rest of pgtable operations where pgtable updates can be racy
 * with fast-gup, we need to do (1) clear pte, then (2) check whether page
 * is pinned.
 *
 * Above will work for all pte-level operations, including THP split.
 *
 * For THP collapse, it's a bit more complicated because fast-gup may be
 * walking a pgtable page that is being freed (pte is still valid but pmd
 * can be cleared already).  To avoid race in such condition, we need to
 * also check pmd here to make sure pmd doesn't change (corresponds to
 * pmdp_collapse_flush() in the THP collapse code path).
 */
static int gup_pte_range(pmd_t pmd, pmd_t *pmdp, unsigned long addr,
			 unsigned long end, unsigned int flags,
			 struct page **pages, int *nr)
{
	struct dev_pagemap *pgmap = NULL;
	int nr_start = *nr, ret = 0;
	pte_t *ptep, *ptem;

	ptem = ptep = pte_offset_map(&pmd, addr);
	if (!ptep)
		return 0;
	do {
		pte_t pte = ptep_get_lockless(ptep);
		struct page *page;
		struct folio *folio;

		/*
		 * Always fallback to ordinary GUP on PROT_NONE-mapped pages:
		 * pte_access_permitted() better should reject these pages
		 * either way: otherwise, GUP-fast might succeed in
		 * cases where ordinary GUP would fail due to VMA access
		 * permissions.
		 */
		if (pte_protnone(pte))
			goto pte_unmap;

		if (!pte_access_permitted(pte, flags & FOLL_WRITE))
			goto pte_unmap;

		if (pte_devmap(pte)) {
			if (unlikely(flags & FOLL_LONGTERM))
				goto pte_unmap;

			pgmap = get_dev_pagemap(pte_pfn(pte), pgmap);
			if (unlikely(!pgmap)) {
				undo_dev_pagemap(nr, nr_start, flags, pages);
				goto pte_unmap;
			}
		} else if (pte_special(pte))
			goto pte_unmap;

		VM_BUG_ON(!pfn_valid(pte_pfn(pte)));
		page = pte_page(pte);

		folio = try_grab_folio_fast(page, 1, flags);
		if (!folio)
			goto pte_unmap;

		if (unlikely(folio_is_secretmem(folio))) {
			gup_put_folio(folio, 1, flags);
			goto pte_unmap;
		}

		if (unlikely(pmd_val(pmd) != pmd_val(*pmdp)) ||
		    unlikely(pte_val(pte) != pte_val(ptep_get(ptep)))) {
			gup_put_folio(folio, 1, flags);
			goto pte_unmap;
		}

		if (!folio_fast_pin_allowed(folio, flags)) {
			gup_put_folio(folio, 1, flags);
			goto pte_unmap;
		}

		if (!pte_write(pte) && gup_must_unshare(NULL, flags, page)) {
			gup_put_folio(folio, 1, flags);
			goto pte_unmap;
		}

		/*
		 * We need to make the page accessible if and only if we are
		 * going to access its content (the FOLL_PIN case).  Please
		 * see Documentation/core-api/pin_user_pages.rst for
		 * details.
		 */
		if (flags & FOLL_PIN) {
			ret = arch_make_page_accessible(page);
			if (ret) {
				gup_put_folio(folio, 1, flags);
				goto pte_unmap;
			}
		}
		folio_set_referenced(folio);
		pages[*nr] = page;
		(*nr)++;
	} while (ptep++, addr += PAGE_SIZE, addr != end);

	ret = 1;

pte_unmap:
	if (pgmap)
		put_dev_pagemap(pgmap);
	pte_unmap(ptem);
	return ret;
}
#else

/*
 * If we can't determine whether or not a pte is special, then fail immediately
 * for ptes. Note, we can still pin HugeTLB and THP as these are guaranteed not
 * to be special.
 *
 * For a futex to be placed on a THP tail page, get_futex_key requires a
 * get_user_pages_fast_only implementation that can pin pages. Thus it's still
 * useful to have gup_huge_pmd even if we can't operate on ptes.
 */
static int gup_pte_range(pmd_t pmd, pmd_t *pmdp, unsigned long addr,
			 unsigned long end, unsigned int flags,
			 struct page **pages, int *nr)
{
	return 0;
}
#endif /* CONFIG_ARCH_HAS_PTE_SPECIAL */

#if defined(CONFIG_ARCH_HAS_PTE_DEVMAP) && defined(CONFIG_TRANSPARENT_HUGEPAGE)
static int __gup_device_huge(unsigned long pfn, unsigned long addr,
			     unsigned long end, unsigned int flags,
			     struct page **pages, int *nr)
{
	int nr_start = *nr;
	struct dev_pagemap *pgmap = NULL;

	do {
		struct page *page = pfn_to_page(pfn);

		pgmap = get_dev_pagemap(pfn, pgmap);
		if (unlikely(!pgmap)) {
			undo_dev_pagemap(nr, nr_start, flags, pages);
			break;
		}

		if (!(flags & FOLL_PCI_P2PDMA) && is_pci_p2pdma_page(page)) {
			undo_dev_pagemap(nr, nr_start, flags, pages);
			break;
		}

		SetPageReferenced(page);
		pages[*nr] = page;
		if (unlikely(try_grab_folio(page_folio(page), 1, flags))) {
			undo_dev_pagemap(nr, nr_start, flags, pages);
			break;
		}
		(*nr)++;
		pfn++;
	} while (addr += PAGE_SIZE, addr != end);

	put_dev_pagemap(pgmap);
	return addr == end;
}

static int __gup_device_huge_pmd(pmd_t orig, pmd_t *pmdp, unsigned long addr,
				 unsigned long end, unsigned int flags,
				 struct page **pages, int *nr)
{
	unsigned long fault_pfn;
	int nr_start = *nr;

	fault_pfn = pmd_pfn(orig) + ((addr & ~PMD_MASK) >> PAGE_SHIFT);
	if (!__gup_device_huge(fault_pfn, addr, end, flags, pages, nr))
		return 0;

	if (unlikely(pmd_val(orig) != pmd_val(*pmdp))) {
		undo_dev_pagemap(nr, nr_start, flags, pages);
		return 0;
	}
	return 1;
}

static int __gup_device_huge_pud(pud_t orig, pud_t *pudp, unsigned long addr,
				 unsigned long end, unsigned int flags,
				 struct page **pages, int *nr)
{
	unsigned long fault_pfn;
	int nr_start = *nr;

	fault_pfn = pud_pfn(orig) + ((addr & ~PUD_MASK) >> PAGE_SHIFT);
	if (!__gup_device_huge(fault_pfn, addr, end, flags, pages, nr))
		return 0;

	if (unlikely(pud_val(orig) != pud_val(*pudp))) {
		undo_dev_pagemap(nr, nr_start, flags, pages);
		return 0;
	}
	return 1;
}
#else
static int __gup_device_huge_pmd(pmd_t orig, pmd_t *pmdp, unsigned long addr,
				 unsigned long end, unsigned int flags,
				 struct page **pages, int *nr)
{
	BUILD_BUG();
	return 0;
}

static int __gup_device_huge_pud(pud_t pud, pud_t *pudp, unsigned long addr,
				 unsigned long end, unsigned int flags,
				 struct page **pages, int *nr)
{
	BUILD_BUG();
	return 0;
}
#endif

static int record_subpages(struct page *page, unsigned long addr,
			   unsigned long end, struct page **pages)
{
	int nr;

	for (nr = 0; addr != end; nr++, addr += PAGE_SIZE)
		pages[nr] = nth_page(page, nr);

	return nr;
}

#ifdef CONFIG_ARCH_HAS_HUGEPD
static unsigned long hugepte_addr_end(unsigned long addr, unsigned long end,
				      unsigned long sz)
{
	unsigned long __boundary = (addr + sz) & ~(sz-1);
	return (__boundary - 1 < end - 1) ? __boundary : end;
}

static int gup_hugepte(pte_t *ptep, unsigned long sz, unsigned long addr,
		       unsigned long end, unsigned int flags,
		       struct page **pages, int *nr)
{
	unsigned long pte_end;
	struct page *page;
	struct folio *folio;
	pte_t pte;
	int refs;

	pte_end = (addr + sz) & ~(sz-1);
	if (pte_end < end)
		end = pte_end;

	pte = huge_ptep_get(ptep);

	if (!pte_access_permitted(pte, flags & FOLL_WRITE))
		return 0;

	/* hugepages are never "special" */
	VM_BUG_ON(!pfn_valid(pte_pfn(pte)));

	page = nth_page(pte_page(pte), (addr & (sz - 1)) >> PAGE_SHIFT);
	refs = record_subpages(page, addr, end, pages + *nr);

	folio = try_grab_folio_fast(page, refs, flags);
	if (!folio)
		return 0;

	if (unlikely(pte_val(pte) != pte_val(ptep_get(ptep)))) {
		gup_put_folio(folio, refs, flags);
		return 0;
	}

	if (!folio_fast_pin_allowed(folio, flags)) {
		gup_put_folio(folio, refs, flags);
		return 0;
	}

	if (!pte_write(pte) && gup_must_unshare(NULL, flags, &folio->page)) {
		gup_put_folio(folio, refs, flags);
		return 0;
	}

	*nr += refs;
	folio_set_referenced(folio);
	return 1;
}

static int gup_huge_pd(hugepd_t hugepd, unsigned long addr,
		unsigned int pdshift, unsigned long end, unsigned int flags,
		struct page **pages, int *nr)
{
	pte_t *ptep;
	unsigned long sz = 1UL << hugepd_shift(hugepd);
	unsigned long next;

	ptep = hugepte_offset(hugepd, addr, pdshift);
	do {
		next = hugepte_addr_end(addr, end, sz);
		if (!gup_hugepte(ptep, sz, addr, end, flags, pages, nr))
			return 0;
	} while (ptep++, addr = next, addr != end);

	return 1;
}
#else
static inline int gup_huge_pd(hugepd_t hugepd, unsigned long addr,
		unsigned int pdshift, unsigned long end, unsigned int flags,
		struct page **pages, int *nr)
{
	return 0;
}
#endif /* CONFIG_ARCH_HAS_HUGEPD */

static int gup_huge_pmd(pmd_t orig, pmd_t *pmdp, unsigned long addr,
			unsigned long end, unsigned int flags,
			struct page **pages, int *nr)
{
	struct page *page;
	struct folio *folio;
	int refs;

	if (!pmd_access_permitted(orig, flags & FOLL_WRITE))
		return 0;

	if (pmd_devmap(orig)) {
		if (unlikely(flags & FOLL_LONGTERM))
			return 0;
		return __gup_device_huge_pmd(orig, pmdp, addr, end, flags,
					     pages, nr);
	}

	page = nth_page(pmd_page(orig), (addr & ~PMD_MASK) >> PAGE_SHIFT);
	refs = record_subpages(page, addr, end, pages + *nr);

	folio = try_grab_folio_fast(page, refs, flags);
	if (!folio)
		return 0;

	if (unlikely(pmd_val(orig) != pmd_val(*pmdp))) {
		gup_put_folio(folio, refs, flags);
		return 0;
	}

	if (!folio_fast_pin_allowed(folio, flags)) {
		gup_put_folio(folio, refs, flags);
		return 0;
	}
	if (!pmd_write(orig) && gup_must_unshare(NULL, flags, &folio->page)) {
		gup_put_folio(folio, refs, flags);
		return 0;
	}

	*nr += refs;
	folio_set_referenced(folio);
	return 1;
}

static int gup_huge_pud(pud_t orig, pud_t *pudp, unsigned long addr,
			unsigned long end, unsigned int flags,
			struct page **pages, int *nr)
{
	struct page *page;
	struct folio *folio;
	int refs;

	if (!pud_access_permitted(orig, flags & FOLL_WRITE))
		return 0;

	if (pud_devmap(orig)) {
		if (unlikely(flags & FOLL_LONGTERM))
			return 0;
		return __gup_device_huge_pud(orig, pudp, addr, end, flags,
					     pages, nr);
	}

	page = nth_page(pud_page(orig), (addr & ~PUD_MASK) >> PAGE_SHIFT);
	refs = record_subpages(page, addr, end, pages + *nr);

	folio = try_grab_folio_fast(page, refs, flags);
	if (!folio)
		return 0;

	if (unlikely(pud_val(orig) != pud_val(*pudp))) {
		gup_put_folio(folio, refs, flags);
		return 0;
	}

	if (!folio_fast_pin_allowed(folio, flags)) {
		gup_put_folio(folio, refs, flags);
		return 0;
	}

	if (!pud_write(orig) && gup_must_unshare(NULL, flags, &folio->page)) {
		gup_put_folio(folio, refs, flags);
		return 0;
	}

	*nr += refs;
	folio_set_referenced(folio);
	return 1;
}

static int gup_huge_pgd(pgd_t orig, pgd_t *pgdp, unsigned long addr,
			unsigned long end, unsigned int flags,
			struct page **pages, int *nr)
{
	int refs;
	struct page *page;
	struct folio *folio;

	if (!pgd_access_permitted(orig, flags & FOLL_WRITE))
		return 0;

	BUILD_BUG_ON(pgd_devmap(orig));

	page = nth_page(pgd_page(orig), (addr & ~PGDIR_MASK) >> PAGE_SHIFT);
	refs = record_subpages(page, addr, end, pages + *nr);

	folio = try_grab_folio_fast(page, refs, flags);
	if (!folio)
		return 0;

	if (unlikely(pgd_val(orig) != pgd_val(*pgdp))) {
		gup_put_folio(folio, refs, flags);
		return 0;
	}

	if (!pgd_write(orig) && gup_must_unshare(NULL, flags, &folio->page)) {
		gup_put_folio(folio, refs, flags);
		return 0;
	}

	if (!folio_fast_pin_allowed(folio, flags)) {
		gup_put_folio(folio, refs, flags);
		return 0;
	}

	*nr += refs;
	folio_set_referenced(folio);
	return 1;
}

static int gup_pmd_range(pud_t *pudp, pud_t pud, unsigned long addr, unsigned long end,
		unsigned int flags, struct page **pages, int *nr)
{
	unsigned long next;
	pmd_t *pmdp;

	pmdp = pmd_offset_lockless(pudp, pud, addr);
	do {
		pmd_t pmd = pmdp_get_lockless(pmdp);

		next = pmd_addr_end(addr, end);
		if (!pmd_present(pmd))
			return 0;

		if (unlikely(pmd_trans_huge(pmd) || pmd_huge(pmd) ||
			     pmd_devmap(pmd))) {
			/* See gup_pte_range() */
			if (pmd_protnone(pmd))
				return 0;

			if (!gup_huge_pmd(pmd, pmdp, addr, next, flags,
				pages, nr))
				return 0;

		} else if (unlikely(is_hugepd(__hugepd(pmd_val(pmd))))) {
			/*
			 * architecture have different format for hugetlbfs
			 * pmd format and THP pmd format
			 */
			if (!gup_huge_pd(__hugepd(pmd_val(pmd)), addr,
					 PMD_SHIFT, next, flags, pages, nr))
				return 0;
		} else if (!gup_pte_range(pmd, pmdp, addr, next, flags, pages, nr))
			return 0;
	} while (pmdp++, addr = next, addr != end);

	return 1;
}

static int gup_pud_range(p4d_t *p4dp, p4d_t p4d, unsigned long addr, unsigned long end,
			 unsigned int flags, struct page **pages, int *nr)
{
	unsigned long next;
	pud_t *pudp;

	pudp = pud_offset_lockless(p4dp, p4d, addr);
	do {
		pud_t pud = READ_ONCE(*pudp);

		next = pud_addr_end(addr, end);
		if (unlikely(!pud_present(pud)))
			return 0;
		if (unlikely(pud_huge(pud) || pud_devmap(pud))) {
			if (!gup_huge_pud(pud, pudp, addr, next, flags,
					  pages, nr))
				return 0;
		} else if (unlikely(is_hugepd(__hugepd(pud_val(pud))))) {
			if (!gup_huge_pd(__hugepd(pud_val(pud)), addr,
					 PUD_SHIFT, next, flags, pages, nr))
				return 0;
		} else if (!gup_pmd_range(pudp, pud, addr, next, flags, pages, nr))
			return 0;
	} while (pudp++, addr = next, addr != end);

	return 1;
}

static int gup_p4d_range(pgd_t *pgdp, pgd_t pgd, unsigned long addr, unsigned long end,
			 unsigned int flags, struct page **pages, int *nr)
{
	unsigned long next;
	p4d_t *p4dp;

	p4dp = p4d_offset_lockless(pgdp, pgd, addr);
	do {
		p4d_t p4d = READ_ONCE(*p4dp);

		next = p4d_addr_end(addr, end);
		if (p4d_none(p4d))
			return 0;
		BUILD_BUG_ON(p4d_huge(p4d));
		if (unlikely(is_hugepd(__hugepd(p4d_val(p4d))))) {
			if (!gup_huge_pd(__hugepd(p4d_val(p4d)), addr,
					 P4D_SHIFT, next, flags, pages, nr))
				return 0;
		} else if (!gup_pud_range(p4dp, p4d, addr, next, flags, pages, nr))
			return 0;
	} while (p4dp++, addr = next, addr != end);

	return 1;
}

static void gup_pgd_range(unsigned long addr, unsigned long end,
		unsigned int flags, struct page **pages, int *nr)
{
	unsigned long next;
	pgd_t *pgdp;

	pgdp = pgd_offset(current->mm, addr);
	do {
		pgd_t pgd = READ_ONCE(*pgdp);

		next = pgd_addr_end(addr, end);
		if (pgd_none(pgd))
			return;
		if (unlikely(pgd_huge(pgd))) {
			if (!gup_huge_pgd(pgd, pgdp, addr, next, flags,
					  pages, nr))
				return;
		} else if (unlikely(is_hugepd(__hugepd(pgd_val(pgd))))) {
			if (!gup_huge_pd(__hugepd(pgd_val(pgd)), addr,
					 PGDIR_SHIFT, next, flags, pages, nr))
				return;
		} else if (!gup_p4d_range(pgdp, pgd, addr, next, flags, pages, nr))
			return;
	} while (pgdp++, addr = next, addr != end);
}
#else
static inline void gup_pgd_range(unsigned long addr, unsigned long end,
		unsigned int flags, struct page **pages, int *nr)
{
}
#endif /* CONFIG_HAVE_FAST_GUP */

#ifndef gup_fast_permitted
/*
 * Check if it's allowed to use get_user_pages_fast_only() for the range, or
 * we need to fall back to the slow version:
 */
static bool gup_fast_permitted(unsigned long start, unsigned long end)
{
	return true;
}
#endif

static unsigned long lockless_pages_from_mm(unsigned long start,
					    unsigned long end,
					    unsigned int gup_flags,
					    struct page **pages)
{
	unsigned long flags;
	int nr_pinned = 0;
	unsigned seq;

	if (!IS_ENABLED(CONFIG_HAVE_FAST_GUP) ||
	    !gup_fast_permitted(start, end))
		return 0;

	if (gup_flags & FOLL_PIN) {
		seq = raw_read_seqcount(&current->mm->write_protect_seq);
		if (seq & 1)
			return 0;
	}

	/*
	 * Disable interrupts. The nested form is used, in order to allow full,
	 * general purpose use of this routine.
	 *
	 * With interrupts disabled, we block page table pages from being freed
	 * from under us. See struct mmu_table_batch comments in
	 * include/asm-generic/tlb.h for more details.
	 *
	 * We do not adopt an rcu_read_lock() here as we also want to block IPIs
	 * that come from THPs splitting.
	 */
	local_irq_save(flags);
	gup_pgd_range(start, end, gup_flags, pages, &nr_pinned);
	local_irq_restore(flags);

	/*
	 * When pinning pages for DMA there could be a concurrent write protect
	 * from fork() via copy_page_range(), in this case always fail fast GUP.
	 */
	if (gup_flags & FOLL_PIN) {
		if (read_seqcount_retry(&current->mm->write_protect_seq, seq)) {
			unpin_user_pages_lockless(pages, nr_pinned);
			return 0;
		} else {
			sanity_check_pinned_pages(pages, nr_pinned);
		}
	}
	return nr_pinned;
}

static int internal_get_user_pages_fast(unsigned long start,
					unsigned long nr_pages,
					unsigned int gup_flags,
					struct page **pages)
{
	unsigned long len, end;
	unsigned long nr_pinned;
	int locked = 0;
	int ret;

	if (WARN_ON_ONCE(gup_flags & ~(FOLL_WRITE | FOLL_LONGTERM |
				       FOLL_FORCE | FOLL_PIN | FOLL_GET |
				       FOLL_FAST_ONLY | FOLL_NOFAULT |
				       FOLL_PCI_P2PDMA | FOLL_HONOR_NUMA_FAULT)))
		return -EINVAL;

	if (gup_flags & FOLL_PIN)
		mm_set_has_pinned_flag(&current->mm->flags);

	if (!(gup_flags & FOLL_FAST_ONLY))
		might_lock_read(&current->mm->mmap_lock);

	start = untagged_addr(start) & PAGE_MASK;
	len = nr_pages << PAGE_SHIFT;
	if (check_add_overflow(start, len, &end))
		return -EOVERFLOW;
	if (end > TASK_SIZE_MAX)
		return -EFAULT;
	if (unlikely(!access_ok((void __user *)start, len)))
		return -EFAULT;

	nr_pinned = lockless_pages_from_mm(start, end, gup_flags, pages);
	if (nr_pinned == nr_pages || gup_flags & FOLL_FAST_ONLY)
		return nr_pinned;

	/* Slow path: try to get the remaining pages with get_user_pages */
	start += nr_pinned << PAGE_SHIFT;
	pages += nr_pinned;
	ret = __gup_longterm_locked(current->mm, start, nr_pages - nr_pinned,
				    pages, &locked,
				    gup_flags | FOLL_TOUCH | FOLL_UNLOCKABLE);
	if (ret < 0) {
		/*
		 * The caller has to unpin the pages we already pinned so
		 * returning -errno is not an option
		 */
		if (nr_pinned)
			return nr_pinned;
		return ret;
	}
	return ret + nr_pinned;
}

/**
 * get_user_pages_fast_only() - pin user pages in memory
 * @start:      starting user address
 * @nr_pages:   number of pages from start to pin
 * @gup_flags:  flags modifying pin behaviour
 * @pages:      array that receives pointers to the pages pinned.
 *              Should be at least nr_pages long.
 *
 * Like get_user_pages_fast() except it's IRQ-safe in that it won't fall back to
 * the regular GUP.
 *
 * If the architecture does not support this function, simply return with no
 * pages pinned.
 *
 * Careful, careful! COW breaking can go either way, so a non-write
 * access can get ambiguous page results. If you call this function without
 * 'write' set, you'd better be sure that you're ok with that ambiguity.
 */
int get_user_pages_fast_only(unsigned long start, int nr_pages,
			     unsigned int gup_flags, struct page **pages)
{
	/*
	 * Internally (within mm/gup.c), gup fast variants must set FOLL_GET,
	 * because gup fast is always a "pin with a +1 page refcount" request.
	 *
	 * FOLL_FAST_ONLY is required in order to match the API description of
	 * this routine: no fall back to regular ("slow") GUP.
	 */
	if (!is_valid_gup_args(pages, NULL, &gup_flags,
			       FOLL_GET | FOLL_FAST_ONLY))
		return -EINVAL;

	return internal_get_user_pages_fast(start, nr_pages, gup_flags, pages);
}
EXPORT_SYMBOL_GPL(get_user_pages_fast_only);

/**
 * get_user_pages_fast() - pin user pages in memory
 * @start:      starting user address
 * @nr_pages:   number of pages from start to pin
 * @gup_flags:  flags modifying pin behaviour
 * @pages:      array that receives pointers to the pages pinned.
 *              Should be at least nr_pages long.
 *
 * Attempt to pin user pages in memory without taking mm->mmap_lock.
 * If not successful, it will fall back to taking the lock and
 * calling get_user_pages().
 *
 * Returns number of pages pinned. This may be fewer than the number requested.
 * If nr_pages is 0 or negative, returns 0. If no pages were pinned, returns
 * -errno.
 */
int get_user_pages_fast(unsigned long start, int nr_pages,
			unsigned int gup_flags, struct page **pages)
{
	/*
	 * The caller may or may not have explicitly set FOLL_GET; either way is
	 * OK. However, internally (within mm/gup.c), gup fast variants must set
	 * FOLL_GET, because gup fast is always a "pin with a +1 page refcount"
	 * request.
	 */
	if (!is_valid_gup_args(pages, NULL, &gup_flags, FOLL_GET))
		return -EINVAL;
	return internal_get_user_pages_fast(start, nr_pages, gup_flags, pages);
}
EXPORT_SYMBOL_GPL(get_user_pages_fast);

/**
 * pin_user_pages_fast() - pin user pages in memory without taking locks
 *
 * @start:      starting user address
 * @nr_pages:   number of pages from start to pin
 * @gup_flags:  flags modifying pin behaviour
 * @pages:      array that receives pointers to the pages pinned.
 *              Should be at least nr_pages long.
 *
 * Nearly the same as get_user_pages_fast(), except that FOLL_PIN is set. See
 * get_user_pages_fast() for documentation on the function arguments, because
 * the arguments here are identical.
 *
 * FOLL_PIN means that the pages must be released via unpin_user_page(). Please
 * see Documentation/core-api/pin_user_pages.rst for further details.
 *
 * Note that if a zero_page is amongst the returned pages, it will not have
 * pins in it and unpin_user_page() will not remove pins from it.
 */
int pin_user_pages_fast(unsigned long start, int nr_pages,
			unsigned int gup_flags, struct page **pages)
{
	if (!is_valid_gup_args(pages, NULL, &gup_flags, FOLL_PIN))
		return -EINVAL;
	return internal_get_user_pages_fast(start, nr_pages, gup_flags, pages);
}
EXPORT_SYMBOL_GPL(pin_user_pages_fast);

/**
 * pin_user_pages_remote() - pin pages of a remote process
 *
 * @mm:		mm_struct of target mm
 * @start:	starting user address
 * @nr_pages:	number of pages from start to pin
 * @gup_flags:	flags modifying lookup behaviour
 * @pages:	array that receives pointers to the pages pinned.
 *		Should be at least nr_pages long.
 * @locked:	pointer to lock flag indicating whether lock is held and
 *		subsequently whether VM_FAULT_RETRY functionality can be
 *		utilised. Lock must initially be held.
 *
 * Nearly the same as get_user_pages_remote(), except that FOLL_PIN is set. See
 * get_user_pages_remote() for documentation on the function arguments, because
 * the arguments here are identical.
 *
 * FOLL_PIN means that the pages must be released via unpin_user_page(). Please
 * see Documentation/core-api/pin_user_pages.rst for details.
 *
 * Note that if a zero_page is amongst the returned pages, it will not have
 * pins in it and unpin_user_page*() will not remove pins from it.
 */
long pin_user_pages_remote(struct mm_struct *mm,
			   unsigned long start, unsigned long nr_pages,
			   unsigned int gup_flags, struct page **pages,
			   int *locked)
{
	int local_locked = 1;

	if (!is_valid_gup_args(pages, locked, &gup_flags,
			       FOLL_PIN | FOLL_TOUCH | FOLL_REMOTE))
		return 0;
	return __gup_longterm_locked(mm, start, nr_pages, pages,
				     locked ? locked : &local_locked,
				     gup_flags);
}
EXPORT_SYMBOL(pin_user_pages_remote);

/**
 * pin_user_pages() - pin user pages in memory for use by other devices
 *
 * @start:	starting user address
 * @nr_pages:	number of pages from start to pin
 * @gup_flags:	flags modifying lookup behaviour
 * @pages:	array that receives pointers to the pages pinned.
 *		Should be at least nr_pages long.
 *
 * Nearly the same as get_user_pages(), except that FOLL_TOUCH is not set, and
 * FOLL_PIN is set.
 *
 * FOLL_PIN means that the pages must be released via unpin_user_page(). Please
 * see Documentation/core-api/pin_user_pages.rst for details.
 *
 * Note that if a zero_page is amongst the returned pages, it will not have
 * pins in it and unpin_user_page*() will not remove pins from it.
 */
long pin_user_pages(unsigned long start, unsigned long nr_pages,
		    unsigned int gup_flags, struct page **pages)
{
	int locked = 1;

	if (!is_valid_gup_args(pages, NULL, &gup_flags, FOLL_PIN))
		return 0;
	return __gup_longterm_locked(current->mm, start, nr_pages,
				     pages, &locked, gup_flags);
}
EXPORT_SYMBOL(pin_user_pages);

/*
 * pin_user_pages_unlocked() is the FOLL_PIN variant of
 * get_user_pages_unlocked(). Behavior is the same, except that this one sets
 * FOLL_PIN and rejects FOLL_GET.
 *
 * Note that if a zero_page is amongst the returned pages, it will not have
 * pins in it and unpin_user_page*() will not remove pins from it.
 */
long pin_user_pages_unlocked(unsigned long start, unsigned long nr_pages,
			     struct page **pages, unsigned int gup_flags)
{
	int locked = 0;

	if (!is_valid_gup_args(pages, NULL, &gup_flags,
			       FOLL_PIN | FOLL_TOUCH | FOLL_UNLOCKABLE))
		return 0;

	return __gup_longterm_locked(current->mm, start, nr_pages, pages,
				     &locked, gup_flags);
}
EXPORT_SYMBOL(pin_user_pages_unlocked);<|MERGE_RESOLUTION|>--- conflicted
+++ resolved
@@ -2080,12 +2080,7 @@
 {
 	LIST_HEAD(movable_page_list);
 
-<<<<<<< HEAD
-	collect_longterm_unpinnable_pages(&movable_page_list,
-						nr_pages, pages);
-=======
 	collect_longterm_unpinnable_pages(&movable_page_list, nr_pages, pages);
->>>>>>> c0249d3a
 	if (list_empty(&movable_page_list))
 		return 0;
 
