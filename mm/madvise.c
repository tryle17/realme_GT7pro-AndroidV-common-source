--- conflicted
+++ resolved
@@ -375,11 +375,8 @@
 	bool pageout_anon_only_filter;
 	bool abort_madvise = false;
 	int nr;
-<<<<<<< HEAD
-=======
 	swp_entry_t entry;
 	int ret = 0;
->>>>>>> 1acc7dc7
 
 	trace_android_vh_madvise_cold_or_pageout_abort(vma, &abort_madvise);
 	if (fatal_signal_pending(current) || abort_madvise)
@@ -479,15 +476,11 @@
 		if (pte_none(ptent))
 			continue;
 
-<<<<<<< HEAD
-		if (!pte_present(ptent))
-=======
 		if (!pte_present(ptent)) {
 			entry = pte_to_swp_entry(ptent);
 			if (!non_swap_entry(entry))
 				trace_android_vh_madvise_pageout_swap_entry(entry,
 					swp_swapcount(entry), NULL);
->>>>>>> 1acc7dc7
 			continue;
 
 		folio = vm_normal_folio(vma, addr, ptent);
