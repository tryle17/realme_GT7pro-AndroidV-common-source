--- conflicted
+++ resolved
@@ -203,11 +203,7 @@
 		folio_end_writeback(folio);
 		goto out;
 	}
-<<<<<<< HEAD
-	ret = __swap_writepage(page, wbc);
-=======
 	ret = __swap_writepage(&folio->page, wbc);
->>>>>>> 27bc50fc
 out:
 	return ret;
 }
