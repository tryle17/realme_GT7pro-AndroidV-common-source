--- conflicted
+++ resolved
@@ -2941,21 +2941,12 @@
 
 close_and_free_vma:
 	vma_close(vma);
-<<<<<<< HEAD
 
 	if (file || vma->vm_file) {
 unmap_and_free_vma:
 		fput(vma->vm_file);
 		vma->vm_file = NULL;
 
-=======
-
-	if (file || vma->vm_file) {
-unmap_and_free_vma:
-		fput(vma->vm_file);
-		vma->vm_file = NULL;
-
->>>>>>> 6ee6be80
 		vma_iter_set(&vmi, vma->vm_end);
 		/* Undo any partial mapping done by a device driver. */
 		unmap_region(mm, &vmi.mas, vma, prev, next, vma->vm_start,
