--- conflicted
+++ resolved
@@ -1746,13 +1746,8 @@
 				nr_failed++;
 				stats->nr_thp_failed += is_thp;
 				/* Large folio NUMA faulting doesn't split to retry. */
-<<<<<<< HEAD
-				if (folio_test_large(folio) && !nosplit) {
+				if (is_large && !nosplit) {
 					int ret = try_split_folio(folio, split_folios, reason);
-=======
-				if (is_large && !nosplit) {
-					int ret = try_split_folio(folio, split_folios);
->>>>>>> ffaf6178
 
 					if (!ret) {
 						stats->nr_thp_split += is_thp;
