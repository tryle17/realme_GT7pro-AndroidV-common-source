// SPDX-License-Identifier: GPL-2.0
/*
 * Memory Migration functionality - linux/mm/migrate.c
 *
 * Copyright (C) 2006 Silicon Graphics, Inc., Christoph Lameter
 *
 * Page migration was first developed in the context of the memory hotplug
 * project. The main authors of the migration code are:
 *
 * IWAMOTO Toshihiro <iwamoto@valinux.co.jp>
 * Hirokazu Takahashi <taka@valinux.co.jp>
 * Dave Hansen <haveblue@us.ibm.com>
 * Christoph Lameter
 */

#include <linux/migrate.h>
#include <linux/export.h>
#include <linux/swap.h>
#include <linux/swapops.h>
#include <linux/pagemap.h>
#include <linux/buffer_head.h>
#include <linux/mm_inline.h>
#include <linux/nsproxy.h>
#include <linux/ksm.h>
#include <linux/rmap.h>
#include <linux/topology.h>
#include <linux/cpu.h>
#include <linux/cpuset.h>
#include <linux/writeback.h>
#include <linux/mempolicy.h>
#include <linux/vmalloc.h>
#include <linux/security.h>
#include <linux/backing-dev.h>
#include <linux/compaction.h>
#include <linux/syscalls.h>
#include <linux/compat.h>
#include <linux/hugetlb.h>
#include <linux/hugetlb_cgroup.h>
#include <linux/gfp.h>
#include <linux/pfn_t.h>
#include <linux/memremap.h>
#include <linux/userfaultfd_k.h>
#include <linux/balloon_compaction.h>
#include <linux/page_idle.h>
#include <linux/page_owner.h>
#include <linux/sched/mm.h>
#include <linux/ptrace.h>
#include <linux/oom.h>
#include <linux/memory.h>
#include <linux/random.h>
#include <linux/sched/sysctl.h>
#include <linux/memory-tiers.h>

#include <asm/tlbflush.h>

#include <trace/events/migrate.h>
#undef CREATE_TRACE_POINTS
#include <trace/hooks/mm.h>
#include <trace/hooks/vmscan.h>

#undef CREATE_TRACE_POINTS
#include <trace/hooks/mm.h>
#include <trace/hooks/vmscan.h>

#include "internal.h"

bool isolate_movable_page(struct page *page, isolate_mode_t mode)
{
	struct folio *folio = folio_get_nontail_page(page);
	const struct movable_operations *mops;

	/*
	 * Avoid burning cycles with pages that are yet under __free_pages(),
	 * or just got freed under us.
	 *
	 * In case we 'win' a race for a movable page being freed under us and
	 * raise its refcount preventing __free_pages() from doing its job
	 * the put_page() at the end of this block will take care of
	 * release this page, thus avoiding a nasty leakage.
	 */
	if (!folio)
		goto out;

	if (unlikely(folio_test_slab(folio)))
		goto out_putfolio;
	/* Pairs with smp_wmb() in slab freeing, e.g. SLUB's __free_slab() */
	smp_rmb();
	/*
	 * Check movable flag before taking the page lock because
	 * we use non-atomic bitops on newly allocated page flags so
	 * unconditionally grabbing the lock ruins page's owner side.
	 */
	if (unlikely(!__folio_test_movable(folio)))
		goto out_putfolio;
	/* Pairs with smp_wmb() in slab allocation, e.g. SLUB's alloc_slab_page() */
	smp_rmb();
	if (unlikely(folio_test_slab(folio)))
		goto out_putfolio;

	/*
	 * As movable pages are not isolated from LRU lists, concurrent
	 * compaction threads can race against page migration functions
	 * as well as race against the releasing a page.
	 *
	 * In order to avoid having an already isolated movable page
	 * being (wrongly) re-isolated while it is under migration,
	 * or to avoid attempting to isolate pages being released,
	 * lets be sure we have the page lock
	 * before proceeding with the movable page isolation steps.
	 */
	if (unlikely(!folio_trylock(folio)))
		goto out_putfolio;

	if (!folio_test_movable(folio) || folio_test_isolated(folio))
		goto out_no_isolated;

	mops = folio_movable_ops(folio);
	VM_BUG_ON_FOLIO(!mops, folio);

	if (!mops->isolate_page(&folio->page, mode))
		goto out_no_isolated;

	/* Driver shouldn't use PG_isolated bit of page->flags */
	WARN_ON_ONCE(folio_test_isolated(folio));
	folio_set_isolated(folio);
	folio_unlock(folio);

	return true;

out_no_isolated:
	folio_unlock(folio);
out_putfolio:
	folio_put(folio);
out:
	return false;
}

static void putback_movable_folio(struct folio *folio)
{
	const struct movable_operations *mops = folio_movable_ops(folio);

	mops->putback_page(&folio->page);
	folio_clear_isolated(folio);
}

/*
 * Put previously isolated pages back onto the appropriate lists
 * from where they were once taken off for compaction/migration.
 *
 * This function shall be used whenever the isolated pageset has been
 * built from lru, balloon, hugetlbfs page. See isolate_migratepages_range()
 * and isolate_hugetlb().
 */
void putback_movable_pages(struct list_head *l)
{
	struct folio *folio;
	struct folio *folio2;

	list_for_each_entry_safe(folio, folio2, l, lru) {
		if (unlikely(folio_test_hugetlb(folio))) {
			folio_putback_active_hugetlb(folio);
			continue;
		}
		list_del(&folio->lru);
		/*
		 * We isolated non-lru movable folio so here we can use
		 * __folio_test_movable because LRU folio's mapping cannot
		 * have PAGE_MAPPING_MOVABLE.
		 */
		if (unlikely(__folio_test_movable(folio))) {
			VM_BUG_ON_FOLIO(!folio_test_isolated(folio), folio);
			folio_lock(folio);
			if (folio_test_movable(folio))
				putback_movable_folio(folio);
			else
				folio_clear_isolated(folio);
			folio_unlock(folio);
			folio_put(folio);
		} else {
			node_stat_mod_folio(folio, NR_ISOLATED_ANON +
					folio_is_file_lru(folio), -folio_nr_pages(folio));
			folio_putback_lru(folio);
		}
	}
}
EXPORT_SYMBOL_GPL(putback_movable_pages);

/*
 * Restore a potential migration pte to a working pte entry
 */
static bool remove_migration_pte(struct folio *dst,
		struct vm_area_struct *vma, unsigned long addr, void *arg)
{
	struct folio *src = arg;
	DEFINE_FOLIO_VMA_WALK(pvmw, src, vma, addr, PVMW_SYNC | PVMW_MIGRATION);

	while (page_vma_mapped_walk(&pvmw)) {
		rmap_t rmap_flags = RMAP_NONE;
		pte_t old_pte;
		pte_t pte;
		swp_entry_t entry;
		struct page *page;
		struct folio *folio;
		unsigned long idx = 0;

		/* pgoff is invalid for ksm pages, but they are never large */
		if (folio_test_large(dst) && !folio_test_hugetlb(dst))
			idx = linear_page_index(vma, pvmw.address) - pvmw.pgoff;
		page = folio_page(dst, idx);

		if (src == dst) {
			if (can_discard_src(page)) {
				VM_WARN_ON_ONCE_FOLIO(!folio_test_anon(src), src);

				pte_clear_not_present_full(pvmw.vma->vm_mm, pvmw.address,
							   pvmw.pte, false);
				dec_mm_counter(pvmw.vma->vm_mm, MM_ANONPAGES);
				continue;
			}
			page = folio_dst_page(src, idx);
		}

		folio = page_folio(page);

#ifdef CONFIG_ARCH_ENABLE_THP_MIGRATION
		/* PMD-mapped THP migration entry */
		if (!pvmw.pte) {
			VM_BUG_ON_FOLIO(folio_test_hugetlb(folio) ||
					!folio_test_pmd_mappable(folio), folio);
			remove_migration_pmd(&pvmw, page);
			continue;
		}
#endif

		folio_get(folio);
		pte = mk_pte(page, READ_ONCE(vma->vm_page_prot));
		old_pte = ptep_get(pvmw.pte);
		if (pte_swp_soft_dirty(old_pte))
			pte = pte_mksoft_dirty(pte);

		entry = pte_to_swp_entry(old_pte);
		if (!is_migration_entry_young(entry))
			pte = pte_mkold(pte);
		if (folio_test_dirty(folio) && is_migration_entry_dirty(entry))
			pte = pte_mkdirty(pte);
		if (is_writable_migration_entry(entry))
			pte = pte_mkwrite(pte, vma);
		else if (pte_swp_uffd_wp(old_pte))
			pte = pte_mkuffd_wp(pte);

		if (folio_test_anon(folio) && !is_readable_migration_entry(entry))
			rmap_flags |= RMAP_EXCLUSIVE;

		if (unlikely(is_device_private_page(page))) {
			if (pte_write(pte))
				entry = make_writable_device_private_entry(
							page_to_pfn(page));
			else
				entry = make_readable_device_private_entry(
							page_to_pfn(page));
			pte = swp_entry_to_pte(entry);
			if (pte_swp_soft_dirty(old_pte))
				pte = pte_swp_mksoft_dirty(pte);
			if (pte_swp_uffd_wp(old_pte))
				pte = pte_swp_mkuffd_wp(pte);
		}

#ifdef CONFIG_HUGETLB_PAGE
		if (folio_test_hugetlb(folio)) {
			struct hstate *h = hstate_vma(vma);
			unsigned int shift = huge_page_shift(h);
			unsigned long psize = huge_page_size(h);

			pte = arch_make_huge_pte(pte, shift, vma->vm_flags);
			if (folio_test_anon(folio))
				hugetlb_add_anon_rmap(folio, vma, pvmw.address,
						      rmap_flags);
			else
				hugetlb_add_file_rmap(folio);
			set_huge_pte_at(vma->vm_mm, pvmw.address, pvmw.pte, pte,
					psize);
		} else
#endif
		{
			if (folio_test_anon(folio))
				folio_add_anon_rmap_pte(folio, page, vma,
							pvmw.address, rmap_flags);
			else
				folio_add_file_rmap_pte(folio, page, vma);
			set_pte_at(vma->vm_mm, pvmw.address, pvmw.pte, pte);
		}
		if (vma->vm_flags & VM_LOCKED)
			mlock_drain_local();

		trace_remove_migration_pte(pvmw.address, pte_val(pte),
					   compound_order(page));

		/* No need to invalidate - it was non-present before */
		update_mmu_cache(vma, pvmw.address, pvmw.pte);
	}

	return true;
}

/*
 * Get rid of all migration entries and replace them by
 * references to the indicated page.
 */
void remove_migration_ptes(struct folio *src, struct folio *dst, bool locked)
{
	struct rmap_walk_control rwc = {
		.rmap_one = remove_migration_pte,
		.arg = src,
	};

	if (locked)
		rmap_walk_locked(dst, &rwc);
	else
		rmap_walk(dst, &rwc);
}

/*
 * Something used the pte of a page under migration. We need to
 * get to the page and wait until migration is finished.
 * When we return from this function the fault will be retried.
 */
void migration_entry_wait(struct mm_struct *mm, pmd_t *pmd,
			  unsigned long address)
{
	spinlock_t *ptl;
	pte_t *ptep;
	pte_t pte;
	swp_entry_t entry;

	ptep = pte_offset_map_lock(mm, pmd, address, &ptl);
	if (!ptep)
		return;

	pte = ptep_get(ptep);
	pte_unmap(ptep);

	if (!is_swap_pte(pte))
		goto out;

	entry = pte_to_swp_entry(pte);
	if (!is_migration_entry(entry))
		goto out;

	migration_entry_wait_on_locked(entry, ptl);
	return;
out:
	spin_unlock(ptl);
}

#ifdef CONFIG_HUGETLB_PAGE
/*
 * The vma read lock must be held upon entry. Holding that lock prevents either
 * the pte or the ptl from being freed.
 *
 * This function will release the vma lock before returning.
 */
void migration_entry_wait_huge(struct vm_area_struct *vma, pte_t *ptep)
{
	spinlock_t *ptl = huge_pte_lockptr(hstate_vma(vma), vma->vm_mm, ptep);
	pte_t pte;

	hugetlb_vma_assert_locked(vma);
	spin_lock(ptl);
	pte = huge_ptep_get(ptep);

	if (unlikely(!is_hugetlb_entry_migration(pte))) {
		spin_unlock(ptl);
		hugetlb_vma_unlock_read(vma);
	} else {
		/*
		 * If migration entry existed, safe to release vma lock
		 * here because the pgtable page won't be freed without the
		 * pgtable lock released.  See comment right above pgtable
		 * lock release in migration_entry_wait_on_locked().
		 */
		hugetlb_vma_unlock_read(vma);
		migration_entry_wait_on_locked(pte_to_swp_entry(pte), ptl);
	}
}
#endif

#ifdef CONFIG_ARCH_ENABLE_THP_MIGRATION
void pmd_migration_entry_wait(struct mm_struct *mm, pmd_t *pmd)
{
	spinlock_t *ptl;

	ptl = pmd_lock(mm, pmd);
	if (!is_pmd_migration_entry(*pmd))
		goto unlock;
	migration_entry_wait_on_locked(pmd_to_swp_entry(*pmd), ptl);
	return;
unlock:
	spin_unlock(ptl);
}
#endif

static int folio_expected_refs(struct address_space *mapping,
		struct folio *folio)
{
	int refs = 1;
	if (!mapping)
		return refs;

	refs += folio_nr_pages(folio);
	if (folio_test_private(folio))
		refs++;

	return refs;
}

/*
 * Replace the page in the mapping.
 *
 * The number of remaining references must be:
 * 1 for anonymous pages without a mapping
 * 2 for pages with a mapping
 * 3 for pages with a mapping and PagePrivate/PagePrivate2 set.
 */
int folio_migrate_mapping(struct address_space *mapping,
		struct folio *newfolio, struct folio *folio, int extra_count)
{
	XA_STATE(xas, &mapping->i_pages, folio_index(folio));
	struct zone *oldzone, *newzone;
	int dirty;
	int expected_count = folio_expected_refs(mapping, folio) + extra_count;
	long nr = folio_nr_pages(folio);
	long entries, i;

	if (!mapping) {
		/* Anonymous page without mapping */
		if (folio_ref_count(folio) != expected_count)
			return -EAGAIN;

		/* Take off deferred split queue while frozen and memcg set */
		if (folio_test_large(folio) &&
		    folio_test_large_rmappable(folio)) {
			if (!folio_ref_freeze(folio, expected_count))
				return -EAGAIN;
			folio_undo_large_rmappable(folio);
			folio_ref_unfreeze(folio, expected_count);
		}

		/* No turning back from here */
		newfolio->index = folio->index;
		newfolio->mapping = folio->mapping;
		if (folio_test_swapbacked(folio))
			__folio_set_swapbacked(newfolio);

		return MIGRATEPAGE_SUCCESS;
	}

	oldzone = folio_zone(folio);
	newzone = folio_zone(newfolio);

	xas_lock_irq(&xas);
	if (!folio_ref_freeze(folio, expected_count)) {
		xas_unlock_irq(&xas);
		return -EAGAIN;
	}

	/* Take off deferred split queue while frozen and memcg set */
	if (folio_test_large(folio) && folio_test_large_rmappable(folio))
		folio_undo_large_rmappable(folio);

	/*
	 * Now we know that no one else is looking at the folio:
	 * no turning back from here.
	 */
	newfolio->index = folio->index;
	newfolio->mapping = folio->mapping;
	folio_ref_add(newfolio, nr); /* add cache reference */
	if (folio_test_swapbacked(folio)) {
		__folio_set_swapbacked(newfolio);
		if (folio_test_swapcache(folio)) {
			folio_set_swapcache(newfolio);
			newfolio->private = folio_get_private(folio);
		}
		entries = nr;
	} else {
		VM_BUG_ON_FOLIO(folio_test_swapcache(folio), folio);
		entries = 1;
	}

	/* Move dirty while page refs frozen and newpage not yet exposed */
	dirty = folio_test_dirty(folio);
	if (dirty) {
		folio_clear_dirty(folio);
		folio_set_dirty(newfolio);
	}

	/* Swap cache still stores N entries instead of a high-order entry */
	for (i = 0; i < entries; i++) {
		xas_store(&xas, newfolio);
		xas_next(&xas);
	}

	/*
	 * Drop cache reference from old page by unfreezing
	 * to one less reference.
	 * We know this isn't the last reference.
	 */
	folio_ref_unfreeze(folio, expected_count - nr);

	xas_unlock(&xas);
	/* Leave irq disabled to prevent preemption while updating stats */

	/*
	 * If moved to a different zone then also account
	 * the page for that zone. Other VM counters will be
	 * taken care of when we establish references to the
	 * new page and drop references to the old page.
	 *
	 * Note that anonymous pages are accounted for
	 * via NR_FILE_PAGES and NR_ANON_MAPPED if they
	 * are mapped to swap space.
	 */
	if (newzone != oldzone) {
		struct lruvec *old_lruvec, *new_lruvec;
		struct mem_cgroup *memcg;

		memcg = folio_memcg(folio);
		old_lruvec = mem_cgroup_lruvec(memcg, oldzone->zone_pgdat);
		new_lruvec = mem_cgroup_lruvec(memcg, newzone->zone_pgdat);

		__mod_lruvec_state(old_lruvec, NR_FILE_PAGES, -nr);
		__mod_lruvec_state(new_lruvec, NR_FILE_PAGES, nr);
		if (folio_test_swapbacked(folio) && !folio_test_swapcache(folio)) {
			__mod_lruvec_state(old_lruvec, NR_SHMEM, -nr);
			__mod_lruvec_state(new_lruvec, NR_SHMEM, nr);

			if (folio_test_pmd_mappable(folio)) {
				__mod_lruvec_state(old_lruvec, NR_SHMEM_THPS, -nr);
				__mod_lruvec_state(new_lruvec, NR_SHMEM_THPS, nr);
			}
		}
#ifdef CONFIG_SWAP
		if (folio_test_swapcache(folio)) {
			__mod_lruvec_state(old_lruvec, NR_SWAPCACHE, -nr);
			__mod_lruvec_state(new_lruvec, NR_SWAPCACHE, nr);
		}
#endif
		if (dirty && mapping_can_writeback(mapping)) {
			__mod_lruvec_state(old_lruvec, NR_FILE_DIRTY, -nr);
			__mod_zone_page_state(oldzone, NR_ZONE_WRITE_PENDING, -nr);
			__mod_lruvec_state(new_lruvec, NR_FILE_DIRTY, nr);
			__mod_zone_page_state(newzone, NR_ZONE_WRITE_PENDING, nr);
		}
	}
	local_irq_enable();

	return MIGRATEPAGE_SUCCESS;
}
EXPORT_SYMBOL(folio_migrate_mapping);

/*
 * The expected number of remaining references is the same as that
 * of folio_migrate_mapping().
 */
int migrate_huge_page_move_mapping(struct address_space *mapping,
				   struct folio *dst, struct folio *src)
{
	XA_STATE(xas, &mapping->i_pages, folio_index(src));
	int expected_count;

	xas_lock_irq(&xas);
	expected_count = 2 + folio_has_private(src);
	if (!folio_ref_freeze(src, expected_count)) {
		xas_unlock_irq(&xas);
		return -EAGAIN;
	}

	dst->index = src->index;
	dst->mapping = src->mapping;

	folio_get(dst);

	xas_store(&xas, dst);

	folio_ref_unfreeze(src, expected_count - 1);

	xas_unlock_irq(&xas);

	return MIGRATEPAGE_SUCCESS;
}

/*
 * Copy the flags and some other ancillary information
 */
void folio_migrate_flags(struct folio *newfolio, struct folio *folio)
{
	int cpupid;

	if (folio_test_error(folio))
		folio_set_error(newfolio);
	if (folio_test_referenced(folio))
		folio_set_referenced(newfolio);
	if (folio_test_uptodate(folio))
		folio_mark_uptodate(newfolio);
	if (folio_test_clear_active(folio)) {
		VM_BUG_ON_FOLIO(folio_test_unevictable(folio), folio);
		folio_set_active(newfolio);
	} else if (folio_test_clear_unevictable(folio))
		folio_set_unevictable(newfolio);
	if (folio_test_workingset(folio))
		folio_set_workingset(newfolio);
	if (folio_test_checked(folio))
		folio_set_checked(newfolio);
	/*
	 * PG_anon_exclusive (-> PG_mappedtodisk) is always migrated via
	 * migration entries. We can still have PG_anon_exclusive set on an
	 * effectively unmapped and unreferenced first sub-pages of an
	 * anonymous THP: we can simply copy it here via PG_mappedtodisk.
	 */
	if (folio_test_mappedtodisk(folio))
		folio_set_mappedtodisk(newfolio);

	trace_android_vh_look_around_migrate_folio(folio, newfolio);

	/* Move dirty on pages not done by folio_migrate_mapping() */
	if (folio_test_dirty(folio))
		folio_set_dirty(newfolio);

	if (folio_test_young(folio))
		folio_set_young(newfolio);
	if (folio_test_idle(folio))
		folio_set_idle(newfolio);

<<<<<<< HEAD
	trace_android_vh_look_around_migrate_folio(folio, newfolio);

=======
	folio_migrate_refs(newfolio, folio);
>>>>>>> 1acc7dc7
	/*
	 * Copy NUMA information to the new page, to prevent over-eager
	 * future migrations of this same page.
	 */
	cpupid = page_cpupid_xchg_last(&folio->page, -1);
	/*
	 * For memory tiering mode, when migrate between slow and fast
	 * memory node, reset cpupid, because that is used to record
	 * page access time in slow memory node.
	 */
	if (sysctl_numa_balancing_mode & NUMA_BALANCING_MEMORY_TIERING) {
		bool f_toptier = node_is_toptier(page_to_nid(&folio->page));
		bool t_toptier = node_is_toptier(page_to_nid(&newfolio->page));

		if (f_toptier != t_toptier)
			cpupid = -1;
	}
	page_cpupid_xchg_last(&newfolio->page, cpupid);

	folio_migrate_ksm(newfolio, folio);
	/*
	 * Please do not reorder this without considering how mm/ksm.c's
	 * get_ksm_page() depends upon ksm_migrate_page() and PageSwapCache().
	 */
	if (folio_test_swapcache(folio))
		folio_clear_swapcache(folio);
	folio_clear_private(folio);

	/* page->private contains hugetlb specific flags */
	if (!folio_test_hugetlb(folio))
		folio->private = NULL;

	/*
	 * If any waiters have accumulated on the new page then
	 * wake them up.
	 */
	if (folio_test_writeback(newfolio))
		folio_end_writeback(newfolio);

	/*
	 * PG_readahead shares the same bit with PG_reclaim.  The above
	 * end_page_writeback() may clear PG_readahead mistakenly, so set the
	 * bit after that.
	 */
	if (folio_test_readahead(folio))
		folio_set_readahead(newfolio);

	folio_copy_owner(newfolio, folio);

	if (!folio_test_hugetlb(folio))
		mem_cgroup_migrate(folio, newfolio);
}
EXPORT_SYMBOL(folio_migrate_flags);

void folio_migrate_copy(struct folio *newfolio, struct folio *folio)
{
	folio_copy(newfolio, folio);
	folio_migrate_flags(newfolio, folio);
}
EXPORT_SYMBOL(folio_migrate_copy);

/************************************************************
 *                    Migration functions
 ***********************************************************/

int migrate_folio_extra(struct address_space *mapping, struct folio *dst,
		struct folio *src, enum migrate_mode mode, int extra_count)
{
	int rc;

	BUG_ON(folio_test_writeback(src));	/* Writeback must be complete */

	rc = folio_migrate_mapping(mapping, dst, src, extra_count);

	if (rc != MIGRATEPAGE_SUCCESS)
		return rc;

	if (mode != MIGRATE_SYNC_NO_COPY)
		folio_migrate_copy(dst, src);
	else
		folio_migrate_flags(dst, src);
	return MIGRATEPAGE_SUCCESS;
}

/**
 * migrate_folio() - Simple folio migration.
 * @mapping: The address_space containing the folio.
 * @dst: The folio to migrate the data to.
 * @src: The folio containing the current data.
 * @mode: How to migrate the page.
 *
 * Common logic to directly migrate a single LRU folio suitable for
 * folios that do not use PagePrivate/PagePrivate2.
 *
 * Folios are locked upon entry and exit.
 */
int migrate_folio(struct address_space *mapping, struct folio *dst,
		struct folio *src, enum migrate_mode mode)
{
	return migrate_folio_extra(mapping, dst, src, mode, 0);
}
EXPORT_SYMBOL(migrate_folio);

#ifdef CONFIG_BUFFER_HEAD
/* Returns true if all buffers are successfully locked */
static bool buffer_migrate_lock_buffers(struct buffer_head *head,
							enum migrate_mode mode)
{
	struct buffer_head *bh = head;
	struct buffer_head *failed_bh;

	do {
		if (!trylock_buffer(bh)) {
			if (mode == MIGRATE_ASYNC)
				goto unlock;
			if (mode == MIGRATE_SYNC_LIGHT && !buffer_uptodate(bh))
				goto unlock;
			lock_buffer(bh);
		}

		bh = bh->b_this_page;
	} while (bh != head);

	return true;

unlock:
	/* We failed to lock the buffer and cannot stall. */
	failed_bh = bh;
	bh = head;
	while (bh != failed_bh) {
		unlock_buffer(bh);
		bh = bh->b_this_page;
	}

	return false;
}

static int __buffer_migrate_folio(struct address_space *mapping,
		struct folio *dst, struct folio *src, enum migrate_mode mode,
		bool check_refs)
{
	struct buffer_head *bh, *head;
	int rc;
	int expected_count;

	head = folio_buffers(src);
	if (!head)
		return migrate_folio(mapping, dst, src, mode);

	/* Check whether page does not have extra refs before we do more work */
	expected_count = folio_expected_refs(mapping, src);
	if (folio_ref_count(src) != expected_count)
		return -EAGAIN;

	if (!buffer_migrate_lock_buffers(head, mode))
		return -EAGAIN;

	if (check_refs) {
		bool busy;
		bool invalidated = false;

recheck_buffers:
		busy = false;
		spin_lock(&mapping->private_lock);
		bh = head;
		do {
			if (atomic_read(&bh->b_count)) {
				busy = true;
				break;
			}
			bh = bh->b_this_page;
		} while (bh != head);
		if (busy) {
			if (invalidated) {
				rc = -EAGAIN;
				goto unlock_buffers;
			}
			spin_unlock(&mapping->private_lock);
			invalidate_bh_lrus();
			invalidated = true;
			goto recheck_buffers;
		}
	}

	rc = folio_migrate_mapping(mapping, dst, src, 0);
	if (rc != MIGRATEPAGE_SUCCESS)
		goto unlock_buffers;

	folio_attach_private(dst, folio_detach_private(src));

	bh = head;
	do {
		folio_set_bh(bh, dst, bh_offset(bh));
		bh = bh->b_this_page;
	} while (bh != head);

	if (mode != MIGRATE_SYNC_NO_COPY)
		folio_migrate_copy(dst, src);
	else
		folio_migrate_flags(dst, src);

	rc = MIGRATEPAGE_SUCCESS;
unlock_buffers:
	if (check_refs)
		spin_unlock(&mapping->private_lock);
	bh = head;
	do {
		unlock_buffer(bh);
		bh = bh->b_this_page;
	} while (bh != head);

	return rc;
}

/**
 * buffer_migrate_folio() - Migration function for folios with buffers.
 * @mapping: The address space containing @src.
 * @dst: The folio to migrate to.
 * @src: The folio to migrate from.
 * @mode: How to migrate the folio.
 *
 * This function can only be used if the underlying filesystem guarantees
 * that no other references to @src exist. For example attached buffer
 * heads are accessed only under the folio lock.  If your filesystem cannot
 * provide this guarantee, buffer_migrate_folio_norefs() may be more
 * appropriate.
 *
 * Return: 0 on success or a negative errno on failure.
 */
int buffer_migrate_folio(struct address_space *mapping,
		struct folio *dst, struct folio *src, enum migrate_mode mode)
{
	return __buffer_migrate_folio(mapping, dst, src, mode, false);
}
EXPORT_SYMBOL(buffer_migrate_folio);

/**
 * buffer_migrate_folio_norefs() - Migration function for folios with buffers.
 * @mapping: The address space containing @src.
 * @dst: The folio to migrate to.
 * @src: The folio to migrate from.
 * @mode: How to migrate the folio.
 *
 * Like buffer_migrate_folio() except that this variant is more careful
 * and checks that there are also no buffer head references. This function
 * is the right one for mappings where buffer heads are directly looked
 * up and referenced (such as block device mappings).
 *
 * Return: 0 on success or a negative errno on failure.
 */
int buffer_migrate_folio_norefs(struct address_space *mapping,
		struct folio *dst, struct folio *src, enum migrate_mode mode)
{
	return __buffer_migrate_folio(mapping, dst, src, mode, true);
}
EXPORT_SYMBOL_GPL(buffer_migrate_folio_norefs);
#endif /* CONFIG_BUFFER_HEAD */

int filemap_migrate_folio(struct address_space *mapping,
		struct folio *dst, struct folio *src, enum migrate_mode mode)
{
	int ret;

	ret = folio_migrate_mapping(mapping, dst, src, 0);
	if (ret != MIGRATEPAGE_SUCCESS)
		return ret;

	if (folio_get_private(src))
		folio_attach_private(dst, folio_detach_private(src));

	if (mode != MIGRATE_SYNC_NO_COPY)
		folio_migrate_copy(dst, src);
	else
		folio_migrate_flags(dst, src);
	return MIGRATEPAGE_SUCCESS;
}
EXPORT_SYMBOL_GPL(filemap_migrate_folio);

/*
 * Writeback a folio to clean the dirty state
 */
static int writeout(struct address_space *mapping, struct folio *folio)
{
	struct writeback_control wbc = {
		.sync_mode = WB_SYNC_NONE,
		.nr_to_write = 1,
		.range_start = 0,
		.range_end = LLONG_MAX,
		.for_reclaim = 1
	};
	int rc;

	if (!mapping->a_ops->writepage)
		/* No write method for the address space */
		return -EINVAL;

	if (!folio_clear_dirty_for_io(folio))
		/* Someone else already triggered a write */
		return -EAGAIN;

	/*
	 * A dirty folio may imply that the underlying filesystem has
	 * the folio on some queue. So the folio must be clean for
	 * migration. Writeout may mean we lose the lock and the
	 * folio state is no longer what we checked for earlier.
	 * At this point we know that the migration attempt cannot
	 * be successful.
	 */
	remove_migration_ptes(folio, folio, false);

	rc = mapping->a_ops->writepage(&folio->page, &wbc);

	if (rc != AOP_WRITEPAGE_ACTIVATE)
		/* unlocked. Relock */
		folio_lock(folio);

	return (rc < 0) ? -EIO : -EAGAIN;
}

/*
 * Default handling if a filesystem does not provide a migration function.
 */
static int fallback_migrate_folio(struct address_space *mapping,
		struct folio *dst, struct folio *src, enum migrate_mode mode)
{
	if (folio_test_dirty(src)) {
		/* Only writeback folios in full synchronous migration */
		switch (mode) {
		case MIGRATE_SYNC:
		case MIGRATE_SYNC_NO_COPY:
			break;
		default:
			return -EBUSY;
		}
		return writeout(mapping, src);
	}

	/*
	 * Buffers may be managed in a filesystem specific way.
	 * We must have no buffers or drop them.
	 */
	if (!filemap_release_folio(src, GFP_KERNEL))
		return mode == MIGRATE_SYNC ? -EAGAIN : -EBUSY;

	return migrate_folio(mapping, dst, src, mode);
}

/*
 * Move a page to a newly allocated page
 * The page is locked and all ptes have been successfully removed.
 *
 * The new page will have replaced the old page if this function
 * is successful.
 *
 * Return value:
 *   < 0 - error code
 *  MIGRATEPAGE_SUCCESS - success
 */
static int move_to_new_folio(struct folio *dst, struct folio *src,
				enum migrate_mode mode)
{
	int rc = -EAGAIN;
	bool is_lru = !__folio_test_movable(src);

	VM_BUG_ON_FOLIO(!folio_test_locked(src), src);
	VM_BUG_ON_FOLIO(!folio_test_locked(dst), dst);

	if (likely(is_lru)) {
		struct address_space *mapping = folio_mapping(src);

		if (!mapping)
			rc = migrate_folio(mapping, dst, src, mode);
		else if (mapping->a_ops->migrate_folio)
			/*
			 * Most folios have a mapping and most filesystems
			 * provide a migrate_folio callback. Anonymous folios
			 * are part of swap space which also has its own
			 * migrate_folio callback. This is the most common path
			 * for page migration.
			 */
			rc = mapping->a_ops->migrate_folio(mapping, dst, src,
								mode);
		else
			rc = fallback_migrate_folio(mapping, dst, src, mode);
	} else {
		const struct movable_operations *mops;

		/*
		 * In case of non-lru page, it could be released after
		 * isolation step. In that case, we shouldn't try migration.
		 */
		VM_BUG_ON_FOLIO(!folio_test_isolated(src), src);
		if (!folio_test_movable(src)) {
			rc = MIGRATEPAGE_SUCCESS;
			folio_clear_isolated(src);
			goto out;
		}

		mops = folio_movable_ops(src);
		rc = mops->migrate_page(&dst->page, &src->page, mode);
		WARN_ON_ONCE(rc == MIGRATEPAGE_SUCCESS &&
				!folio_test_isolated(src));
	}

	/*
	 * When successful, old pagecache src->mapping must be cleared before
	 * src is freed; but stats require that PageAnon be left as PageAnon.
	 */
	if (rc == MIGRATEPAGE_SUCCESS) {
		if (__folio_test_movable(src)) {
			VM_BUG_ON_FOLIO(!folio_test_isolated(src), src);

			/*
			 * We clear PG_movable under page_lock so any compactor
			 * cannot try to migrate this page.
			 */
			folio_clear_isolated(src);
		}

		/*
		 * Anonymous and movable src->mapping will be cleared by
		 * free_pages_prepare so don't reset it here for keeping
		 * the type to work PageAnon, for example.
		 */
		if (!folio_mapping_flags(src))
			src->mapping = NULL;

		if (likely(!folio_is_zone_device(dst)))
			flush_dcache_folio(dst);
	}
out:
	return rc;
}

/*
 * To record some information during migration, we use unused private
 * field of struct folio of the newly allocated destination folio.
 * This is safe because nobody is using it except us.
 */
enum {
	PAGE_WAS_MAPPED = BIT(0),
	PAGE_WAS_MLOCKED = BIT(1),
	PAGE_OLD_STATES = PAGE_WAS_MAPPED | PAGE_WAS_MLOCKED,
};

static void __migrate_folio_record(struct folio *dst,
				   int old_page_state,
				   struct anon_vma *anon_vma)
{
	dst->private = (void *)anon_vma + old_page_state;
}

static void __migrate_folio_extract(struct folio *dst,
				   int *old_page_state,
				   struct anon_vma **anon_vmap)
{
	unsigned long private = (unsigned long)dst->private;

	*anon_vmap = (struct anon_vma *)(private & ~PAGE_OLD_STATES);
	*old_page_state = private & PAGE_OLD_STATES;
	dst->private = NULL;
}

/* Restore the source folio to the original state upon failure */
static void migrate_folio_undo_src(struct folio *src,
				   int page_was_mapped,
				   struct anon_vma *anon_vma,
				   bool locked,
				   struct list_head *ret)
{
	if (page_was_mapped)
		remove_migration_ptes(src, src, false);
	/* Drop an anon_vma reference if we took one */
	if (anon_vma)
		put_anon_vma(anon_vma);
	if (locked)
		folio_unlock(src);
	if (ret)
		list_move_tail(&src->lru, ret);
}

/* Restore the destination folio to the original state upon failure */
static void migrate_folio_undo_dst(struct folio *dst, bool locked,
		free_folio_t put_new_folio, unsigned long private)
{
	if (locked)
		folio_unlock(dst);
	if (put_new_folio)
		put_new_folio(dst, private);
	else
		folio_put(dst);
}

/* Cleanup src folio upon migration success */
static void migrate_folio_done(struct folio *src,
			       enum migrate_reason reason)
{
	/*
	 * Compaction can migrate also non-LRU pages which are
	 * not accounted to NR_ISOLATED_*. They can be recognized
	 * as __folio_test_movable
	 */
	if (likely(!__folio_test_movable(src)) && reason != MR_DEMOTION)
		mod_node_page_state(folio_pgdat(src), NR_ISOLATED_ANON +
				    folio_is_file_lru(src), -folio_nr_pages(src));

	if (reason != MR_MEMORY_FAILURE)
		/* We release the page in page_handle_poison. */
		folio_put(src);
}

/* Obtain the lock on page, remove all ptes. */
static int migrate_folio_unmap(new_folio_t get_new_folio,
		free_folio_t put_new_folio, unsigned long private,
		struct folio *src, struct folio **dstp, enum migrate_mode mode,
		enum migrate_reason reason, struct list_head *ret)
{
	struct folio *dst;
	int rc = -EAGAIN;
	int old_page_state = 0;
	struct anon_vma *anon_vma = NULL;
	bool is_lru = !__folio_test_movable(src);
	bool locked = false;
	bool dst_locked = false;

	if (folio_ref_count(src) == 1) {
		/* Folio was freed from under us. So we are done. */
		folio_clear_active(src);
		folio_clear_unevictable(src);
		/* free_pages_prepare() will clear PG_isolated. */
		list_del(&src->lru);
		migrate_folio_done(src, reason);
		return MIGRATEPAGE_SUCCESS;
	}

	dst = get_new_folio(src, private);
	if (!dst)
		return -ENOMEM;
	*dstp = dst;

	dst->private = NULL;

	if (!folio_trylock(src)) {
		if (mode == MIGRATE_ASYNC)
			goto out;

		/*
		 * It's not safe for direct compaction to call lock_page.
		 * For example, during page readahead pages are added locked
		 * to the LRU. Later, when the IO completes the pages are
		 * marked uptodate and unlocked. However, the queueing
		 * could be merging multiple pages for one bio (e.g.
		 * mpage_readahead). If an allocation happens for the
		 * second or third page, the process can end up locking
		 * the same page twice and deadlocking. Rather than
		 * trying to be clever about what pages can be locked,
		 * avoid the use of lock_page for direct compaction
		 * altogether.
		 */
		if (current->flags & PF_MEMALLOC)
			goto out;

		/*
		 * In "light" mode, we can wait for transient locks (eg
		 * inserting a page into the page table), but it's not
		 * worth waiting for I/O.
		 */
		if (mode == MIGRATE_SYNC_LIGHT && !folio_test_uptodate(src))
			goto out;

		folio_lock(src);
	}
	locked = true;
	if (folio_test_mlocked(src))
		old_page_state |= PAGE_WAS_MLOCKED;

	if (folio_test_writeback(src)) {
		/*
		 * Only in the case of a full synchronous migration is it
		 * necessary to wait for PageWriteback. In the async case,
		 * the retry loop is too short and in the sync-light case,
		 * the overhead of stalling is too much
		 */
		switch (mode) {
		case MIGRATE_SYNC:
		case MIGRATE_SYNC_NO_COPY:
			break;
		default:
			rc = -EBUSY;
			goto out;
		}
		folio_wait_writeback(src);
	}

	/*
	 * By try_to_migrate(), src->mapcount goes down to 0 here. In this case,
	 * we cannot notice that anon_vma is freed while we migrate a page.
	 * This get_anon_vma() delays freeing anon_vma pointer until the end
	 * of migration. File cache pages are no problem because of page_lock()
	 * File Caches may use write_page() or lock_page() in migration, then,
	 * just care Anon page here.
	 *
	 * Only folio_get_anon_vma() understands the subtleties of
	 * getting a hold on an anon_vma from outside one of its mms.
	 * But if we cannot get anon_vma, then we won't need it anyway,
	 * because that implies that the anon page is no longer mapped
	 * (and cannot be remapped so long as we hold the page lock).
	 */
	if (folio_test_anon(src) && !folio_test_ksm(src))
		anon_vma = folio_get_anon_vma(src);

	/*
	 * Block others from accessing the new page when we get around to
	 * establishing additional references. We are usually the only one
	 * holding a reference to dst at this point. We used to have a BUG
	 * here if folio_trylock(dst) fails, but would like to allow for
	 * cases where there might be a race with the previous use of dst.
	 * This is much like races on refcount of oldpage: just don't BUG().
	 */
	if (unlikely(!folio_trylock(dst)))
		goto out;
	dst_locked = true;

	if (unlikely(!is_lru)) {
		__migrate_folio_record(dst, old_page_state, anon_vma);
		return MIGRATEPAGE_UNMAP;
	}

	/*
	 * Corner case handling:
	 * 1. When a new swap-cache page is read into, it is added to the LRU
	 * and treated as swapcache but it has no rmap yet.
	 * Calling try_to_unmap() against a src->mapping==NULL page will
	 * trigger a BUG.  So handle it here.
	 * 2. An orphaned page (see truncate_cleanup_page) might have
	 * fs-private metadata. The page can be picked up due to memory
	 * offlining.  Everywhere else except page reclaim, the page is
	 * invisible to the vm, so the page can not be migrated.  So try to
	 * free the metadata, so the page can be freed.
	 */
	if (!src->mapping) {
		if (folio_test_private(src)) {
			try_to_free_buffers(src);
			goto out;
		}
	} else if (folio_mapped(src)) {
		/* Establish migration ptes */
		VM_BUG_ON_FOLIO(folio_test_anon(src) &&
			       !folio_test_ksm(src) && !anon_vma, src);
		try_to_migrate(src, mode == MIGRATE_ASYNC ? TTU_BATCH_FLUSH : 0);
		old_page_state |= PAGE_WAS_MAPPED;
	}

	if (!folio_mapped(src)) {
		__migrate_folio_record(dst, old_page_state, anon_vma);
		return MIGRATEPAGE_UNMAP;
	}

out:
	/*
	 * A folio that has not been unmapped will be restored to
	 * right list unless we want to retry.
	 */
	if (rc == -EAGAIN)
		ret = NULL;

	migrate_folio_undo_src(src, old_page_state & PAGE_WAS_MAPPED,
			       anon_vma, locked, ret);
	migrate_folio_undo_dst(dst, dst_locked, put_new_folio, private);

	return rc;
}

/* Migrate the folio to the newly allocated folio in dst. */
static int migrate_folio_move(free_folio_t put_new_folio, unsigned long private,
			      struct folio *src, struct folio *dst,
			      enum migrate_mode mode, enum migrate_reason reason,
			      struct list_head *ret)
{
	int rc;
	int old_page_state = 0;
	struct anon_vma *anon_vma = NULL;
	bool is_lru = !__folio_test_movable(src);
	struct list_head *prev;

	__migrate_folio_extract(dst, &old_page_state, &anon_vma);
	prev = dst->lru.prev;
	list_del(&dst->lru);

	rc = move_to_new_folio(dst, src, mode);
	if (rc)
		goto out;

	if (unlikely(!is_lru))
		goto out_unlock_both;

	/*
	 * When successful, push dst to LRU immediately: so that if it
	 * turns out to be an mlocked page, remove_migration_ptes() will
	 * automatically build up the correct dst->mlock_count for it.
	 *
	 * We would like to do something similar for the old page, when
	 * unsuccessful, and other cases when a page has been temporarily
	 * isolated from the unevictable LRU: but this case is the easiest.
	 */
	folio_add_lru(dst);
	if (old_page_state & PAGE_WAS_MLOCKED)
		lru_add_drain();

	if (old_page_state & PAGE_WAS_MAPPED)
		remove_migration_ptes(src, dst, false);

out_unlock_both:
	folio_unlock(dst);
	set_page_owner_migrate_reason(&dst->page, reason);
	/*
	 * If migration is successful, decrease refcount of dst,
	 * which will not free the page because new page owner increased
	 * refcounter.
	 */
	folio_put(dst);

	/*
	 * A folio that has been migrated has all references removed
	 * and will be freed.
	 */
	list_del(&src->lru);
	/* Drop an anon_vma reference if we took one */
	if (anon_vma)
		put_anon_vma(anon_vma);
	folio_unlock(src);
	migrate_folio_done(src, reason);

	return rc;
out:
	/*
	 * A folio that has not been migrated will be restored to
	 * right list unless we want to retry.
	 */
	if (rc == -EAGAIN) {
		list_add(&dst->lru, prev);
		__migrate_folio_record(dst, old_page_state, anon_vma);
		return rc;
	}

	migrate_folio_undo_src(src, old_page_state & PAGE_WAS_MAPPED,
			       anon_vma, true, ret);
	migrate_folio_undo_dst(dst, true, put_new_folio, private);

	return rc;
}

/*
 * Counterpart of unmap_and_move_page() for hugepage migration.
 *
 * This function doesn't wait the completion of hugepage I/O
 * because there is no race between I/O and migration for hugepage.
 * Note that currently hugepage I/O occurs only in direct I/O
 * where no lock is held and PG_writeback is irrelevant,
 * and writeback status of all subpages are counted in the reference
 * count of the head page (i.e. if all subpages of a 2MB hugepage are
 * under direct I/O, the reference of the head page is 512 and a bit more.)
 * This means that when we try to migrate hugepage whose subpages are
 * doing direct I/O, some references remain after try_to_unmap() and
 * hugepage migration fails without data corruption.
 *
 * There is also no race when direct I/O is issued on the page under migration,
 * because then pte is replaced with migration swap entry and direct I/O code
 * will wait in the page fault for migration to complete.
 */
static int unmap_and_move_huge_page(new_folio_t get_new_folio,
		free_folio_t put_new_folio, unsigned long private,
		struct folio *src, int force, enum migrate_mode mode,
		int reason, struct list_head *ret)
{
	struct folio *dst;
	int rc = -EAGAIN;
	int page_was_mapped = 0;
	struct anon_vma *anon_vma = NULL;
	struct address_space *mapping = NULL;

	if (folio_ref_count(src) == 1) {
		/* page was freed from under us. So we are done. */
		folio_putback_active_hugetlb(src);
		return MIGRATEPAGE_SUCCESS;
	}

	dst = get_new_folio(src, private);
	if (!dst)
		return -ENOMEM;

	if (!folio_trylock(src)) {
		if (!force)
			goto out;
		switch (mode) {
		case MIGRATE_SYNC:
		case MIGRATE_SYNC_NO_COPY:
			break;
		default:
			goto out;
		}
		folio_lock(src);
	}

	/*
	 * Check for pages which are in the process of being freed.  Without
	 * folio_mapping() set, hugetlbfs specific move page routine will not
	 * be called and we could leak usage counts for subpools.
	 */
	if (hugetlb_folio_subpool(src) && !folio_mapping(src)) {
		rc = -EBUSY;
		goto out_unlock;
	}

	if (folio_test_anon(src))
		anon_vma = folio_get_anon_vma(src);

	if (unlikely(!folio_trylock(dst)))
		goto put_anon;

	if (folio_mapped(src)) {
		enum ttu_flags ttu = 0;

		if (!folio_test_anon(src)) {
			/*
			 * In shared mappings, try_to_unmap could potentially
			 * call huge_pmd_unshare.  Because of this, take
			 * semaphore in write mode here and set TTU_RMAP_LOCKED
			 * to let lower levels know we have taken the lock.
			 */
			mapping = hugetlb_page_mapping_lock_write(&src->page);
			if (unlikely(!mapping))
				goto unlock_put_anon;

			ttu = TTU_RMAP_LOCKED;
		}

		try_to_migrate(src, ttu);
		page_was_mapped = 1;

		if (ttu & TTU_RMAP_LOCKED)
			i_mmap_unlock_write(mapping);
	}

	if (!folio_mapped(src))
		rc = move_to_new_folio(dst, src, mode);

	if (page_was_mapped)
		remove_migration_ptes(src,
			rc == MIGRATEPAGE_SUCCESS ? dst : src, false);

unlock_put_anon:
	folio_unlock(dst);

put_anon:
	if (anon_vma)
		put_anon_vma(anon_vma);

	if (rc == MIGRATEPAGE_SUCCESS) {
		move_hugetlb_state(src, dst, reason);
		put_new_folio = NULL;
	}

out_unlock:
	folio_unlock(src);
out:
	if (rc == MIGRATEPAGE_SUCCESS)
		folio_putback_active_hugetlb(src);
	else if (rc != -EAGAIN)
		list_move_tail(&src->lru, ret);

	/*
	 * If migration was not successful and there's a freeing callback, use
	 * it.  Otherwise, put_page() will drop the reference grabbed during
	 * isolation.
	 */
	if (put_new_folio)
		put_new_folio(dst, private);
	else
		folio_putback_active_hugetlb(dst);

	return rc;
}

static inline int try_split_folio(struct folio *folio, struct list_head *split_folios,
				  int reason)
{
	int rc;

	if (!folio_can_split(folio)) {
		LIST_HEAD(head);

		if (reason != MR_CONTIG_RANGE)
			return -EBUSY;

		folio_lock(folio);
		rc = split_folio_to_list(folio, &head);
		folio_unlock(folio);

		if (rc > 0) {
			putback_movable_pages(&head);
			return 0;
		}

		VM_WARN_ON_ONCE_FOLIO(!rc, folio);
		return rc;
	}

	folio_lock(folio);
	rc = split_folio_to_list(folio, split_folios);
	folio_unlock(folio);
	if (!rc)
		list_move_tail(&folio->lru, split_folios);

	return rc;
}

#ifdef CONFIG_TRANSPARENT_HUGEPAGE
#define NR_MAX_BATCHED_MIGRATION	HPAGE_PMD_NR
#else
#define NR_MAX_BATCHED_MIGRATION	512
#endif
#define NR_MAX_MIGRATE_PAGES_RETRY	10
#define NR_MAX_MIGRATE_ASYNC_RETRY	3
#define NR_MAX_MIGRATE_SYNC_RETRY					\
	(NR_MAX_MIGRATE_PAGES_RETRY - NR_MAX_MIGRATE_ASYNC_RETRY)

struct migrate_pages_stats {
	int nr_succeeded;	/* Normal and large folios migrated successfully, in
				   units of base pages */
	int nr_failed_pages;	/* Normal and large folios failed to be migrated, in
				   units of base pages.  Untried folios aren't counted */
	int nr_thp_succeeded;	/* THP migrated successfully */
	int nr_thp_failed;	/* THP failed to be migrated */
	int nr_thp_split;	/* THP split before migrating */
};

/*
 * Returns the number of hugetlb folios that were not migrated, or an error code
 * after NR_MAX_MIGRATE_PAGES_RETRY attempts or if no hugetlb folios are movable
 * any more because the list has become empty or no retryable hugetlb folios
 * exist any more. It is caller's responsibility to call putback_movable_pages()
 * only if ret != 0.
 */
static int migrate_hugetlbs(struct list_head *from, new_folio_t get_new_folio,
			    free_folio_t put_new_folio, unsigned long private,
			    enum migrate_mode mode, int reason,
			    struct migrate_pages_stats *stats,
			    struct list_head *ret_folios)
{
	int retry = 1;
	int nr_failed = 0;
	int nr_retry_pages = 0;
	int pass = 0;
	struct folio *folio, *folio2;
	int rc, nr_pages;

	for (pass = 0; pass < NR_MAX_MIGRATE_PAGES_RETRY && retry; pass++) {
		retry = 0;
		nr_retry_pages = 0;

		list_for_each_entry_safe(folio, folio2, from, lru) {
			if (!folio_test_hugetlb(folio))
				continue;

			nr_pages = folio_nr_pages(folio);

			cond_resched();

			/*
			 * Migratability of hugepages depends on architectures and
			 * their size.  This check is necessary because some callers
			 * of hugepage migration like soft offline and memory
			 * hotremove don't walk through page tables or check whether
			 * the hugepage is pmd-based or not before kicking migration.
			 */
			if (!hugepage_migration_supported(folio_hstate(folio))) {
				nr_failed++;
				stats->nr_failed_pages += nr_pages;
				list_move_tail(&folio->lru, ret_folios);
				continue;
			}

			rc = unmap_and_move_huge_page(get_new_folio,
						      put_new_folio, private,
						      folio, pass > 2, mode,
						      reason, ret_folios);
			/*
			 * The rules are:
			 *	Success: hugetlb folio will be put back
			 *	-EAGAIN: stay on the from list
			 *	-ENOMEM: stay on the from list
			 *	Other errno: put on ret_folios list
			 */
			switch(rc) {
			case -ENOMEM:
				/*
				 * When memory is low, don't bother to try to migrate
				 * other folios, just exit.
				 */
				stats->nr_failed_pages += nr_pages + nr_retry_pages;
				return -ENOMEM;
			case -EAGAIN:
				retry++;
				nr_retry_pages += nr_pages;
				break;
			case MIGRATEPAGE_SUCCESS:
				stats->nr_succeeded += nr_pages;
				break;
			default:
				/*
				 * Permanent failure (-EBUSY, etc.):
				 * unlike -EAGAIN case, the failed folio is
				 * removed from migration folio list and not
				 * retried in the next outer loop.
				 */
				nr_failed++;
				stats->nr_failed_pages += nr_pages;
				break;
			}
		}
	}
	/*
	 * nr_failed is number of hugetlb folios failed to be migrated.  After
	 * NR_MAX_MIGRATE_PAGES_RETRY attempts, give up and count retried hugetlb
	 * folios as failed.
	 */
	nr_failed += retry;
	stats->nr_failed_pages += nr_retry_pages;

	return nr_failed;
}

/*
 * migrate_pages_batch() first unmaps folios in the from list as many as
 * possible, then move the unmapped folios.
 *
 * We only batch migration if mode == MIGRATE_ASYNC to avoid to wait a
 * lock or bit when we have locked more than one folio.  Which may cause
 * deadlock (e.g., for loop device).  So, if mode != MIGRATE_ASYNC, the
 * length of the from list must be <= 1.
 */
static int migrate_pages_batch(struct list_head *from,
		new_folio_t get_new_folio, free_folio_t put_new_folio,
		unsigned long private, enum migrate_mode mode, int reason,
		struct list_head *ret_folios, struct list_head *split_folios,
		struct migrate_pages_stats *stats, int nr_pass)
{
	int retry = 1;
	int thp_retry = 1;
	int nr_failed = 0;
	int nr_retry_pages = 0;
	int pass = 0;
	bool is_thp = false;
	struct folio *folio, *folio2, *dst = NULL, *dst2;
	int rc, rc_saved = 0, nr_pages;
	LIST_HEAD(unmap_folios);
	LIST_HEAD(dst_folios);
	bool nosplit = (reason == MR_NUMA_MISPLACED);

	VM_WARN_ON_ONCE(mode != MIGRATE_ASYNC &&
			!list_empty(from) && !list_is_singular(from));

	for (pass = 0; pass < nr_pass && retry; pass++) {
		retry = 0;
		thp_retry = 0;
		nr_retry_pages = 0;

		list_for_each_entry_safe(folio, folio2, from, lru) {
			is_thp = folio_test_large(folio) && folio_test_pmd_mappable(folio);
			nr_pages = folio_nr_pages(folio);

			cond_resched();

			/*
			 * Large folio migration might be unsupported or
			 * the allocation might be failed so we should retry
			 * on the same folio with the large folio split
			 * to normal folios.
			 *
			 * Split folios are put in split_folios, and
			 * we will migrate them after the rest of the
			 * list is processed.
			 */
			if (!thp_migration_supported() && is_thp) {
				nr_failed++;
				stats->nr_thp_failed++;
				if (!try_split_folio(folio, split_folios, reason)) {
					stats->nr_thp_split++;
					continue;
				}
				stats->nr_failed_pages += nr_pages;
				list_move_tail(&folio->lru, ret_folios);
				continue;
			}

			rc = migrate_folio_unmap(get_new_folio, put_new_folio,
					private, folio, &dst, mode, reason,
					ret_folios);
			/*
			 * The rules are:
			 *	Success: folio will be freed
			 *	Unmap: folio will be put on unmap_folios list,
			 *	       dst folio put on dst_folios list
			 *	-EAGAIN: stay on the from list
			 *	-ENOMEM: stay on the from list
			 *	Other errno: put on ret_folios list
			 */
			switch(rc) {
			case -ENOMEM:
				/*
				 * When memory is low, don't bother to try to migrate
				 * other folios, move unmapped folios, then exit.
				 */
				nr_failed++;
				stats->nr_thp_failed += is_thp;
				/* Large folio NUMA faulting doesn't split to retry. */
				if (folio_test_large(folio) && !nosplit) {
					int ret = try_split_folio(folio, split_folios, reason);

					if (!ret) {
						stats->nr_thp_split += is_thp;
						break;
					} else if (reason == MR_LONGTERM_PIN &&
						   ret == -EAGAIN) {
						/*
						 * Try again to split large folio to
						 * mitigate the failure of longterm pinning.
						 */
						retry++;
						thp_retry += is_thp;
						nr_retry_pages += nr_pages;
						/* Undo duplicated failure counting. */
						nr_failed--;
						stats->nr_thp_failed -= is_thp;
						break;
					}
				}

				stats->nr_failed_pages += nr_pages + nr_retry_pages;
				/* nr_failed isn't updated for not used */
				stats->nr_thp_failed += thp_retry;
				rc_saved = rc;
				if (list_empty(&unmap_folios))
					goto out;
				else
					goto move;
			case -EAGAIN:
				retry++;
				thp_retry += is_thp;
				nr_retry_pages += nr_pages;
				break;
			case MIGRATEPAGE_SUCCESS:
				stats->nr_succeeded += nr_pages;
				stats->nr_thp_succeeded += is_thp;
				break;
			case MIGRATEPAGE_UNMAP:
				list_move_tail(&folio->lru, &unmap_folios);
				list_add_tail(&dst->lru, &dst_folios);
				break;
			default:
				/*
				 * Permanent failure (-EBUSY, etc.):
				 * unlike -EAGAIN case, the failed folio is
				 * removed from migration folio list and not
				 * retried in the next outer loop.
				 */
				nr_failed++;
				stats->nr_thp_failed += is_thp;
				stats->nr_failed_pages += nr_pages;
				break;
			}
		}
	}
	nr_failed += retry;
	stats->nr_thp_failed += thp_retry;
	stats->nr_failed_pages += nr_retry_pages;
move:
	/* Flush TLBs for all unmapped folios */
	try_to_unmap_flush();

	retry = 1;
	for (pass = 0; pass < nr_pass && retry; pass++) {
		retry = 0;
		thp_retry = 0;
		nr_retry_pages = 0;

		dst = list_first_entry(&dst_folios, struct folio, lru);
		dst2 = list_next_entry(dst, lru);
		list_for_each_entry_safe(folio, folio2, &unmap_folios, lru) {
			is_thp = folio_test_large(folio) && folio_test_pmd_mappable(folio);
			nr_pages = folio_nr_pages(folio);

			cond_resched();

			rc = migrate_folio_move(put_new_folio, private,
						folio, dst, mode,
						reason, ret_folios);
			/*
			 * The rules are:
			 *	Success: folio will be freed
			 *	-EAGAIN: stay on the unmap_folios list
			 *	Other errno: put on ret_folios list
			 */
			switch(rc) {
			case -EAGAIN:
				retry++;
				thp_retry += is_thp;
				nr_retry_pages += nr_pages;
				break;
			case MIGRATEPAGE_SUCCESS:
				stats->nr_succeeded += nr_pages;
				stats->nr_thp_succeeded += is_thp;
				break;
			default:
				nr_failed++;
				stats->nr_thp_failed += is_thp;
				stats->nr_failed_pages += nr_pages;
				break;
			}
			dst = dst2;
			dst2 = list_next_entry(dst, lru);
		}
	}
	nr_failed += retry;
	stats->nr_thp_failed += thp_retry;
	stats->nr_failed_pages += nr_retry_pages;

	rc = rc_saved ? : nr_failed;
out:
	/* Cleanup remaining folios */
	dst = list_first_entry(&dst_folios, struct folio, lru);
	dst2 = list_next_entry(dst, lru);
	list_for_each_entry_safe(folio, folio2, &unmap_folios, lru) {
		int old_page_state = 0;
		struct anon_vma *anon_vma = NULL;

		__migrate_folio_extract(dst, &old_page_state, &anon_vma);
		migrate_folio_undo_src(folio, old_page_state & PAGE_WAS_MAPPED,
				       anon_vma, true, ret_folios);
		list_del(&dst->lru);
		migrate_folio_undo_dst(dst, true, put_new_folio, private);
		dst = dst2;
		dst2 = list_next_entry(dst, lru);
	}

	return rc;
}

static int migrate_pages_sync(struct list_head *from, new_folio_t get_new_folio,
		free_folio_t put_new_folio, unsigned long private,
		enum migrate_mode mode, int reason,
		struct list_head *ret_folios, struct list_head *split_folios,
		struct migrate_pages_stats *stats)
{
	int rc, nr_failed = 0;
	LIST_HEAD(folios);
	struct migrate_pages_stats astats;

	memset(&astats, 0, sizeof(astats));
	/* Try to migrate in batch with MIGRATE_ASYNC mode firstly */
	rc = migrate_pages_batch(from, get_new_folio, put_new_folio, private, MIGRATE_ASYNC,
				 reason, &folios, split_folios, &astats,
				 NR_MAX_MIGRATE_ASYNC_RETRY);
	stats->nr_succeeded += astats.nr_succeeded;
	stats->nr_thp_succeeded += astats.nr_thp_succeeded;
	stats->nr_thp_split += astats.nr_thp_split;
	if (rc < 0) {
		stats->nr_failed_pages += astats.nr_failed_pages;
		stats->nr_thp_failed += astats.nr_thp_failed;
		list_splice_tail(&folios, ret_folios);
		return rc;
	}
	stats->nr_thp_failed += astats.nr_thp_split;
	nr_failed += astats.nr_thp_split;
	/*
	 * Fall back to migrate all failed folios one by one synchronously. All
	 * failed folios except split THPs will be retried, so their failure
	 * isn't counted
	 */
	list_splice_tail_init(&folios, from);
	while (!list_empty(from)) {
		list_move(from->next, &folios);
		rc = migrate_pages_batch(&folios, get_new_folio, put_new_folio,
					 private, mode, reason, ret_folios,
					 split_folios, stats, NR_MAX_MIGRATE_SYNC_RETRY);
		list_splice_tail_init(&folios, ret_folios);
		if (rc < 0)
			return rc;
		nr_failed += rc;
	}

	return nr_failed;
}

/*
 * migrate_pages - migrate the folios specified in a list, to the free folios
 *		   supplied as the target for the page migration
 *
 * @from:		The list of folios to be migrated.
 * @get_new_folio:	The function used to allocate free folios to be used
 *			as the target of the folio migration.
 * @put_new_folio:	The function used to free target folios if migration
 *			fails, or NULL if no special handling is necessary.
 * @private:		Private data to be passed on to get_new_folio()
 * @mode:		The migration mode that specifies the constraints for
 *			folio migration, if any.
 * @reason:		The reason for folio migration.
 * @ret_succeeded:	Set to the number of folios migrated successfully if
 *			the caller passes a non-NULL pointer.
 *
 * The function returns after NR_MAX_MIGRATE_PAGES_RETRY attempts or if no folios
 * are movable any more because the list has become empty or no retryable folios
 * exist any more. It is caller's responsibility to call putback_movable_pages()
 * only if ret != 0.
 *
 * Returns the number of {normal folio, large folio, hugetlb} that were not
 * migrated, or an error code. The number of large folio splits will be
 * considered as the number of non-migrated large folio, no matter how many
 * split folios of the large folio are migrated successfully.
 */
int migrate_pages(struct list_head *from, new_folio_t get_new_folio,
		free_folio_t put_new_folio, unsigned long private,
		enum migrate_mode mode, int reason, unsigned int *ret_succeeded)
{
	int rc, rc_gather;
	int nr_pages;
	struct folio *folio, *folio2;
	LIST_HEAD(folios);
	LIST_HEAD(ret_folios);
	LIST_HEAD(split_folios);
	struct migrate_pages_stats stats;

	trace_mm_migrate_pages_start(mode, reason);

	memset(&stats, 0, sizeof(stats));

	rc_gather = migrate_hugetlbs(from, get_new_folio, put_new_folio, private,
				     mode, reason, &stats, &ret_folios);
	if (rc_gather < 0)
		goto out;

again:
	nr_pages = 0;
	list_for_each_entry_safe(folio, folio2, from, lru) {
		/* Retried hugetlb folios will be kept in list  */
		if (folio_test_hugetlb(folio)) {
			list_move_tail(&folio->lru, &ret_folios);
			continue;
		}

		nr_pages += folio_nr_pages(folio);
		if (nr_pages >= NR_MAX_BATCHED_MIGRATION)
			break;
	}
	if (nr_pages >= NR_MAX_BATCHED_MIGRATION)
		list_cut_before(&folios, from, &folio2->lru);
	else
		list_splice_init(from, &folios);
	if (mode == MIGRATE_ASYNC)
		rc = migrate_pages_batch(&folios, get_new_folio, put_new_folio,
				private, mode, reason, &ret_folios,
				&split_folios, &stats,
				NR_MAX_MIGRATE_PAGES_RETRY);
	else
		rc = migrate_pages_sync(&folios, get_new_folio, put_new_folio,
				private, mode, reason, &ret_folios,
				&split_folios, &stats);
	list_splice_tail_init(&folios, &ret_folios);
	if (rc < 0) {
		rc_gather = rc;
		list_splice_tail(&split_folios, &ret_folios);
		goto out;
	}
	if (!list_empty(&split_folios)) {
		/*
		 * Failure isn't counted since all split folios of a large folio
		 * is counted as 1 failure already.  And, we only try to migrate
		 * with minimal effort, force MIGRATE_ASYNC mode and retry once.
		 */
		migrate_pages_batch(&split_folios, get_new_folio,
				put_new_folio, private, MIGRATE_ASYNC, reason,
				&ret_folios, NULL, &stats, 1);
		list_splice_tail_init(&split_folios, &ret_folios);
	}
	rc_gather += rc;
	if (!list_empty(from))
		goto again;
out:
	/*
	 * Put the permanent failure folio back to migration list, they
	 * will be put back to the right list by the caller.
	 */
	list_splice(&ret_folios, from);

	/*
	 * Return 0 in case all split folios of fail-to-migrate large folios
	 * are migrated successfully.
	 */
	if (list_empty(from))
		rc_gather = 0;

	count_vm_events(PGMIGRATE_SUCCESS, stats.nr_succeeded);
	count_vm_events(PGMIGRATE_FAIL, stats.nr_failed_pages);
	count_vm_events(THP_MIGRATION_SUCCESS, stats.nr_thp_succeeded);
	count_vm_events(THP_MIGRATION_FAIL, stats.nr_thp_failed);
	count_vm_events(THP_MIGRATION_SPLIT, stats.nr_thp_split);
	trace_mm_migrate_pages(stats.nr_succeeded, stats.nr_failed_pages,
			       stats.nr_thp_succeeded, stats.nr_thp_failed,
			       stats.nr_thp_split, mode, reason);

	if (ret_succeeded)
		*ret_succeeded = stats.nr_succeeded;

	return rc_gather;
}
EXPORT_SYMBOL_GPL(migrate_pages);

struct folio *alloc_migration_target(struct folio *src, unsigned long private)
{
	struct migration_target_control *mtc;
	gfp_t gfp_mask;
	unsigned int order = 0;
	int nid;
	int zidx;

	mtc = (struct migration_target_control *)private;
	gfp_mask = mtc->gfp_mask;
	nid = mtc->nid;
	if (nid == NUMA_NO_NODE)
		nid = folio_nid(src);

	if (folio_test_hugetlb(src)) {
		struct hstate *h = folio_hstate(src);

		gfp_mask = htlb_modify_alloc_mask(h, gfp_mask);
		return alloc_hugetlb_folio_nodemask(h, nid,
						mtc->nmask, gfp_mask);
	}

	if (folio_test_large(src)) {
		/*
		 * clear __GFP_RECLAIM to make the migration callback
		 * consistent with regular THP allocations.
		 */
		gfp_mask &= ~__GFP_RECLAIM;
		gfp_mask |= GFP_TRANSHUGE;
		order = folio_order(src);
	}
	zidx = zone_idx(folio_zone(src));
	if (zidx > ZONE_NORMAL)
		gfp_mask |= __GFP_HIGHMEM;

	return __folio_alloc(gfp_mask, order, nid, mtc->nmask);
}

#ifdef CONFIG_NUMA

static int store_status(int __user *status, int start, int value, int nr)
{
	while (nr-- > 0) {
		if (put_user(value, status + start))
			return -EFAULT;
		start++;
	}

	return 0;
}

static int do_move_pages_to_node(struct mm_struct *mm,
		struct list_head *pagelist, int node)
{
	int err;
	struct migration_target_control mtc = {
		.nid = node,
		.gfp_mask = GFP_HIGHUSER_MOVABLE | __GFP_THISNODE,
	};

	err = migrate_pages(pagelist, alloc_migration_target, NULL,
		(unsigned long)&mtc, MIGRATE_SYNC, MR_SYSCALL, NULL);
	if (err)
		putback_movable_pages(pagelist);
	return err;
}

/*
 * Resolves the given address to a struct page, isolates it from the LRU and
 * puts it to the given pagelist.
 * Returns:
 *     errno - if the page cannot be found/isolated
 *     0 - when it doesn't have to be migrated because it is already on the
 *         target node
 *     1 - when it has been queued
 */
static int add_page_for_migration(struct mm_struct *mm, const void __user *p,
		int node, struct list_head *pagelist, bool migrate_all)
{
	struct vm_area_struct *vma;
	unsigned long addr;
	struct page *page;
	struct folio *folio;
	int err;

	mmap_read_lock(mm);
	addr = (unsigned long)untagged_addr_remote(mm, p);

	err = -EFAULT;
	vma = vma_lookup(mm, addr);
	if (!vma || !vma_migratable(vma))
		goto out;

	/* FOLL_DUMP to ignore special (like zero) pages */
	page = follow_page(vma, addr, FOLL_GET | FOLL_DUMP);

	err = PTR_ERR(page);
	if (IS_ERR(page))
		goto out;

	err = -ENOENT;
	if (!page)
		goto out;

	folio = page_folio(page);
	if (folio_is_zone_device(folio))
		goto out_putfolio;

	err = 0;
	if (folio_nid(folio) == node)
		goto out_putfolio;

	err = -EACCES;
	if (page_mapcount(page) > 1 && !migrate_all)
		goto out_putfolio;

	err = -EBUSY;
	if (folio_test_hugetlb(folio)) {
		if (isolate_hugetlb(folio, pagelist))
			err = 1;
	} else {
		if (!folio_isolate_lru(folio))
			goto out_putfolio;

		err = 1;
		list_add_tail(&folio->lru, pagelist);
		node_stat_mod_folio(folio,
			NR_ISOLATED_ANON + folio_is_file_lru(folio),
			folio_nr_pages(folio));
	}
out_putfolio:
	/*
	 * Either remove the duplicate refcount from folio_isolate_lru()
	 * or drop the folio ref if it was not isolated.
	 */
	folio_put(folio);
out:
	mmap_read_unlock(mm);
	return err;
}

static int move_pages_and_store_status(struct mm_struct *mm, int node,
		struct list_head *pagelist, int __user *status,
		int start, int i, unsigned long nr_pages)
{
	int err;

	if (list_empty(pagelist))
		return 0;

	err = do_move_pages_to_node(mm, pagelist, node);
	if (err) {
		/*
		 * Positive err means the number of failed
		 * pages to migrate.  Since we are going to
		 * abort and return the number of non-migrated
		 * pages, so need to include the rest of the
		 * nr_pages that have not been attempted as
		 * well.
		 */
		if (err > 0)
			err += nr_pages - i;
		return err;
	}
	return store_status(status, start, node, i - start);
}

/*
 * Migrate an array of page address onto an array of nodes and fill
 * the corresponding array of status.
 */
static int do_pages_move(struct mm_struct *mm, nodemask_t task_nodes,
			 unsigned long nr_pages,
			 const void __user * __user *pages,
			 const int __user *nodes,
			 int __user *status, int flags)
{
	compat_uptr_t __user *compat_pages = (void __user *)pages;
	int current_node = NUMA_NO_NODE;
	LIST_HEAD(pagelist);
	int start, i;
	int err = 0, err1;

	lru_cache_disable();

	for (i = start = 0; i < nr_pages; i++) {
		const void __user *p;
		int node;

		err = -EFAULT;
		if (in_compat_syscall()) {
			compat_uptr_t cp;

			if (get_user(cp, compat_pages + i))
				goto out_flush;

			p = compat_ptr(cp);
		} else {
			if (get_user(p, pages + i))
				goto out_flush;
		}
		if (get_user(node, nodes + i))
			goto out_flush;

		err = -ENODEV;
		if (node < 0 || node >= MAX_NUMNODES)
			goto out_flush;
		if (!node_state(node, N_MEMORY))
			goto out_flush;

		err = -EACCES;
		if (!node_isset(node, task_nodes))
			goto out_flush;

		if (current_node == NUMA_NO_NODE) {
			current_node = node;
			start = i;
		} else if (node != current_node) {
			err = move_pages_and_store_status(mm, current_node,
					&pagelist, status, start, i, nr_pages);
			if (err)
				goto out;
			start = i;
			current_node = node;
		}

		/*
		 * Errors in the page lookup or isolation are not fatal and we simply
		 * report them via status
		 */
		err = add_page_for_migration(mm, p, current_node, &pagelist,
					     flags & MPOL_MF_MOVE_ALL);

		if (err > 0) {
			/* The page is successfully queued for migration */
			continue;
		}

		/*
		 * The move_pages() man page does not have an -EEXIST choice, so
		 * use -EFAULT instead.
		 */
		if (err == -EEXIST)
			err = -EFAULT;

		/*
		 * If the page is already on the target node (!err), store the
		 * node, otherwise, store the err.
		 */
		err = store_status(status, i, err ? : current_node, 1);
		if (err)
			goto out_flush;

		err = move_pages_and_store_status(mm, current_node, &pagelist,
				status, start, i, nr_pages);
		if (err) {
			/* We have accounted for page i */
			if (err > 0)
				err--;
			goto out;
		}
		current_node = NUMA_NO_NODE;
	}
out_flush:
	/* Make sure we do not overwrite the existing error */
	err1 = move_pages_and_store_status(mm, current_node, &pagelist,
				status, start, i, nr_pages);
	if (err >= 0)
		err = err1;
out:
	lru_cache_enable();
	return err;
}

/*
 * Determine the nodes of an array of pages and store it in an array of status.
 */
static void do_pages_stat_array(struct mm_struct *mm, unsigned long nr_pages,
				const void __user **pages, int *status)
{
	unsigned long i;

	mmap_read_lock(mm);

	for (i = 0; i < nr_pages; i++) {
		unsigned long addr = (unsigned long)(*pages);
		struct vm_area_struct *vma;
		struct page *page;
		int err = -EFAULT;

		vma = vma_lookup(mm, addr);
		if (!vma)
			goto set_status;

		/* FOLL_DUMP to ignore special (like zero) pages */
		page = follow_page(vma, addr, FOLL_GET | FOLL_DUMP);

		err = PTR_ERR(page);
		if (IS_ERR(page))
			goto set_status;

		err = -ENOENT;
		if (!page)
			goto set_status;

		if (!is_zone_device_page(page))
			err = page_to_nid(page);

		put_page(page);
set_status:
		*status = err;

		pages++;
		status++;
	}

	mmap_read_unlock(mm);
}

static int get_compat_pages_array(const void __user *chunk_pages[],
				  const void __user * __user *pages,
				  unsigned long chunk_nr)
{
	compat_uptr_t __user *pages32 = (compat_uptr_t __user *)pages;
	compat_uptr_t p;
	int i;

	for (i = 0; i < chunk_nr; i++) {
		if (get_user(p, pages32 + i))
			return -EFAULT;
		chunk_pages[i] = compat_ptr(p);
	}

	return 0;
}

/*
 * Determine the nodes of a user array of pages and store it in
 * a user array of status.
 */
static int do_pages_stat(struct mm_struct *mm, unsigned long nr_pages,
			 const void __user * __user *pages,
			 int __user *status)
{
#define DO_PAGES_STAT_CHUNK_NR 16UL
	const void __user *chunk_pages[DO_PAGES_STAT_CHUNK_NR];
	int chunk_status[DO_PAGES_STAT_CHUNK_NR];

	while (nr_pages) {
		unsigned long chunk_nr = min(nr_pages, DO_PAGES_STAT_CHUNK_NR);

		if (in_compat_syscall()) {
			if (get_compat_pages_array(chunk_pages, pages,
						   chunk_nr))
				break;
		} else {
			if (copy_from_user(chunk_pages, pages,
				      chunk_nr * sizeof(*chunk_pages)))
				break;
		}

		do_pages_stat_array(mm, chunk_nr, chunk_pages, chunk_status);

		if (copy_to_user(status, chunk_status, chunk_nr * sizeof(*status)))
			break;

		pages += chunk_nr;
		status += chunk_nr;
		nr_pages -= chunk_nr;
	}
	return nr_pages ? -EFAULT : 0;
}

static struct mm_struct *find_mm_struct(pid_t pid, nodemask_t *mem_nodes)
{
	struct task_struct *task;
	struct mm_struct *mm;

	/*
	 * There is no need to check if current process has the right to modify
	 * the specified process when they are same.
	 */
	if (!pid) {
		mmget(current->mm);
		*mem_nodes = cpuset_mems_allowed(current);
		return current->mm;
	}

	/* Find the mm_struct */
	rcu_read_lock();
	task = find_task_by_vpid(pid);
	if (!task) {
		rcu_read_unlock();
		return ERR_PTR(-ESRCH);
	}
	get_task_struct(task);

	/*
	 * Check if this process has the right to modify the specified
	 * process. Use the regular "ptrace_may_access()" checks.
	 */
	if (!ptrace_may_access(task, PTRACE_MODE_READ_REALCREDS)) {
		rcu_read_unlock();
		mm = ERR_PTR(-EPERM);
		goto out;
	}
	rcu_read_unlock();

	mm = ERR_PTR(security_task_movememory(task));
	if (IS_ERR(mm))
		goto out;
	*mem_nodes = cpuset_mems_allowed(task);
	mm = get_task_mm(task);
out:
	put_task_struct(task);
	if (!mm)
		mm = ERR_PTR(-EINVAL);
	return mm;
}

/*
 * Move a list of pages in the address space of the currently executing
 * process.
 */
static int kernel_move_pages(pid_t pid, unsigned long nr_pages,
			     const void __user * __user *pages,
			     const int __user *nodes,
			     int __user *status, int flags)
{
	struct mm_struct *mm;
	int err;
	nodemask_t task_nodes;

	/* Check flags */
	if (flags & ~(MPOL_MF_MOVE|MPOL_MF_MOVE_ALL))
		return -EINVAL;

	if ((flags & MPOL_MF_MOVE_ALL) && !capable(CAP_SYS_NICE))
		return -EPERM;

	mm = find_mm_struct(pid, &task_nodes);
	if (IS_ERR(mm))
		return PTR_ERR(mm);

	if (nodes)
		err = do_pages_move(mm, task_nodes, nr_pages, pages,
				    nodes, status, flags);
	else
		err = do_pages_stat(mm, nr_pages, pages, status);

	mmput(mm);
	return err;
}

SYSCALL_DEFINE6(move_pages, pid_t, pid, unsigned long, nr_pages,
		const void __user * __user *, pages,
		const int __user *, nodes,
		int __user *, status, int, flags)
{
	return kernel_move_pages(pid, nr_pages, pages, nodes, status, flags);
}

#ifdef CONFIG_NUMA_BALANCING
/*
 * Returns true if this is a safe migration target node for misplaced NUMA
 * pages. Currently it only checks the watermarks which is crude.
 */
static bool migrate_balanced_pgdat(struct pglist_data *pgdat,
				   unsigned long nr_migrate_pages)
{
	int z;

	for (z = pgdat->nr_zones - 1; z >= 0; z--) {
		struct zone *zone = pgdat->node_zones + z;

		if (!managed_zone(zone))
			continue;

		/* Avoid waking kswapd by allocating pages_to_migrate pages. */
		if (!zone_watermark_ok(zone, 0,
				       high_wmark_pages(zone) +
				       nr_migrate_pages,
				       ZONE_MOVABLE, 0))
			continue;
		return true;
	}
	return false;
}

static struct folio *alloc_misplaced_dst_folio(struct folio *src,
					   unsigned long data)
{
	int nid = (int) data;
	int order = folio_order(src);
	gfp_t gfp = __GFP_THISNODE;

	if (order > 0)
		gfp |= GFP_TRANSHUGE_LIGHT;
	else {
		gfp |= GFP_HIGHUSER_MOVABLE | __GFP_NOMEMALLOC | __GFP_NORETRY |
			__GFP_NOWARN;
		gfp &= ~__GFP_RECLAIM;
	}
	return __folio_alloc_node(gfp, order, nid);
}

static int numamigrate_isolate_folio(pg_data_t *pgdat, struct folio *folio)
{
	int nr_pages = folio_nr_pages(folio);

	/* Avoid migrating to a node that is nearly full */
	if (!migrate_balanced_pgdat(pgdat, nr_pages)) {
		int z;

		if (!(sysctl_numa_balancing_mode & NUMA_BALANCING_MEMORY_TIERING))
			return 0;
		for (z = pgdat->nr_zones - 1; z >= 0; z--) {
			if (managed_zone(pgdat->node_zones + z))
				break;
		}

		/*
		 * If there are no managed zones, it should not proceed
		 * further.
		 */
		if (z < 0)
			return 0;

		wakeup_kswapd(pgdat->node_zones + z, 0,
			      folio_order(folio), z);
		return 0;
	}

	if (!folio_isolate_lru(folio))
		return 0;

	node_stat_mod_folio(folio, NR_ISOLATED_ANON + folio_is_file_lru(folio),
			    nr_pages);

	/*
	 * Isolating the folio has taken another reference, so the
	 * caller's reference can be safely dropped without the folio
	 * disappearing underneath us during migration.
	 */
	folio_put(folio);
	return 1;
}

/*
 * Attempt to migrate a misplaced folio to the specified destination
 * node. Caller is expected to have an elevated reference count on
 * the folio that will be dropped by this function before returning.
 */
int migrate_misplaced_folio(struct folio *folio, struct vm_area_struct *vma,
			    int node)
{
	pg_data_t *pgdat = NODE_DATA(node);
	int isolated;
	int nr_remaining;
	unsigned int nr_succeeded;
	LIST_HEAD(migratepages);
	int nr_pages = folio_nr_pages(folio);

	/*
	 * Don't migrate file folios that are mapped in multiple processes
	 * with execute permissions as they are probably shared libraries.
	 *
	 * See folio_likely_mapped_shared() on possible imprecision when we
	 * cannot easily detect if a folio is shared.
	 */
	if (folio_likely_mapped_shared(folio) && folio_is_file_lru(folio) &&
	    (vma->vm_flags & VM_EXEC))
		goto out;

	/*
	 * Also do not migrate dirty folios as not all filesystems can move
	 * dirty folios in MIGRATE_ASYNC mode which is a waste of cycles.
	 */
	if (folio_is_file_lru(folio) && folio_test_dirty(folio))
		goto out;

	isolated = numamigrate_isolate_folio(pgdat, folio);
	if (!isolated)
		goto out;

	list_add(&folio->lru, &migratepages);
	nr_remaining = migrate_pages(&migratepages, alloc_misplaced_dst_folio,
				     NULL, node, MIGRATE_ASYNC,
				     MR_NUMA_MISPLACED, &nr_succeeded);
	if (nr_remaining) {
		if (!list_empty(&migratepages)) {
			list_del(&folio->lru);
			node_stat_mod_folio(folio, NR_ISOLATED_ANON +
					folio_is_file_lru(folio), -nr_pages);
			folio_putback_lru(folio);
		}
		isolated = 0;
	}
	if (nr_succeeded) {
		count_vm_numa_events(NUMA_PAGE_MIGRATE, nr_succeeded);
		if (!node_is_toptier(folio_nid(folio)) && node_is_toptier(node))
			mod_node_page_state(pgdat, PGPROMOTE_SUCCESS,
					    nr_succeeded);
	}
	BUG_ON(!list_empty(&migratepages));
	return isolated;

out:
	folio_put(folio);
	return 0;
}
#endif /* CONFIG_NUMA_BALANCING */
#endif /* CONFIG_NUMA */<|MERGE_RESOLUTION|>--- conflicted
+++ resolved
@@ -630,12 +630,7 @@
 	if (folio_test_idle(folio))
 		folio_set_idle(newfolio);
 
-<<<<<<< HEAD
-	trace_android_vh_look_around_migrate_folio(folio, newfolio);
-
-=======
 	folio_migrate_refs(newfolio, folio);
->>>>>>> 1acc7dc7
 	/*
 	 * Copy NUMA information to the new page, to prevent over-eager
 	 * future migrations of this same page.
