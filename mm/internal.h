/* SPDX-License-Identifier: GPL-2.0-or-later */
/* internal.h: mm/ internal definitions
 *
 * Copyright (C) 2004 Red Hat, Inc. All Rights Reserved.
 * Written by David Howells (dhowells@redhat.com)
 */
#ifndef __MM_INTERNAL_H
#define __MM_INTERNAL_H

#include <linux/fs.h>
#include <linux/mm.h>
#include <linux/pagemap.h>
#include <linux/rmap.h>
#include <linux/swap.h>
#include <linux/swapops.h>
#include <linux/swap_cgroup.h>
#include <linux/tracepoint-defs.h>

struct folio_batch;

/*
 * The set of flags that only affect watermark checking and reclaim
 * behaviour. This is used by the MM to obey the caller constraints
 * about IO, FS and watermark checking while ignoring placement
 * hints such as HIGHMEM usage.
 */
#define GFP_RECLAIM_MASK (__GFP_RECLAIM|__GFP_HIGH|__GFP_IO|__GFP_FS|\
			__GFP_NOWARN|__GFP_RETRY_MAYFAIL|__GFP_NOFAIL|\
			__GFP_NORETRY|__GFP_MEMALLOC|__GFP_NOMEMALLOC|\
			__GFP_NOLOCKDEP)

/* The GFP flags allowed during early boot */
#define GFP_BOOT_MASK (__GFP_BITS_MASK & ~(__GFP_RECLAIM|__GFP_IO|__GFP_FS))

/* Control allocation cpuset and node placement constraints */
#define GFP_CONSTRAINT_MASK (__GFP_HARDWALL|__GFP_THISNODE)

/* Do not use these with a slab allocator */
#define GFP_SLAB_BUG_MASK (__GFP_DMA32|__GFP_HIGHMEM|~__GFP_BITS_MASK)

/*
 * Different from WARN_ON_ONCE(), no warning will be issued
 * when we specify __GFP_NOWARN.
 */
#define WARN_ON_ONCE_GFP(cond, gfp)	({				\
	static bool __section(".data.once") __warned;			\
	int __ret_warn_once = !!(cond);					\
									\
	if (unlikely(!(gfp & __GFP_NOWARN) && __ret_warn_once && !__warned)) { \
		__warned = true;					\
		WARN_ON(1);						\
	}								\
	unlikely(__ret_warn_once);					\
})

void page_writeback_init(void);

/*
 * If a 16GB hugetlb folio were mapped by PTEs of all of its 4kB pages,
 * its nr_pages_mapped would be 0x400000: choose the ENTIRELY_MAPPED bit
 * above that range, instead of 2*(PMD_SIZE/PAGE_SIZE).  Hugetlb currently
 * leaves nr_pages_mapped at 0, but avoid surprise if it participates later.
 */
#define ENTIRELY_MAPPED		0x800000
#define FOLIO_PAGES_MAPPED	(ENTIRELY_MAPPED - 1)

/*
 * Flags passed to __show_mem() and show_free_areas() to suppress output in
 * various contexts.
 */
#define SHOW_MEM_FILTER_NODES		(0x0001u)	/* disallowed nodes */

/*
 * How many individual pages have an elevated _mapcount.  Excludes
 * the folio's entire_mapcount.
 */
static inline int folio_nr_pages_mapped(struct folio *folio)
{
	return atomic_read(&folio->_nr_pages_mapped) & FOLIO_PAGES_MAPPED;
}

/*
 * Retrieve the first entry of a folio based on a provided entry within the
 * folio. We cannot rely on folio->swap as there is no guarantee that it has
 * been initialized. Used for calling arch_swap_restore()
 */
static inline swp_entry_t folio_swap(swp_entry_t entry, struct folio *folio)
{
	swp_entry_t swap = {
		.val = ALIGN_DOWN(entry.val, folio_nr_pages(folio)),
	};

	return swap;
}

static inline void *folio_raw_mapping(struct folio *folio)
{
	unsigned long mapping = (unsigned long)folio->mapping;

	return (void *)(mapping & ~PAGE_MAPPING_FLAGS);
}

<<<<<<< HEAD
#ifdef CONFIG_MMU

/* Flags for folio_pte_batch(). */
typedef int __bitwise fpb_t;

/* Compare PTEs after pte_mkclean(), ignoring the dirty bit. */
#define FPB_IGNORE_DIRTY		((__force fpb_t)BIT(0))

/* Compare PTEs after pte_clear_soft_dirty(), ignoring the soft-dirty bit. */
#define FPB_IGNORE_SOFT_DIRTY		((__force fpb_t)BIT(1))

static inline pte_t __pte_batch_clear_ignored(pte_t pte, fpb_t flags)
{
	if (flags & FPB_IGNORE_DIRTY)
		pte = pte_mkclean(pte);
	if (likely(flags & FPB_IGNORE_SOFT_DIRTY))
		pte = pte_clear_soft_dirty(pte);
	return pte_wrprotect(pte_mkold(pte));
}

/**
 * folio_pte_batch - detect a PTE batch for a large folio
 * @folio: The large folio to detect a PTE batch for.
 * @addr: The user virtual address the first page is mapped at.
 * @start_ptep: Page table pointer for the first entry.
 * @pte: Page table entry for the first page.
 * @max_nr: The maximum number of table entries to consider.
 * @flags: Flags to modify the PTE batch semantics.
 * @any_writable: Optional pointer to indicate whether any entry except the
 *		  first one is writable.
 * @any_young: Optional pointer to indicate whether any entry except the
 *		  first one is young.
 * @any_dirty: Optional pointer to indicate whether any entry except the
 *		  first one is dirty.
 *
 * Detect a PTE batch: consecutive (present) PTEs that map consecutive
 * pages of the same large folio.
 *
 * All PTEs inside a PTE batch have the same PTE bits set, excluding the PFN,
 * the accessed bit, writable bit, dirty bit (with FPB_IGNORE_DIRTY) and
 * soft-dirty bit (with FPB_IGNORE_SOFT_DIRTY).
 *
 * start_ptep must map any page of the folio. max_nr must be at least one and
 * must be limited by the caller so scanning cannot exceed a single page table.
 *
 * Return: the number of table entries in the batch.
 */
static inline int folio_pte_batch(struct folio *folio, unsigned long addr,
		pte_t *start_ptep, pte_t pte, int max_nr, fpb_t flags,
		bool *any_writable, bool *any_young, bool *any_dirty)
{
	unsigned long folio_end_pfn = folio_pfn(folio) + folio_nr_pages(folio);
	const pte_t *end_ptep = start_ptep + max_nr;
	pte_t expected_pte, *ptep;
	bool writable, young, dirty;
	int nr;

	if (any_writable)
		*any_writable = false;
	if (any_young)
		*any_young = false;
	if (any_dirty)
		*any_dirty = false;

	VM_WARN_ON_FOLIO(!pte_present(pte), folio);
	VM_WARN_ON_FOLIO(!folio_test_large(folio) || max_nr < 1, folio);
	VM_WARN_ON_FOLIO(page_folio(pfn_to_page(pte_pfn(pte))) != folio, folio);

	nr = pte_batch_hint(start_ptep, pte);
	expected_pte = __pte_batch_clear_ignored(pte_advance_pfn(pte, nr), flags);
	ptep = start_ptep + nr;

	while (ptep < end_ptep) {
		pte = ptep_get(ptep);
		if (any_writable)
			writable = !!pte_write(pte);
		if (any_young)
			young = !!pte_young(pte);
		if (any_dirty)
			dirty = !!pte_dirty(pte);
		pte = __pte_batch_clear_ignored(pte, flags);

		if (!pte_same(pte, expected_pte))
			break;

		/*
		 * Stop immediately once we reached the end of the folio. In
		 * corner cases the next PFN might fall into a different
		 * folio.
		 */
		if (pte_pfn(pte) >= folio_end_pfn)
			break;

		if (any_writable)
			*any_writable |= writable;
		if (any_young)
			*any_young |= young;
		if (any_dirty)
			*any_dirty |= dirty;

		nr = pte_batch_hint(ptep, pte);
		expected_pte = pte_advance_pfn(expected_pte, nr);
		ptep += nr;
	}

	return min(ptep - start_ptep, max_nr);
}

/**
 * pte_move_swp_offset - Move the swap entry offset field of a swap pte
 *	 forward or backward by delta
 * @pte: The initial pte state; is_swap_pte(pte) must be true and
 *	 non_swap_entry() must be false.
 * @delta: The direction and the offset we are moving; forward if delta
 *	 is positive; backward if delta is negative
 *
 * Moves the swap offset, while maintaining all other fields, including
 * swap type, and any swp pte bits. The resulting pte is returned.
 */
static inline pte_t pte_move_swp_offset(pte_t pte, long delta)
{
	swp_entry_t entry = pte_to_swp_entry(pte);
	pte_t new = __swp_entry_to_pte(__swp_entry(swp_type(entry),
						   (swp_offset(entry) + delta)));

	if (pte_swp_soft_dirty(pte))
		new = pte_swp_mksoft_dirty(new);
	if (pte_swp_exclusive(pte))
		new = pte_swp_mkexclusive(new);
	if (pte_swp_uffd_wp(pte))
		new = pte_swp_mkuffd_wp(new);

	return new;
}


/**
 * pte_next_swp_offset - Increment the swap entry offset field of a swap pte.
 * @pte: The initial pte state; is_swap_pte(pte) must be true and
 *	 non_swap_entry() must be false.
 *
 * Increments the swap offset, while maintaining all other fields, including
 * swap type, and any swp pte bits. The resulting pte is returned.
 */
static inline pte_t pte_next_swp_offset(pte_t pte)
{
	return pte_move_swp_offset(pte, 1);
}

/**
 * swap_pte_batch - detect a PTE batch for a set of contiguous swap entries
 * @start_ptep: Page table pointer for the first entry.
 * @max_nr: The maximum number of table entries to consider.
 * @pte: Page table entry for the first entry.
 *
 * Detect a batch of contiguous swap entries: consecutive (non-present) PTEs
 * containing swap entries all with consecutive offsets and targeting the same
 * swap type, all with matching swp pte bits.
 *
 * max_nr must be at least one and must be limited by the caller so scanning
 * cannot exceed a single page table.
 *
 * Return: the number of table entries in the batch.
 */
static inline int swap_pte_batch(pte_t *start_ptep, int max_nr, pte_t pte)
{
	pte_t expected_pte = pte_next_swp_offset(pte);
	const pte_t *end_ptep = start_ptep + max_nr;
	swp_entry_t entry = pte_to_swp_entry(pte);
	pte_t *ptep = start_ptep + 1;
	unsigned short cgroup_id;

	VM_WARN_ON(max_nr < 1);
	VM_WARN_ON(!is_swap_pte(pte));
	VM_WARN_ON(non_swap_entry(entry));

	cgroup_id = lookup_swap_cgroup_id(entry);
	while (ptep < end_ptep) {
		pte = ptep_get(ptep);

		if (!pte_same(pte, expected_pte))
			break;
		if (lookup_swap_cgroup_id(pte_to_swp_entry(pte)) != cgroup_id)
			break;
		expected_pte = pte_next_swp_offset(expected_pte);
		ptep++;
	}

	return ptep - start_ptep;
}
#endif /* CONFIG_MMU */
=======
/*
 * This is a file-backed mapping, and is about to be memory mapped - invoke its
 * mmap hook and safely handle error conditions. On error, VMA hooks will be
 * mutated.
 *
 * @file: File which backs the mapping.
 * @vma:  VMA which we are mapping.
 *
 * Returns: 0 if success, error otherwise.
 */
static inline int mmap_file(struct file *file, struct vm_area_struct *vma)
{
	int err = call_mmap(file, vma);

	if (likely(!err))
		return 0;

	/*
	 * OK, we tried to call the file hook for mmap(), but an error
	 * arose. The mapping is in an inconsistent state and we most not invoke
	 * any further hooks on it.
	 */
	vma->vm_ops = &vma_dummy_vm_ops;

	return err;
}
>>>>>>> cd3ed99f

void __acct_reclaim_writeback(pg_data_t *pgdat, struct folio *folio,
						int nr_throttled);
static inline void acct_reclaim_writeback(struct folio *folio)
{
	pg_data_t *pgdat = folio_pgdat(folio);
	int nr_throttled = atomic_read(&pgdat->nr_writeback_throttled);

	if (nr_throttled)
		__acct_reclaim_writeback(pgdat, folio, nr_throttled);
}

static inline void wake_throttle_isolated(pg_data_t *pgdat)
{
	wait_queue_head_t *wqh;

	wqh = &pgdat->reclaim_wait[VMSCAN_THROTTLE_ISOLATED];
	if (waitqueue_active(wqh))
		wake_up(wqh);
}

vm_fault_t vmf_anon_prepare(struct vm_fault *vmf);
vm_fault_t do_swap_page(struct vm_fault *vmf);
void folio_rotate_reclaimable(struct folio *folio);
bool __folio_end_writeback(struct folio *folio);
void deactivate_file_folio(struct folio *folio);
void folio_activate(struct folio *folio);

void free_pgtables(struct mmu_gather *tlb, struct ma_state *mas,
		   struct vm_area_struct *start_vma, unsigned long floor,
		   unsigned long ceiling, bool mm_wr_locked);
void pmd_install(struct mm_struct *mm, pmd_t *pmd, pgtable_t *pte);

struct zap_details;
void unmap_page_range(struct mmu_gather *tlb,
			     struct vm_area_struct *vma,
			     unsigned long addr, unsigned long end,
			     struct zap_details *details);

void page_cache_ra_order(struct readahead_control *, struct file_ra_state *,
		unsigned int order);
void force_page_cache_ra(struct readahead_control *, unsigned long nr);
static inline void force_page_cache_readahead(struct address_space *mapping,
		struct file *file, pgoff_t index, unsigned long nr_to_read)
{
	DEFINE_READAHEAD(ractl, file, &file->f_ra, mapping, index);
	force_page_cache_ra(&ractl, nr_to_read);
}

unsigned find_lock_entries(struct address_space *mapping, pgoff_t *start,
		pgoff_t end, struct folio_batch *fbatch, pgoff_t *indices);
unsigned find_get_entries(struct address_space *mapping, pgoff_t *start,
		pgoff_t end, struct folio_batch *fbatch, pgoff_t *indices);
void filemap_free_folio(struct address_space *mapping, struct folio *folio);
int truncate_inode_folio(struct address_space *mapping, struct folio *folio);
bool truncate_inode_partial_folio(struct folio *folio, loff_t start,
		loff_t end);
long invalidate_inode_page(struct page *page);
unsigned long mapping_try_invalidate(struct address_space *mapping,
		pgoff_t start, pgoff_t end, unsigned long *nr_failed);

/**
 * folio_evictable - Test whether a folio is evictable.
 * @folio: The folio to test.
 *
 * Test whether @folio is evictable -- i.e., should be placed on
 * active/inactive lists vs unevictable list.
 *
 * Reasons folio might not be evictable:
 * 1. folio's mapping marked unevictable
 * 2. One of the pages in the folio is part of an mlocked VMA
 */
static inline bool folio_evictable(struct folio *folio)
{
	bool ret;

	/* Prevent address_space of inode and swap cache from being freed */
	rcu_read_lock();
	ret = !mapping_unevictable(folio_mapping(folio)) &&
			!folio_test_mlocked(folio);
	rcu_read_unlock();
	return ret;
}

/*
 * Turn a non-refcounted page (->_refcount == 0) into refcounted with
 * a count of one.
 */
static inline void set_page_refcounted(struct page *page)
{
	VM_BUG_ON_PAGE(PageTail(page), page);
	VM_BUG_ON_PAGE(page_ref_count(page), page);
	set_page_count(page, 1);
}

/*
 * Return true if a folio needs ->release_folio() calling upon it.
 */
static inline bool folio_needs_release(struct folio *folio)
{
	struct address_space *mapping = folio_mapping(folio);

	return folio_has_private(folio) ||
		(mapping && mapping_release_always(mapping));
}

extern unsigned long highest_memmap_pfn;

/*
 * Maximum number of reclaim retries without progress before the OOM
 * killer is consider the only way forward.
 */
#define MAX_RECLAIM_RETRIES 16

/*
 * in mm/vmscan.c:
 */
bool isolate_lru_page(struct page *page);
bool folio_isolate_lru(struct folio *folio);
void putback_lru_page(struct page *page);
void folio_putback_lru(struct folio *folio);
extern void reclaim_throttle(pg_data_t *pgdat, enum vmscan_throttle_state reason);

/*
 * in mm/rmap.c:
 */
pmd_t *mm_find_pmd(struct mm_struct *mm, unsigned long address);

/*
 * in mm/page_alloc.c
 */
#define K(x) ((x) << (PAGE_SHIFT-10))

extern char * const zone_names[MAX_NR_ZONES];

/* perform sanity checks on struct pages being allocated or freed */
DECLARE_STATIC_KEY_MAYBE(CONFIG_DEBUG_VM, check_pages_enabled);

extern int min_free_kbytes;

void setup_per_zone_wmarks(void);
void calculate_min_free_kbytes(void);
int __meminit init_per_zone_wmark_min(void);
void page_alloc_sysctl_init(void);

/*
 * Structure for holding the mostly immutable allocation parameters passed
 * between functions involved in allocations, including the alloc_pages*
 * family of functions.
 *
 * nodemask, migratetype and highest_zoneidx are initialized only once in
 * __alloc_pages() and then never change.
 *
 * zonelist, preferred_zone and highest_zoneidx are set first in
 * __alloc_pages() for the fast path, and might be later changed
 * in __alloc_pages_slowpath(). All other functions pass the whole structure
 * by a const pointer.
 */
struct alloc_context {
	struct zonelist *zonelist;
	nodemask_t *nodemask;
	struct zoneref *preferred_zoneref;
	int migratetype;

	/*
	 * highest_zoneidx represents highest usable zone index of
	 * the allocation request. Due to the nature of the zone,
	 * memory on lower zone than the highest_zoneidx will be
	 * protected by lowmem_reserve[highest_zoneidx].
	 *
	 * highest_zoneidx is also used by reclaim/compaction to limit
	 * the target zone since higher zone than this index cannot be
	 * usable for this allocation request.
	 */
	enum zone_type highest_zoneidx;
	bool spread_dirty_pages;
};

/*
 * This function returns the order of a free page in the buddy system. In
 * general, page_zone(page)->lock must be held by the caller to prevent the
 * page from being allocated in parallel and returning garbage as the order.
 * If a caller does not hold page_zone(page)->lock, it must guarantee that the
 * page cannot be allocated or merged in parallel. Alternatively, it must
 * handle invalid values gracefully, and use buddy_order_unsafe() below.
 */
static inline unsigned int buddy_order(struct page *page)
{
	/* PageBuddy() must be checked by the caller */
	return page_private(page);
}

/*
 * Like buddy_order(), but for callers who cannot afford to hold the zone lock.
 * PageBuddy() should be checked first by the caller to minimize race window,
 * and invalid values must be handled gracefully.
 *
 * READ_ONCE is used so that if the caller assigns the result into a local
 * variable and e.g. tests it for valid range before using, the compiler cannot
 * decide to remove the variable and inline the page_private(page) multiple
 * times, potentially observing different values in the tests and the actual
 * use of the result.
 */
#define buddy_order_unsafe(page)	READ_ONCE(page_private(page))

/*
 * This function checks whether a page is free && is the buddy
 * we can coalesce a page and its buddy if
 * (a) the buddy is not in a hole (check before calling!) &&
 * (b) the buddy is in the buddy system &&
 * (c) a page and its buddy have the same order &&
 * (d) a page and its buddy are in the same zone.
 *
 * For recording whether a page is in the buddy system, we set PageBuddy.
 * Setting, clearing, and testing PageBuddy is serialized by zone->lock.
 *
 * For recording page's order, we use page_private(page).
 */
static inline bool page_is_buddy(struct page *page, struct page *buddy,
				 unsigned int order)
{
	if (!page_is_guard(buddy) && !PageBuddy(buddy))
		return false;

	if (buddy_order(buddy) != order)
		return false;

	/*
	 * zone check is done late to avoid uselessly calculating
	 * zone/node ids for pages that could never merge.
	 */
	if (page_zone_id(page) != page_zone_id(buddy))
		return false;

	VM_BUG_ON_PAGE(page_count(buddy) != 0, buddy);

	return true;
}

/*
 * Locate the struct page for both the matching buddy in our
 * pair (buddy1) and the combined O(n+1) page they form (page).
 *
 * 1) Any buddy B1 will have an order O twin B2 which satisfies
 * the following equation:
 *     B2 = B1 ^ (1 << O)
 * For example, if the starting buddy (buddy2) is #8 its order
 * 1 buddy is #10:
 *     B2 = 8 ^ (1 << 1) = 8 ^ 2 = 10
 *
 * 2) Any buddy B will have an order O+1 parent P which
 * satisfies the following equation:
 *     P = B & ~(1 << O)
 *
 * Assumption: *_mem_map is contiguous at least up to MAX_ORDER
 */
static inline unsigned long
__find_buddy_pfn(unsigned long page_pfn, unsigned int order)
{
	return page_pfn ^ (1 << order);
}

/*
 * Find the buddy of @page and validate it.
 * @page: The input page
 * @pfn: The pfn of the page, it saves a call to page_to_pfn() when the
 *       function is used in the performance-critical __free_one_page().
 * @order: The order of the page
 * @buddy_pfn: The output pointer to the buddy pfn, it also saves a call to
 *             page_to_pfn().
 *
 * The found buddy can be a non PageBuddy, out of @page's zone, or its order is
 * not the same as @page. The validation is necessary before use it.
 *
 * Return: the found buddy page or NULL if not found.
 */
static inline struct page *find_buddy_page_pfn(struct page *page,
			unsigned long pfn, unsigned int order, unsigned long *buddy_pfn)
{
	unsigned long __buddy_pfn = __find_buddy_pfn(pfn, order);
	struct page *buddy;

	buddy = page + (__buddy_pfn - pfn);
	if (buddy_pfn)
		*buddy_pfn = __buddy_pfn;

	if (page_is_buddy(page, buddy, order))
		return buddy;
	return NULL;
}

extern struct page *__pageblock_pfn_to_page(unsigned long start_pfn,
				unsigned long end_pfn, struct zone *zone);

static inline struct page *pageblock_pfn_to_page(unsigned long start_pfn,
				unsigned long end_pfn, struct zone *zone)
{
	if (zone->contiguous)
		return pfn_to_page(start_pfn);

	return __pageblock_pfn_to_page(start_pfn, end_pfn, zone);
}

void set_zone_contiguous(struct zone *zone);

static inline void clear_zone_contiguous(struct zone *zone)
{
	zone->contiguous = false;
}

extern int __isolate_free_page(struct page *page, unsigned int order);
extern void __putback_isolated_page(struct page *page, unsigned int order,
				    int mt);
extern void memblock_free_pages(struct page *page, unsigned long pfn,
					unsigned int order);
extern void __free_pages_core(struct page *page, unsigned int order);

/*
 * This will have no effect, other than possibly generating a warning, if the
 * caller passes in a non-large folio.
 */
static inline void folio_set_order(struct folio *folio, unsigned int order)
{
	if (WARN_ON_ONCE(!order || !folio_test_large(folio)))
		return;

	folio->_flags_1 = (folio->_flags_1 & ~0xffUL) | order;
#ifdef CONFIG_64BIT
	folio->_folio_nr_pages = 1U << order;
#endif
}

void __folio_undo_large_rmappable(struct folio *folio);
static inline void folio_undo_large_rmappable(struct folio *folio)
{
	if (folio_order(folio) <= 1 || !folio_test_large_rmappable(folio))
		return;

	/*
	 * At this point, there is no one trying to add the folio to
	 * deferred_list. If folio is not in deferred_list, it's safe
	 * to check without acquiring the split_queue_lock.
	 */
	if (data_race(list_empty(&folio->_deferred_list)))
		return;

	__folio_undo_large_rmappable(folio);
}

static inline struct folio *page_rmappable_folio(struct page *page)
{
	struct folio *folio = (struct folio *)page;

	folio_prep_large_rmappable(folio);
	return folio;
}

static inline void prep_compound_head(struct page *page, unsigned int order)
{
	struct folio *folio = (struct folio *)page;

	folio_set_order(folio, order);
	atomic_set(&folio->_entire_mapcount, -1);
	atomic_set(&folio->_nr_pages_mapped, 0);
	atomic_set(&folio->_pincount, 0);
	if (order > 1)
		INIT_LIST_HEAD(&folio->_deferred_list);
}

static inline void prep_compound_tail(struct page *head, int tail_idx)
{
	struct page *p = head + tail_idx;

	p->mapping = TAIL_MAPPING;
	set_compound_head(p, head);
	set_page_private(p, 0);
}

extern void prep_compound_page(struct page *page, unsigned int order);

extern void post_alloc_hook(struct page *page, unsigned int order,
					gfp_t gfp_flags);
extern int user_min_free_kbytes;

extern void free_unref_page(struct page *page, unsigned int order);
extern void free_unref_page_list(struct list_head *list);

extern void zone_pcp_reset(struct zone *zone);
extern void zone_pcp_disable(struct zone *zone);
extern void zone_pcp_enable(struct zone *zone);
extern void zone_pcp_init(struct zone *zone);

extern void *memmap_alloc(phys_addr_t size, phys_addr_t align,
			  phys_addr_t min_addr,
			  int nid, bool exact_nid);

void memmap_init_range(unsigned long, int, unsigned long, unsigned long,
		unsigned long, enum meminit_context, struct vmem_altmap *, int);


int split_free_page(struct page *free_page,
			unsigned int order, unsigned long split_pfn_offset);

#if defined CONFIG_COMPACTION || defined CONFIG_CMA

/*
 * in mm/compaction.c
 */
/*
 * compact_control is used to track pages being migrated and the free pages
 * they are being migrated to during memory compaction. The free_pfn starts
 * at the end of a zone and migrate_pfn begins at the start. Movable pages
 * are moved to the end of a zone during a compaction run and the run
 * completes when free_pfn <= migrate_pfn
 */
struct compact_control {
	struct list_head freepages;	/* List of free pages to migrate to */
	struct list_head migratepages;	/* List of pages being migrated */
	unsigned int nr_freepages;	/* Number of isolated free pages */
	unsigned int nr_migratepages;	/* Number of pages to migrate */
	unsigned long free_pfn;		/* isolate_freepages search base */
	/*
	 * Acts as an in/out parameter to page isolation for migration.
	 * isolate_migratepages uses it as a search base.
	 * isolate_migratepages_block will update the value to the next pfn
	 * after the last isolated one.
	 */
	unsigned long migrate_pfn;
	unsigned long fast_start_pfn;	/* a pfn to start linear scan from */
	struct zone *zone;
	unsigned long total_migrate_scanned;
	unsigned long total_free_scanned;
	unsigned short fast_search_fail;/* failures to use free list searches */
	short search_order;		/* order to start a fast search at */
	const gfp_t gfp_mask;		/* gfp mask of a direct compactor */
	int order;			/* order a direct compactor needs */
	int migratetype;		/* migratetype of direct compactor */
	const unsigned int alloc_flags;	/* alloc flags of a direct compactor */
	const int highest_zoneidx;	/* zone index of a direct compactor */
	enum migrate_mode mode;		/* Async or sync migration mode */
	bool ignore_skip_hint;		/* Scan blocks even if marked skip */
	bool no_set_skip_hint;		/* Don't mark blocks for skipping */
	bool ignore_block_suitable;	/* Scan blocks considered unsuitable */
	bool direct_compaction;		/* False from kcompactd or /proc/... */
	bool proactive_compaction;	/* kcompactd proactive compaction */
	bool whole_zone;		/* Whole zone should/has been scanned */
	bool contended;			/* Signal lock contention */
	bool finish_pageblock;		/* Scan the remainder of a pageblock. Used
					 * when there are potentially transient
					 * isolation or migration failures to
					 * ensure forward progress.
					 */
	bool alloc_contig;		/* alloc_contig_range allocation */
};

/*
 * Used in direct compaction when a page should be taken from the freelists
 * immediately when one is created during the free path.
 */
struct capture_control {
	struct compact_control *cc;
	struct page *page;
};

unsigned long
isolate_freepages_range(struct compact_control *cc,
			unsigned long start_pfn, unsigned long end_pfn);
int
isolate_migratepages_range(struct compact_control *cc,
			   unsigned long low_pfn, unsigned long end_pfn);

int __alloc_contig_migrate_range(struct compact_control *cc,
					unsigned long start, unsigned long end);

/* Free whole pageblock and set its migration type to MIGRATE_CMA. */
void init_cma_reserved_pageblock(struct page *page);

#endif /* CONFIG_COMPACTION || CONFIG_CMA */

int find_suitable_fallback(struct free_area *area, unsigned int order,
			int migratetype, bool only_stealable, bool *can_steal);

static inline bool free_area_empty(struct free_area *area, int migratetype)
{
	return list_empty(&area->free_list[migratetype]);
}

/*
 * These three helpers classifies VMAs for virtual memory accounting.
 */

/*
 * Executable code area - executable, not writable, not stack
 */
static inline bool is_exec_mapping(vm_flags_t flags)
{
	return (flags & (VM_EXEC | VM_WRITE | VM_STACK)) == VM_EXEC;
}

/*
 * Stack area (including shadow stacks)
 *
 * VM_GROWSUP / VM_GROWSDOWN VMAs are always private anonymous:
 * do_mmap() forbids all other combinations.
 */
static inline bool is_stack_mapping(vm_flags_t flags)
{
	return ((flags & VM_STACK) == VM_STACK) || (flags & VM_SHADOW_STACK);
}

/*
 * Data area - private, writable, not stack
 */
static inline bool is_data_mapping(vm_flags_t flags)
{
	return (flags & (VM_WRITE | VM_SHARED | VM_STACK)) == VM_WRITE;
}

/* mm/util.c */
struct anon_vma *folio_anon_vma(struct folio *folio);

#ifdef CONFIG_MMU
void unmap_mapping_folio(struct folio *folio);
extern long populate_vma_page_range(struct vm_area_struct *vma,
		unsigned long start, unsigned long end, int *locked);
extern long faultin_page_range(struct mm_struct *mm, unsigned long start,
		unsigned long end, bool write, int *locked);
extern bool mlock_future_ok(struct mm_struct *mm, unsigned long flags,
			       unsigned long bytes);

/*
 * NOTE: This function can't tell whether the folio is "fully mapped" in the
 * range.
 * "fully mapped" means all the pages of folio is associated with the page
 * table of range while this function just check whether the folio range is
 * within the range [start, end). Funcation caller nees to do page table
 * check if it cares about the page table association.
 *
 * Typical usage (like mlock or madvise) is:
 * Caller knows at least 1 page of folio is associated with page table of VMA
 * and the range [start, end) is intersect with the VMA range. Caller wants
 * to know whether the folio is fully associated with the range. It calls
 * this function to check whether the folio is in the range first. Then checks
 * the page table to know whether the folio is fully mapped to the range.
 */
static inline bool
folio_within_range(struct folio *folio, struct vm_area_struct *vma,
		unsigned long start, unsigned long end)
{
	pgoff_t pgoff, addr;
	unsigned long vma_pglen = (vma->vm_end - vma->vm_start) >> PAGE_SHIFT;

	VM_WARN_ON_FOLIO(folio_test_ksm(folio), folio);
	if (start > end)
		return false;

	if (start < vma->vm_start)
		start = vma->vm_start;

	if (end > vma->vm_end)
		end = vma->vm_end;

	pgoff = folio_pgoff(folio);

	/* if folio start address is not in vma range */
	if (!in_range(pgoff, vma->vm_pgoff, vma_pglen))
		return false;

	addr = vma->vm_start + ((pgoff - vma->vm_pgoff) << PAGE_SHIFT);

	return !(addr < start || end - addr < folio_size(folio));
}

static inline bool
folio_within_vma(struct folio *folio, struct vm_area_struct *vma)
{
	return folio_within_range(folio, vma, vma->vm_start, vma->vm_end);
}

/*
 * mlock_vma_folio() and munlock_vma_folio():
 * should be called with vma's mmap_lock held for read or write,
 * under page table lock for the pte/pmd being added or removed.
 *
 * mlock is usually called at the end of folio_add_*_rmap_*(), munlock at
 * the end of folio_remove_rmap_*(); but new anon folios are managed by
 * folio_add_lru_vma() calling mlock_new_folio().
 */
void mlock_folio(struct folio *folio);
static inline void mlock_vma_folio(struct folio *folio,
				struct vm_area_struct *vma)
{
	/*
	 * The VM_SPECIAL check here serves two purposes.
	 * 1) VM_IO check prevents migration from double-counting during mlock.
	 * 2) Although mmap_region() and mlock_fixup() take care that VM_LOCKED
	 *    is never left set on a VM_SPECIAL vma, there is an interval while
	 *    file->f_op->mmap() is using vm_insert_page(s), when VM_LOCKED may
	 *    still be set while VM_SPECIAL bits are added: so ignore it then.
	 */
	if (unlikely((vma->vm_flags & (VM_LOCKED|VM_SPECIAL)) == VM_LOCKED))
		mlock_folio(folio);
}

void munlock_folio(struct folio *folio);
static inline void munlock_vma_folio(struct folio *folio,
					struct vm_area_struct *vma)
{
	/*
	 * munlock if the function is called. Ideally, we should only
	 * do munlock if any page of folio is unmapped from VMA and
	 * cause folio not fully mapped to VMA.
	 *
	 * But it's not easy to confirm that's the situation. So we
	 * always munlock the folio and page reclaim will correct it
	 * if it's wrong.
	 */
	if (unlikely(vma->vm_flags & VM_LOCKED))
		munlock_folio(folio);
}

void mlock_new_folio(struct folio *folio);
bool need_mlock_drain(int cpu);
void mlock_drain_local(void);
void mlock_drain_remote(int cpu);

extern pmd_t maybe_pmd_mkwrite(pmd_t pmd, struct vm_area_struct *vma);

/*
 * Return the start of user virtual address at the specific offset within
 * a vma.
 */
static inline unsigned long
vma_pgoff_address(pgoff_t pgoff, unsigned long nr_pages,
		  struct vm_area_struct *vma)
{
	unsigned long address;

	if (pgoff >= vma->vm_pgoff) {
		address = vma->vm_start +
			((pgoff - vma->vm_pgoff) << PAGE_SHIFT);
		/* Check for address beyond vma (or wrapped through 0?) */
		if (address < vma->vm_start || address >= vma->vm_end)
			address = -EFAULT;
	} else if (pgoff + nr_pages - 1 >= vma->vm_pgoff) {
		/* Test above avoids possibility of wrap to 0 on 32-bit */
		address = vma->vm_start;
	} else {
		address = -EFAULT;
	}
	return address;
}

/*
 * Return the start of user virtual address of a page within a vma.
 * Returns -EFAULT if all of the page is outside the range of vma.
 * If page is a compound head, the entire compound page is considered.
 */
static inline unsigned long
vma_address(struct page *page, struct vm_area_struct *vma)
{
	VM_BUG_ON_PAGE(PageKsm(page), page);	/* KSM page->index unusable */
	return vma_pgoff_address(page_to_pgoff(page), compound_nr(page), vma);
}

/*
 * Then at what user virtual address will none of the range be found in vma?
 * Assumes that vma_address() already returned a good starting address.
 */
static inline unsigned long vma_address_end(struct page_vma_mapped_walk *pvmw)
{
	struct vm_area_struct *vma = pvmw->vma;
	pgoff_t pgoff;
	unsigned long address;

	/* Common case, plus ->pgoff is invalid for KSM */
	if (pvmw->nr_pages == 1)
		return pvmw->address + PAGE_SIZE;

	pgoff = pvmw->pgoff + pvmw->nr_pages;
	address = vma->vm_start + ((pgoff - vma->vm_pgoff) << PAGE_SHIFT);
	/* Check for address beyond vma (or wrapped through 0?) */
	if (address < vma->vm_start || address > vma->vm_end)
		address = vma->vm_end;
	return address;
}

static inline struct file *maybe_unlock_mmap_for_io(struct vm_fault *vmf,
						    struct file *fpin)
{
	int flags = vmf->flags;

	if (fpin)
		return fpin;

	/*
	 * FAULT_FLAG_RETRY_NOWAIT means we don't want to wait on page locks or
	 * anything, so we only pin the file and drop the mmap_lock if only
	 * FAULT_FLAG_ALLOW_RETRY is set, while this is the first attempt.
	 */
	if (fault_flag_allow_retry_first(flags) &&
	    !(flags & FAULT_FLAG_RETRY_NOWAIT)) {
		fpin = get_file(vmf->vma->vm_file);
		release_fault_lock(vmf);
	}
	return fpin;
}
#else /* !CONFIG_MMU */
static inline void unmap_mapping_folio(struct folio *folio) { }
static inline void mlock_new_folio(struct folio *folio) { }
static inline bool need_mlock_drain(int cpu) { return false; }
static inline void mlock_drain_local(void) { }
static inline void mlock_drain_remote(int cpu) { }
static inline void vunmap_range_noflush(unsigned long start, unsigned long end)
{
}
#endif /* !CONFIG_MMU */

/* Memory initialisation debug and verification */
#ifdef CONFIG_DEFERRED_STRUCT_PAGE_INIT
DECLARE_STATIC_KEY_TRUE(deferred_pages);

bool __init deferred_grow_zone(struct zone *zone, unsigned int order);
#endif /* CONFIG_DEFERRED_STRUCT_PAGE_INIT */

enum mminit_level {
	MMINIT_WARNING,
	MMINIT_VERIFY,
	MMINIT_TRACE
};

#ifdef CONFIG_DEBUG_MEMORY_INIT

extern int mminit_loglevel;

#define mminit_dprintk(level, prefix, fmt, arg...) \
do { \
	if (level < mminit_loglevel) { \
		if (level <= MMINIT_WARNING) \
			pr_warn("mminit::" prefix " " fmt, ##arg);	\
		else \
			printk(KERN_DEBUG "mminit::" prefix " " fmt, ##arg); \
	} \
} while (0)

extern void mminit_verify_pageflags_layout(void);
extern void mminit_verify_zonelist(void);
#else

static inline void mminit_dprintk(enum mminit_level level,
				const char *prefix, const char *fmt, ...)
{
}

static inline void mminit_verify_pageflags_layout(void)
{
}

static inline void mminit_verify_zonelist(void)
{
}
#endif /* CONFIG_DEBUG_MEMORY_INIT */

#define NODE_RECLAIM_NOSCAN	-2
#define NODE_RECLAIM_FULL	-1
#define NODE_RECLAIM_SOME	0
#define NODE_RECLAIM_SUCCESS	1

#ifdef CONFIG_NUMA
extern int node_reclaim(struct pglist_data *, gfp_t, unsigned int);
extern int find_next_best_node(int node, nodemask_t *used_node_mask);
#else
static inline int node_reclaim(struct pglist_data *pgdat, gfp_t mask,
				unsigned int order)
{
	return NODE_RECLAIM_NOSCAN;
}
static inline int find_next_best_node(int node, nodemask_t *used_node_mask)
{
	return NUMA_NO_NODE;
}
#endif

/*
 * mm/memory-failure.c
 */
extern int hwpoison_filter(struct page *p);

extern u32 hwpoison_filter_dev_major;
extern u32 hwpoison_filter_dev_minor;
extern u64 hwpoison_filter_flags_mask;
extern u64 hwpoison_filter_flags_value;
extern u64 hwpoison_filter_memcg;
extern u32 hwpoison_filter_enable;

extern unsigned long  __must_check vm_mmap_pgoff(struct file *, unsigned long,
        unsigned long, unsigned long,
        unsigned long, unsigned long);

extern void set_pageblock_order(void);
unsigned long reclaim_pages(struct list_head *folio_list, bool ignore_references);
unsigned int reclaim_clean_pages_from_list(struct zone *zone,
					    struct list_head *folio_list);
/* The ALLOC_WMARK bits are used as an index to zone->watermark */
#define ALLOC_WMARK_MIN		WMARK_MIN
#define ALLOC_WMARK_LOW		WMARK_LOW
#define ALLOC_WMARK_HIGH	WMARK_HIGH
#define ALLOC_NO_WATERMARKS	0x04 /* don't check watermarks at all */

/* Mask to get the watermark bits */
#define ALLOC_WMARK_MASK	(ALLOC_NO_WATERMARKS-1)

/*
 * Only MMU archs have async oom victim reclaim - aka oom_reaper so we
 * cannot assume a reduced access to memory reserves is sufficient for
 * !MMU
 */
#ifdef CONFIG_MMU
#define ALLOC_OOM		0x08
#else
#define ALLOC_OOM		ALLOC_NO_WATERMARKS
#endif

#define ALLOC_NON_BLOCK		 0x10 /* Caller cannot block. Allow access
				       * to 25% of the min watermark or
				       * 62.5% if __GFP_HIGH is set.
				       */
#define ALLOC_MIN_RESERVE	 0x20 /* __GFP_HIGH set. Allow access to 50%
				       * of the min watermark.
				       */
#define ALLOC_CPUSET		 0x40 /* check for correct cpuset */
#define ALLOC_CMA		 0x80 /* allow allocations from CMA areas */
#ifdef CONFIG_ZONE_DMA32
#define ALLOC_NOFRAGMENT	0x100 /* avoid mixing pageblock types */
#else
#define ALLOC_NOFRAGMENT	  0x0
#endif
#define ALLOC_HIGHATOMIC	0x200 /* Allows access to MIGRATE_HIGHATOMIC */
#define ALLOC_KSWAPD		0x800 /* allow waking of kswapd, __GFP_KSWAPD_RECLAIM set */

/* Flags that allow allocations below the min watermark. */
#define ALLOC_RESERVES (ALLOC_NON_BLOCK|ALLOC_MIN_RESERVE|ALLOC_HIGHATOMIC|ALLOC_OOM)

enum ttu_flags;
struct tlbflush_unmap_batch;


/*
 * only for MM internal work items which do not depend on
 * any allocations or locks which might depend on allocations
 */
extern struct workqueue_struct *mm_percpu_wq;

#ifdef CONFIG_ARCH_WANT_BATCHED_UNMAP_TLB_FLUSH
void try_to_unmap_flush(void);
void try_to_unmap_flush_dirty(void);
void flush_tlb_batched_pending(struct mm_struct *mm);
#else
static inline void try_to_unmap_flush(void)
{
}
static inline void try_to_unmap_flush_dirty(void)
{
}
static inline void flush_tlb_batched_pending(struct mm_struct *mm)
{
}
#endif /* CONFIG_ARCH_WANT_BATCHED_UNMAP_TLB_FLUSH */

extern const struct trace_print_flags pageflag_names[];
extern const struct trace_print_flags pagetype_names[];
extern const struct trace_print_flags vmaflag_names[];
extern const struct trace_print_flags gfpflag_names[];

static inline bool is_migrate_highatomic(enum migratetype migratetype)
{
	return migratetype == MIGRATE_HIGHATOMIC;
}

static inline bool is_migrate_highatomic_page(struct page *page)
{
	return get_pageblock_migratetype(page) == MIGRATE_HIGHATOMIC;
}

void setup_zone_pageset(struct zone *zone);

struct migration_target_control {
	int nid;		/* preferred node id */
	nodemask_t *nmask;
	gfp_t gfp_mask;
};

/*
 * mm/filemap.c
 */
size_t splice_folio_into_pipe(struct pipe_inode_info *pipe,
			      struct folio *folio, loff_t fpos, size_t size);

/*
 * mm/vmalloc.c
 */
#ifdef CONFIG_MMU
void __init vmalloc_init(void);
int __must_check vmap_pages_range_noflush(unsigned long addr, unsigned long end,
                pgprot_t prot, struct page **pages, unsigned int page_shift);
#else
static inline void vmalloc_init(void)
{
}

static inline
int __must_check vmap_pages_range_noflush(unsigned long addr, unsigned long end,
                pgprot_t prot, struct page **pages, unsigned int page_shift)
{
	return -EINVAL;
}
#endif

int __must_check __vmap_pages_range_noflush(unsigned long addr,
			       unsigned long end, pgprot_t prot,
			       struct page **pages, unsigned int page_shift);

void vunmap_range_noflush(unsigned long start, unsigned long end);

void __vunmap_range_noflush(unsigned long start, unsigned long end);

int numa_migrate_prep(struct folio *folio, struct vm_area_struct *vma,
		      unsigned long addr, int page_nid, int *flags);

void free_zone_device_page(struct page *page);
int migrate_device_coherent_page(struct page *page);

/*
 * mm/gup.c
 */
int __must_check try_grab_folio(struct folio *folio, int refs,
				unsigned int flags);

/*
 * mm/huge_memory.c
 */
struct page *follow_trans_huge_pmd(struct vm_area_struct *vma,
				   unsigned long addr, pmd_t *pmd,
				   unsigned int flags);

enum {
	/* mark page accessed */
	FOLL_TOUCH = 1 << 16,
	/* a retry, previous pass started an IO */
	FOLL_TRIED = 1 << 17,
	/* we are working on non-current tsk/mm */
	FOLL_REMOTE = 1 << 18,
	/* pages must be released via unpin_user_page */
	FOLL_PIN = 1 << 19,
	/* gup_fast: prevent fall-back to slow gup */
	FOLL_FAST_ONLY = 1 << 20,
	/* allow unlocking the mmap lock */
	FOLL_UNLOCKABLE = 1 << 21,
	/* VMA lookup+checks compatible with MADV_POPULATE_(READ|WRITE) */
	FOLL_MADV_POPULATE = 1 << 22,
};

#define INTERNAL_GUP_FLAGS (FOLL_TOUCH | FOLL_TRIED | FOLL_REMOTE | FOLL_PIN | \
			    FOLL_FAST_ONLY | FOLL_UNLOCKABLE | \
			    FOLL_MADV_POPULATE)

/*
 * Indicates for which pages that are write-protected in the page table,
 * whether GUP has to trigger unsharing via FAULT_FLAG_UNSHARE such that the
 * GUP pin will remain consistent with the pages mapped into the page tables
 * of the MM.
 *
 * Temporary unmapping of PageAnonExclusive() pages or clearing of
 * PageAnonExclusive() has to protect against concurrent GUP:
 * * Ordinary GUP: Using the PT lock
 * * GUP-fast and fork(): mm->write_protect_seq
 * * GUP-fast and KSM or temporary unmapping (swap, migration): see
 *    folio_try_share_anon_rmap_*()
 *
 * Must be called with the (sub)page that's actually referenced via the
 * page table entry, which might not necessarily be the head page for a
 * PTE-mapped THP.
 *
 * If the vma is NULL, we're coming from the GUP-fast path and might have
 * to fallback to the slow path just to lookup the vma.
 */
static inline bool gup_must_unshare(struct vm_area_struct *vma,
				    unsigned int flags, struct page *page)
{
	/*
	 * FOLL_WRITE is implicitly handled correctly as the page table entry
	 * has to be writable -- and if it references (part of) an anonymous
	 * folio, that part is required to be marked exclusive.
	 */
	if ((flags & (FOLL_WRITE | FOLL_PIN)) != FOLL_PIN)
		return false;
	/*
	 * Note: PageAnon(page) is stable until the page is actually getting
	 * freed.
	 */
	if (!PageAnon(page)) {
		/*
		 * We only care about R/O long-term pining: R/O short-term
		 * pinning does not have the semantics to observe successive
		 * changes through the process page tables.
		 */
		if (!(flags & FOLL_LONGTERM))
			return false;

		/* We really need the vma ... */
		if (!vma)
			return true;

		/*
		 * ... because we only care about writable private ("COW")
		 * mappings where we have to break COW early.
		 */
		return is_cow_mapping(vma->vm_flags);
	}

	/* Paired with a memory barrier in folio_try_share_anon_rmap_*(). */
	if (IS_ENABLED(CONFIG_HAVE_FAST_GUP))
		smp_rmb();

	/*
	 * During GUP-fast we might not get called on the head page for a
	 * hugetlb page that is mapped using cont-PTE, because GUP-fast does
	 * not work with the abstracted hugetlb PTEs that always point at the
	 * head page. For hugetlb, PageAnonExclusive only applies on the head
	 * page (as it cannot be partially COW-shared), so lookup the head page.
	 */
	if (unlikely(!PageHead(page) && PageHuge(page)))
		page = compound_head(page);

	/*
	 * Note that PageKsm() pages cannot be exclusive, and consequently,
	 * cannot get pinned.
	 */
	return !PageAnonExclusive(page);
}

extern bool mirrored_kernelcore;
extern bool memblock_has_mirror(void);

static inline bool vma_soft_dirty_enabled(struct vm_area_struct *vma)
{
	/*
	 * NOTE: we must check this before VM_SOFTDIRTY on soft-dirty
	 * enablements, because when without soft-dirty being compiled in,
	 * VM_SOFTDIRTY is defined as 0x0, then !(vm_flags & VM_SOFTDIRTY)
	 * will be constantly true.
	 */
	if (!IS_ENABLED(CONFIG_MEM_SOFT_DIRTY))
		return false;

	/*
	 * Soft-dirty is kind of special: its tracking is enabled when the
	 * vma flags not set.
	 */
	return !(vma->vm_flags & VM_SOFTDIRTY);
}

static inline bool pmd_needs_soft_dirty_wp(struct vm_area_struct *vma, pmd_t pmd)
{
	return vma_soft_dirty_enabled(vma) && !pmd_soft_dirty(pmd);
}

static inline bool pte_needs_soft_dirty_wp(struct vm_area_struct *vma, pte_t pte)
{
	return vma_soft_dirty_enabled(vma) && !pte_soft_dirty(pte);
}

static inline void vma_iter_config(struct vma_iterator *vmi,
		unsigned long index, unsigned long last)
{
	MAS_BUG_ON(&vmi->mas, vmi->mas.node != MAS_START &&
		   (vmi->mas.index > index || vmi->mas.last < index));
	__mas_set_range(&vmi->mas, index, last - 1);
}

/*
 * VMA Iterator functions shared between nommu and mmap
 */
static inline int vma_iter_prealloc(struct vma_iterator *vmi,
		struct vm_area_struct *vma)
{
	return mas_preallocate(&vmi->mas, vma, GFP_KERNEL);
}

static inline void vma_iter_clear(struct vma_iterator *vmi)
{
	mas_store_prealloc(&vmi->mas, NULL);
}

static inline struct vm_area_struct *vma_iter_load(struct vma_iterator *vmi)
{
	return mas_walk(&vmi->mas);
}

/* Store a VMA with preallocated memory */
static inline void vma_iter_store(struct vma_iterator *vmi,
				  struct vm_area_struct *vma)
{

#if defined(CONFIG_DEBUG_VM_MAPLE_TREE)
	if (MAS_WARN_ON(&vmi->mas, vmi->mas.node != MAS_START &&
			vmi->mas.index > vma->vm_start)) {
		pr_warn("%lx > %lx\n store vma %lx-%lx\n into slot %lx-%lx\n",
			vmi->mas.index, vma->vm_start, vma->vm_start,
			vma->vm_end, vmi->mas.index, vmi->mas.last);
	}
	if (MAS_WARN_ON(&vmi->mas, vmi->mas.node != MAS_START &&
			vmi->mas.last <  vma->vm_start)) {
		pr_warn("%lx < %lx\nstore vma %lx-%lx\ninto slot %lx-%lx\n",
		       vmi->mas.last, vma->vm_start, vma->vm_start, vma->vm_end,
		       vmi->mas.index, vmi->mas.last);
	}
#endif

	if (vmi->mas.node != MAS_START &&
	    ((vmi->mas.index > vma->vm_start) || (vmi->mas.last < vma->vm_start)))
		vma_iter_invalidate(vmi);

	__mas_set_range(&vmi->mas, vma->vm_start, vma->vm_end - 1);
	mas_store_prealloc(&vmi->mas, vma);
}

static inline int vma_iter_store_gfp(struct vma_iterator *vmi,
			struct vm_area_struct *vma, gfp_t gfp)
{
	if (vmi->mas.node != MAS_START &&
	    ((vmi->mas.index > vma->vm_start) || (vmi->mas.last < vma->vm_start)))
		vma_iter_invalidate(vmi);

	__mas_set_range(&vmi->mas, vma->vm_start, vma->vm_end - 1);
	mas_store_gfp(&vmi->mas, vma, gfp);
	if (unlikely(mas_is_err(&vmi->mas)))
		return -ENOMEM;

	return 0;
}

/*
 * VMA lock generalization
 */
struct vma_prepare {
	struct vm_area_struct *vma;
	struct vm_area_struct *adj_next;
	struct file *file;
	struct address_space *mapping;
	struct anon_vma *anon_vma;
	struct vm_area_struct *insert;
	struct vm_area_struct *remove;
	struct vm_area_struct *remove2;
};

#define SRC_PAGE_MAPPED		BIT(0)
#define SRC_PAGE_MLOCKED	BIT(1)
#define SRC_PAGE_CLEAN		BIT(2)
#define SRC_PAGE_USAGE_MASK	(BIT(3) - 1)

static inline unsigned long src_page_usage(struct page *page)
{
	struct folio *src = page_folio(page);
	int i = folio_page_idx(src, page);

	if (folio_can_split(src) || !src->_dst_ul)
		return 0;

	return src->_dst_ul[i] & SRC_PAGE_USAGE_MASK;
}

static inline bool can_discard_src(struct page *page)
{
	return src_page_usage(page) & SRC_PAGE_CLEAN;
}

static inline void set_src_usage(struct page *page, unsigned long usage)
{
	struct folio *src = page_folio(page);
	int i = folio_page_idx(src, page);

	if (!folio_can_split(src) && src->_dst_ul)
		src->_dst_ul[i] |= usage;
}

static inline struct page *folio_dst_page(struct folio *src, int i)
{
	if (folio_can_split(src) || !src->_dst_ul)
		return folio_page(src, i);

	return (void *)(src->_dst_ul[i] & ~SRC_PAGE_USAGE_MASK);
}

#ifdef CONFIG_64BIT
static inline int can_do_mseal(unsigned long flags)
{
	if (flags)
		return -EINVAL;

	return 0;
}

bool can_modify_mm(struct mm_struct *mm, unsigned long start,
		unsigned long end);
bool can_modify_mm_madv(struct mm_struct *mm, unsigned long start,
		unsigned long end, int behavior);

static inline bool vma_is_sealed(struct vm_area_struct *vma)
{
	return (vma->vm_flags & VM_SEALED);
}

/*
 * check if a vma is sealed for modification.
 * return true, if modification is allowed.
 */
static inline bool can_modify_vma(struct vm_area_struct *vma)
{
	if (unlikely(vma_is_sealed(vma)))
		return false;

	return true;
}

bool can_modify_vma_madv(struct vm_area_struct *vma, int behavior);

#else
static inline int can_do_mseal(unsigned long flags)
{
	return -EPERM;
}

static inline bool can_modify_mm(struct mm_struct *mm, unsigned long start,
		unsigned long end)
{
	return true;
}

static inline bool can_modify_mm_madv(struct mm_struct *mm, unsigned long start,
		unsigned long end, int behavior)
{
	return true;
}

static inline bool can_modify_vma(struct vm_area_struct *vma)
{
	return true;
}

static inline bool can_modify_vma_madv(struct vm_area_struct *vma, int behavior)
{
	return true;
}

#endif
#endif	/* __MM_INTERNAL_H */<|MERGE_RESOLUTION|>--- conflicted
+++ resolved
@@ -100,7 +100,6 @@
 	return (void *)(mapping & ~PAGE_MAPPING_FLAGS);
 }
 
-<<<<<<< HEAD
 #ifdef CONFIG_MMU
 
 /* Flags for folio_pte_batch(). */
@@ -292,7 +291,7 @@
 	return ptep - start_ptep;
 }
 #endif /* CONFIG_MMU */
-=======
+
 /*
  * This is a file-backed mapping, and is about to be memory mapped - invoke its
  * mmap hook and safely handle error conditions. On error, VMA hooks will be
@@ -319,7 +318,6 @@
 
 	return err;
 }
->>>>>>> cd3ed99f
 
 void __acct_reclaim_writeback(pg_data_t *pgdat, struct folio *folio,
 						int nr_throttled);
