--- conflicted
+++ resolved
@@ -149,19 +149,6 @@
 		struct folio *folio)
 {
 	long nr;
-<<<<<<< HEAD
-
-	/*
-	 * if we're uptodate, flush out into the cleancache, otherwise
-	 * invalidate any existing cleancache entries.  We can't leave
-	 * stale data around in the cleancache once our page is gone
-	 */
-	if (folio_test_uptodate(folio) && folio_test_mappedtodisk(folio))
-		cleancache_put_page(&folio->page);
-	else
-		cleancache_invalidate_page(mapping, &folio->page);
-=======
->>>>>>> ed9f4f96
 
 	VM_BUG_ON_FOLIO(folio_mapped(folio), folio);
 	if (!IS_ENABLED(CONFIG_DEBUG_VM) && unlikely(folio_mapped(folio))) {
@@ -241,18 +228,9 @@
 	if (freepage)
 		freepage(&folio->page);
 
-<<<<<<< HEAD
-	if (folio_test_large(folio) && !folio_test_hugetlb(folio)) {
-		folio_ref_sub(folio, folio_nr_pages(folio));
-		VM_BUG_ON_FOLIO(folio_ref_count(folio) <= 0, folio);
-	} else {
-		folio_put(folio);
-	}
-=======
 	if (folio_test_large(folio) && !folio_test_hugetlb(folio))
 		refs = folio_nr_pages(folio);
 	folio_put_refs(folio, refs);
->>>>>>> ed9f4f96
 }
 
 /**
