* Freescale low power universal asynchronous receiver/transmitter (lpuart)

Required properties:
- compatible :
  - "fsl,vf610-lpuart" for lpuart compatible with the one integrated
    on Vybrid vf610 SoC with 8-bit register organization
  - "fsl,ls1021a-lpuart" for lpuart compatible with the one integrated
    on LS1021A SoC with 32-bit big-endian register organization
  - "fsl,imx7ulp-lpuart" for lpuart compatible with the one integrated
    on i.MX7ULP SoC with 32-bit little-endian register organization
- reg : Address and length of the register set for the device
- interrupts : Should contain uart interrupt
- clocks : phandle + clock specifier pairs, one for each entry in clock-names
- clock-names : should contain: "ipg" - the uart clock

Optional properties:
- dmas: A list of two dma specifiers, one for each entry in dma-names.
- dma-names: should contain "tx" and "rx".
<<<<<<< HEAD
- rs485-rts-delay, rs485-rx-during-tx, linux,rs485-enabled-at-boot-time: see rs485.txt
=======
- rs485-rts-delay, rs485-rts-active-low, rs485-rx-during-tx,
  linux,rs485-enabled-at-boot-time: see rs485.txt
>>>>>>> 661e50bc

Note: Optional properties for DMA support. Write them both or both not.

Example:

uart0: serial@40027000 {
		compatible = "fsl,vf610-lpuart";
		reg = <0x40027000 0x1000>;
		interrupts = <0 61 0x00>;
		clocks = <&clks VF610_CLK_UART0>;
		clock-names = "ipg";
		dmas = <&edma0 0 2>,
			<&edma0 0 3>;
		dma-names = "rx","tx";
	};<|MERGE_RESOLUTION|>--- conflicted
+++ resolved
@@ -16,12 +16,8 @@
 Optional properties:
 - dmas: A list of two dma specifiers, one for each entry in dma-names.
 - dma-names: should contain "tx" and "rx".
-<<<<<<< HEAD
-- rs485-rts-delay, rs485-rx-during-tx, linux,rs485-enabled-at-boot-time: see rs485.txt
-=======
 - rs485-rts-delay, rs485-rts-active-low, rs485-rx-during-tx,
   linux,rs485-enabled-at-boot-time: see rs485.txt
->>>>>>> 661e50bc
 
 Note: Optional properties for DMA support. Write them both or both not.
 
