--- conflicted
+++ resolved
@@ -100,14 +100,6 @@
  *
  * Return: Returns the spinlock corresponding to index.
  */
-<<<<<<< HEAD
-static spinlock_t *sbitmap_spinlock(struct sbitmap_word *map,
-		unsigned int map_nr, unsigned int index)
-{
-	spinlock_t *base_lock = (spinlock_t *)(&map[map_nr - index]);
-
-	BUG_ON(((unsigned long)base_lock % __alignof__(spinlock_t)));
-=======
 static spinlock_t *sbitmap_spinlock(struct sbitmap *sb, unsigned int index)
 {
 	const unsigned int max_map_nr = *(unsigned int *)&sb->map[-1];
@@ -117,28 +109,19 @@
 
 	WARN_ON_ONCE(index < 0 || index >= sb->map_nr);
 
->>>>>>> 6ee6be80
 	return &base_lock[index];
 }
 
 /*
  * See if we have deferred clears that we can batch move
  */
-<<<<<<< HEAD
-static inline bool sbitmap_deferred_clear(struct sbitmap_word *map,
-=======
 static inline bool sbitmap_deferred_clear(struct sbitmap *sb,
 		struct sbitmap_word *map,
->>>>>>> 6ee6be80
 		unsigned int depth, unsigned int alloc_hint, bool wrap,
 		unsigned int map_nr, unsigned int index)
 {
 	unsigned long mask, word_mask;
-<<<<<<< HEAD
-	spinlock_t *swap_lock = sbitmap_spinlock(map, map_nr, index);
-=======
 	spinlock_t *swap_lock = sbitmap_spinlock(sb, index);
->>>>>>> 6ee6be80
 
 	guard(spinlock_irqsave)(swap_lock);
 
@@ -204,15 +187,6 @@
 		sb->alloc_hint = NULL;
 	}
 
-<<<<<<< HEAD
-	/* Due to 72d04bdcf3f7 ("sbitmap: fix io hung due to race on sbitmap_word
-	 * ::cleared") directly adding spinlock_t swap_1ock to struct sbitmap_word
-	 * in sbitmap.h, KMI was damaged. In order to achieve functionality without
-	 * damaging KMI, we can only apply for a block of memory with a size of
-	 * map_nr * (sizeof (* sb ->map)+sizeof(spinlock_t)) to ensure that each
-	 * struct sbitmap-word receives protection from spinlock.
-	 * The actual memory distribution used is as follows:
-=======
 	/*
 	 * Commit 72d04bdcf3f7 ("sbitmap: fix io hung due to race on
 	 * sbitmap_word::cleared") broke the KMI by adding `spinlock_t
@@ -224,7 +198,6 @@
 	 * ----------------------
 	 * struct sbitmap_word[-1] - only the first four bytes are used to store
 	 *	max_map_nr.
->>>>>>> 6ee6be80
 	 * ----------------------
 	 * struct sbitmap_word[0]
 	 * ......................
@@ -234,12 +207,6 @@
 	 * .......................
 	 * spinlock_t swap_lock[n]
 	 * ----------------------
-<<<<<<< HEAD
-	 *  sbitmap_word[0] corresponds to swap_lock[0], and sbitmap_word[n]
-	 *  corresponds to swap_lock[n], and so on
-	 */
-	sb->map = kvzalloc_node(sb->map_nr * (sizeof(*sb->map) + sizeof(spinlock_t)), flags, node);
-=======
 	 *
 	 * sbitmap_word[0] corresponds to swap_lock[0], and sbitmap_word[n]
 	 * corresponds to swap_lock[n], and so on.
@@ -248,21 +215,15 @@
 					 __alignof__(spinlock_t))
 		+ sb->map_nr * sizeof(spinlock_t);
 	sb->map = kvzalloc_node(map_size, flags, node);
->>>>>>> 6ee6be80
 	if (!sb->map) {
 		free_percpu(sb->alloc_hint);
 		return -ENOMEM;
 	}
 
-<<<<<<< HEAD
-	for (i = 0; i < sb->map_nr; i++) {
-		spinlock_t *swap_lock = sbitmap_spinlock(&sb->map[i], sb->map_nr, i);
-=======
 	*(unsigned int *)sb->map = sb->map_nr;
 	sb->map++;
 	for (i = 0; i < sb->map_nr; i++) {
 		spinlock_t *swap_lock = sbitmap_spinlock(sb, i);
->>>>>>> 6ee6be80
 
 		spin_lock_init(swap_lock);
 	}
@@ -277,11 +238,7 @@
 	unsigned int i;
 
 	for (i = 0; i < sb->map_nr; i++)
-<<<<<<< HEAD
-		sbitmap_deferred_clear(&sb->map[i], 0, 0, 0, sb->map_nr, i);
-=======
 		sbitmap_deferred_clear(sb, &sb->map[i], 0, 0, 0, sb->map_nr, i);
->>>>>>> 6ee6be80
 
 	sb->depth = depth;
 	sb->map_nr = DIV_ROUND_UP(sb->depth, bits_per_word);
@@ -337,11 +294,7 @@
 					alloc_hint, wrap);
 		if (nr != -1)
 			break;
-<<<<<<< HEAD
-		if (!sbitmap_deferred_clear(map, depth, alloc_hint, wrap, map_nr, index))
-=======
 		if (!sbitmap_deferred_clear(sb, map, depth, alloc_hint, wrap, map_nr, index))
->>>>>>> 6ee6be80
 			break;
 	} while (1);
 
@@ -664,11 +617,7 @@
 		unsigned int map_depth = __map_depth(sb, index);
 		unsigned long val;
 
-<<<<<<< HEAD
-		sbitmap_deferred_clear(map, 0, 0, 0, sb->map_nr, index);
-=======
 		sbitmap_deferred_clear(sb, map, 0, 0, 0, sb->map_nr, index);
->>>>>>> 6ee6be80
 		val = READ_ONCE(map->word);
 		if (val == (1UL << (map_depth - 1)) - 1)
 			goto next;
