/*
 * INET		An implementation of the TCP/IP protocol suite for the LINUX
 *		operating system.  INET is implemented using the  BSD Socket
 *		interface as the means of communication with the user level.
 *
 *		ROUTE - implementation of the IP router.
 *
 * Authors:	Ross Biro
 *		Fred N. van Kempen, <waltje@uWalt.NL.Mugnet.ORG>
 *		Alan Cox, <gw4pts@gw4pts.ampr.org>
 *		Linus Torvalds, <Linus.Torvalds@helsinki.fi>
 *		Alexey Kuznetsov, <kuznet@ms2.inr.ac.ru>
 *
 * Fixes:
 *		Alan Cox	:	Verify area fixes.
 *		Alan Cox	:	cli() protects routing changes
 *		Rui Oliveira	:	ICMP routing table updates
 *		(rco@di.uminho.pt)	Routing table insertion and update
 *		Linus Torvalds	:	Rewrote bits to be sensible
 *		Alan Cox	:	Added BSD route gw semantics
 *		Alan Cox	:	Super /proc >4K
 *		Alan Cox	:	MTU in route table
 *		Alan Cox	: 	MSS actually. Also added the window
 *					clamper.
 *		Sam Lantinga	:	Fixed route matching in rt_del()
 *		Alan Cox	:	Routing cache support.
 *		Alan Cox	:	Removed compatibility cruft.
 *		Alan Cox	:	RTF_REJECT support.
 *		Alan Cox	:	TCP irtt support.
 *		Jonathan Naylor	:	Added Metric support.
 *	Miquel van Smoorenburg	:	BSD API fixes.
 *	Miquel van Smoorenburg	:	Metrics.
 *		Alan Cox	:	Use __u32 properly
 *		Alan Cox	:	Aligned routing errors more closely with BSD
 *					our system is still very different.
 *		Alan Cox	:	Faster /proc handling
 *	Alexey Kuznetsov	:	Massive rework to support tree based routing,
 *					routing caches and better behaviour.
 *
 *		Olaf Erb	:	irtt wasn't being copied right.
 *		Bjorn Ekwall	:	Kerneld route support.
 *		Alan Cox	:	Multicast fixed (I hope)
 * 		Pavel Krauz	:	Limited broadcast fixed
 *		Mike McLagan	:	Routing by source
 *	Alexey Kuznetsov	:	End of old history. Split to fib.c and
 *					route.c and rewritten from scratch.
 *		Andi Kleen	:	Load-limit warning messages.
 *	Vitaly E. Lavrov	:	Transparent proxy revived after year coma.
 *	Vitaly E. Lavrov	:	Race condition in ip_route_input_slow.
 *	Tobias Ringstrom	:	Uninitialized res.type in ip_route_output_slow.
 *	Vladimir V. Ivanov	:	IP rule info (flowid) is really useful.
 *		Marc Boucher	:	routing by fwmark
 *	Robert Olsson		:	Added rt_cache statistics
 *	Arnaldo C. Melo		:	Convert proc stuff to seq_file
 *	Eric Dumazet		:	hashed spinlocks and rt_check_expire() fixes.
 * 	Ilia Sotnikov		:	Ignore TOS on PMTUD and Redirect
 * 	Ilia Sotnikov		:	Removed TOS from hash calculations
 *
 *		This program is free software; you can redistribute it and/or
 *		modify it under the terms of the GNU General Public License
 *		as published by the Free Software Foundation; either version
 *		2 of the License, or (at your option) any later version.
 */

#define pr_fmt(fmt) "IPv4: " fmt

#include <linux/module.h>
#include <asm/uaccess.h>
#include <linux/bitops.h>
#include <linux/types.h>
#include <linux/kernel.h>
#include <linux/mm.h>
#include <linux/string.h>
#include <linux/socket.h>
#include <linux/sockios.h>
#include <linux/errno.h>
#include <linux/in.h>
#include <linux/inet.h>
#include <linux/netdevice.h>
#include <linux/proc_fs.h>
#include <linux/init.h>
#include <linux/skbuff.h>
#include <linux/inetdevice.h>
#include <linux/igmp.h>
#include <linux/pkt_sched.h>
#include <linux/mroute.h>
#include <linux/netfilter_ipv4.h>
#include <linux/random.h>
#include <linux/rcupdate.h>
#include <linux/times.h>
#include <linux/slab.h>
#include <net/dst.h>
#include <net/net_namespace.h>
#include <net/protocol.h>
#include <net/ip.h>
#include <net/route.h>
#include <net/inetpeer.h>
#include <net/sock.h>
#include <net/ip_fib.h>
#include <net/arp.h>
#include <net/tcp.h>
#include <net/icmp.h>
#include <net/xfrm.h>
#include <net/netevent.h>
#include <net/rtnetlink.h>
#ifdef CONFIG_SYSCTL
#include <linux/sysctl.h>
#include <linux/kmemleak.h>
#endif
#include <net/secure_seq.h>

#define RT_FL_TOS(oldflp4) \
	((oldflp4)->flowi4_tos & (IPTOS_RT_MASK | RTO_ONLINK))

#define IP_MAX_MTU	0xFFF0

#define RT_GC_TIMEOUT (300*HZ)

static int ip_rt_max_size;
static int ip_rt_gc_timeout __read_mostly	= RT_GC_TIMEOUT;
static int ip_rt_gc_interval __read_mostly  = 60 * HZ;
static int ip_rt_gc_min_interval __read_mostly	= HZ / 2;
static int ip_rt_redirect_number __read_mostly	= 9;
static int ip_rt_redirect_load __read_mostly	= HZ / 50;
static int ip_rt_redirect_silence __read_mostly	= ((HZ / 50) << (9 + 1));
static int ip_rt_error_cost __read_mostly	= HZ;
static int ip_rt_error_burst __read_mostly	= 5 * HZ;
static int ip_rt_gc_elasticity __read_mostly	= 8;
static int ip_rt_mtu_expires __read_mostly	= 10 * 60 * HZ;
static int ip_rt_min_pmtu __read_mostly		= 512 + 20 + 20;
static int ip_rt_min_advmss __read_mostly	= 256;

/*
 *	Interface to generic destination cache.
 */

static struct dst_entry *ipv4_dst_check(struct dst_entry *dst, u32 cookie);
static unsigned int	 ipv4_default_advmss(const struct dst_entry *dst);
static unsigned int	 ipv4_mtu(const struct dst_entry *dst);
static struct dst_entry *ipv4_negative_advice(struct dst_entry *dst);
static void		 ipv4_link_failure(struct sk_buff *skb);
static void		 ip_rt_update_pmtu(struct dst_entry *dst, struct sock *sk,
					   struct sk_buff *skb, u32 mtu);
static void		 ip_do_redirect(struct dst_entry *dst, struct sock *sk,
					struct sk_buff *skb);
static void		ipv4_dst_destroy(struct dst_entry *dst);

static void ipv4_dst_ifdown(struct dst_entry *dst, struct net_device *dev,
			    int how)
{
}

static u32 *ipv4_cow_metrics(struct dst_entry *dst, unsigned long old)
{
	WARN_ON(1);
	return NULL;
}

static struct neighbour *ipv4_neigh_lookup(const struct dst_entry *dst,
					   struct sk_buff *skb,
					   const void *daddr);

static struct dst_ops ipv4_dst_ops = {
	.family =		AF_INET,
	.protocol =		cpu_to_be16(ETH_P_IP),
	.check =		ipv4_dst_check,
	.default_advmss =	ipv4_default_advmss,
	.mtu =			ipv4_mtu,
	.cow_metrics =		ipv4_cow_metrics,
	.destroy =		ipv4_dst_destroy,
	.ifdown =		ipv4_dst_ifdown,
	.negative_advice =	ipv4_negative_advice,
	.link_failure =		ipv4_link_failure,
	.update_pmtu =		ip_rt_update_pmtu,
	.redirect =		ip_do_redirect,
	.local_out =		__ip_local_out,
	.neigh_lookup =		ipv4_neigh_lookup,
};

#define ECN_OR_COST(class)	TC_PRIO_##class

const __u8 ip_tos2prio[16] = {
	TC_PRIO_BESTEFFORT,
	ECN_OR_COST(BESTEFFORT),
	TC_PRIO_BESTEFFORT,
	ECN_OR_COST(BESTEFFORT),
	TC_PRIO_BULK,
	ECN_OR_COST(BULK),
	TC_PRIO_BULK,
	ECN_OR_COST(BULK),
	TC_PRIO_INTERACTIVE,
	ECN_OR_COST(INTERACTIVE),
	TC_PRIO_INTERACTIVE,
	ECN_OR_COST(INTERACTIVE),
	TC_PRIO_INTERACTIVE_BULK,
	ECN_OR_COST(INTERACTIVE_BULK),
	TC_PRIO_INTERACTIVE_BULK,
	ECN_OR_COST(INTERACTIVE_BULK)
};
EXPORT_SYMBOL(ip_tos2prio);

static DEFINE_PER_CPU(struct rt_cache_stat, rt_cache_stat);
#define RT_CACHE_STAT_INC(field) __this_cpu_inc(rt_cache_stat.field)

static inline int rt_genid(struct net *net)
{
	return atomic_read(&net->ipv4.rt_genid);
}

#ifdef CONFIG_PROC_FS
static void *rt_cache_seq_start(struct seq_file *seq, loff_t *pos)
{
	if (*pos)
		return NULL;
	return SEQ_START_TOKEN;
}

static void *rt_cache_seq_next(struct seq_file *seq, void *v, loff_t *pos)
{
	++*pos;
	return NULL;
}

static void rt_cache_seq_stop(struct seq_file *seq, void *v)
{
}

static int rt_cache_seq_show(struct seq_file *seq, void *v)
{
	if (v == SEQ_START_TOKEN)
		seq_printf(seq, "%-127s\n",
			   "Iface\tDestination\tGateway \tFlags\t\tRefCnt\tUse\t"
			   "Metric\tSource\t\tMTU\tWindow\tIRTT\tTOS\tHHRef\t"
			   "HHUptod\tSpecDst");
	return 0;
}

static const struct seq_operations rt_cache_seq_ops = {
	.start  = rt_cache_seq_start,
	.next   = rt_cache_seq_next,
	.stop   = rt_cache_seq_stop,
	.show   = rt_cache_seq_show,
};

static int rt_cache_seq_open(struct inode *inode, struct file *file)
{
	return seq_open(file, &rt_cache_seq_ops);
}

static const struct file_operations rt_cache_seq_fops = {
	.owner	 = THIS_MODULE,
	.open	 = rt_cache_seq_open,
	.read	 = seq_read,
	.llseek	 = seq_lseek,
	.release = seq_release,
};


static void *rt_cpu_seq_start(struct seq_file *seq, loff_t *pos)
{
	int cpu;

	if (*pos == 0)
		return SEQ_START_TOKEN;

	for (cpu = *pos-1; cpu < nr_cpu_ids; ++cpu) {
		if (!cpu_possible(cpu))
			continue;
		*pos = cpu+1;
		return &per_cpu(rt_cache_stat, cpu);
	}
	return NULL;
}

static void *rt_cpu_seq_next(struct seq_file *seq, void *v, loff_t *pos)
{
	int cpu;

	for (cpu = *pos; cpu < nr_cpu_ids; ++cpu) {
		if (!cpu_possible(cpu))
			continue;
		*pos = cpu+1;
		return &per_cpu(rt_cache_stat, cpu);
	}
	return NULL;

}

static void rt_cpu_seq_stop(struct seq_file *seq, void *v)
{

}

static int rt_cpu_seq_show(struct seq_file *seq, void *v)
{
	struct rt_cache_stat *st = v;

	if (v == SEQ_START_TOKEN) {
		seq_printf(seq, "entries  in_hit in_slow_tot in_slow_mc in_no_route in_brd in_martian_dst in_martian_src  out_hit out_slow_tot out_slow_mc  gc_total gc_ignored gc_goal_miss gc_dst_overflow in_hlist_search out_hlist_search\n");
		return 0;
	}

	seq_printf(seq,"%08x  %08x %08x %08x %08x %08x %08x %08x "
		   " %08x %08x %08x %08x %08x %08x %08x %08x %08x \n",
		   dst_entries_get_slow(&ipv4_dst_ops),
		   st->in_hit,
		   st->in_slow_tot,
		   st->in_slow_mc,
		   st->in_no_route,
		   st->in_brd,
		   st->in_martian_dst,
		   st->in_martian_src,

		   st->out_hit,
		   st->out_slow_tot,
		   st->out_slow_mc,

		   st->gc_total,
		   st->gc_ignored,
		   st->gc_goal_miss,
		   st->gc_dst_overflow,
		   st->in_hlist_search,
		   st->out_hlist_search
		);
	return 0;
}

static const struct seq_operations rt_cpu_seq_ops = {
	.start  = rt_cpu_seq_start,
	.next   = rt_cpu_seq_next,
	.stop   = rt_cpu_seq_stop,
	.show   = rt_cpu_seq_show,
};


static int rt_cpu_seq_open(struct inode *inode, struct file *file)
{
	return seq_open(file, &rt_cpu_seq_ops);
}

static const struct file_operations rt_cpu_seq_fops = {
	.owner	 = THIS_MODULE,
	.open	 = rt_cpu_seq_open,
	.read	 = seq_read,
	.llseek	 = seq_lseek,
	.release = seq_release,
};

#ifdef CONFIG_IP_ROUTE_CLASSID
static int rt_acct_proc_show(struct seq_file *m, void *v)
{
	struct ip_rt_acct *dst, *src;
	unsigned int i, j;

	dst = kcalloc(256, sizeof(struct ip_rt_acct), GFP_KERNEL);
	if (!dst)
		return -ENOMEM;

	for_each_possible_cpu(i) {
		src = (struct ip_rt_acct *)per_cpu_ptr(ip_rt_acct, i);
		for (j = 0; j < 256; j++) {
			dst[j].o_bytes   += src[j].o_bytes;
			dst[j].o_packets += src[j].o_packets;
			dst[j].i_bytes   += src[j].i_bytes;
			dst[j].i_packets += src[j].i_packets;
		}
	}

	seq_write(m, dst, 256 * sizeof(struct ip_rt_acct));
	kfree(dst);
	return 0;
}

static int rt_acct_proc_open(struct inode *inode, struct file *file)
{
	return single_open(file, rt_acct_proc_show, NULL);
}

static const struct file_operations rt_acct_proc_fops = {
	.owner		= THIS_MODULE,
	.open		= rt_acct_proc_open,
	.read		= seq_read,
	.llseek		= seq_lseek,
	.release	= single_release,
};
#endif

static int __net_init ip_rt_do_proc_init(struct net *net)
{
	struct proc_dir_entry *pde;

	pde = proc_net_fops_create(net, "rt_cache", S_IRUGO,
			&rt_cache_seq_fops);
	if (!pde)
		goto err1;

	pde = proc_create("rt_cache", S_IRUGO,
			  net->proc_net_stat, &rt_cpu_seq_fops);
	if (!pde)
		goto err2;

#ifdef CONFIG_IP_ROUTE_CLASSID
	pde = proc_create("rt_acct", 0, net->proc_net, &rt_acct_proc_fops);
	if (!pde)
		goto err3;
#endif
	return 0;

#ifdef CONFIG_IP_ROUTE_CLASSID
err3:
	remove_proc_entry("rt_cache", net->proc_net_stat);
#endif
err2:
	remove_proc_entry("rt_cache", net->proc_net);
err1:
	return -ENOMEM;
}

static void __net_exit ip_rt_do_proc_exit(struct net *net)
{
	remove_proc_entry("rt_cache", net->proc_net_stat);
	remove_proc_entry("rt_cache", net->proc_net);
#ifdef CONFIG_IP_ROUTE_CLASSID
	remove_proc_entry("rt_acct", net->proc_net);
#endif
}

static struct pernet_operations ip_rt_proc_ops __net_initdata =  {
	.init = ip_rt_do_proc_init,
	.exit = ip_rt_do_proc_exit,
};

static int __init ip_rt_proc_init(void)
{
	return register_pernet_subsys(&ip_rt_proc_ops);
}

#else
static inline int ip_rt_proc_init(void)
{
	return 0;
}
#endif /* CONFIG_PROC_FS */

static inline bool rt_is_expired(const struct rtable *rth)
{
	return rth->rt_genid != rt_genid(dev_net(rth->dst.dev));
}

/*
 * Perturbation of rt_genid by a small quantity [1..256]
 * Using 8 bits of shuffling ensure we can call rt_cache_invalidate()
 * many times (2^24) without giving recent rt_genid.
 * Jenkins hash is strong enough that litle changes of rt_genid are OK.
 */
static void rt_cache_invalidate(struct net *net)
{
	unsigned char shuffle;

	get_random_bytes(&shuffle, sizeof(shuffle));
	atomic_add(shuffle + 1U, &net->ipv4.rt_genid);
}

/*
 * delay < 0  : invalidate cache (fast : entries will be deleted later)
 * delay >= 0 : invalidate & flush cache (can be long)
 */
void rt_cache_flush(struct net *net, int delay)
{
	rt_cache_invalidate(net);
}

static struct neighbour *ipv4_neigh_lookup(const struct dst_entry *dst,
					   struct sk_buff *skb,
					   const void *daddr)
{
	struct net_device *dev = dst->dev;
	const __be32 *pkey = daddr;
	const struct rtable *rt;
	struct neighbour *n;

	rt = (const struct rtable *) dst;
	if (rt->rt_gateway)
		pkey = (const __be32 *) &rt->rt_gateway;
	else if (skb)
		pkey = &ip_hdr(skb)->daddr;

	n = __ipv4_neigh_lookup(dev, *(__force u32 *)pkey);
	if (n)
		return n;
	return neigh_create(&arp_tbl, pkey, dev);
}

/*
 * Peer allocation may fail only in serious out-of-memory conditions.  However
 * we still can generate some output.
 * Random ID selection looks a bit dangerous because we have no chances to
 * select ID being unique in a reasonable period of time.
 * But broken packet identifier may be better than no packet at all.
 */
static void ip_select_fb_ident(struct iphdr *iph)
<<<<<<< HEAD
=======
{
	static DEFINE_SPINLOCK(ip_fb_id_lock);
	static u32 ip_fallback_id;
	u32 salt;

	spin_lock_bh(&ip_fb_id_lock);
	salt = secure_ip_id((__force __be32)ip_fallback_id ^ iph->daddr);
	iph->id = htons(salt & 0xFFFF);
	ip_fallback_id = salt;
	spin_unlock_bh(&ip_fb_id_lock);
}

void __ip_select_ident(struct iphdr *iph, struct dst_entry *dst, int more)
{
	struct net *net = dev_net(dst->dev);
	struct inet_peer *peer;

	peer = inet_getpeer_v4(net->ipv4.peers, iph->daddr, 1);
	if (peer) {
		iph->id = htons(inet_getid(peer, more));
		inet_putpeer(peer);
		return;
	}

	ip_select_fb_ident(iph);
}
EXPORT_SYMBOL(__ip_select_ident);

static void __build_flow_key(struct flowi4 *fl4, const struct sock *sk,
			     const struct iphdr *iph,
			     int oif, u8 tos,
			     u8 prot, u32 mark, int flow_flags)
{
	if (sk) {
		const struct inet_sock *inet = inet_sk(sk);

		oif = sk->sk_bound_dev_if;
		mark = sk->sk_mark;
		tos = RT_CONN_FLAGS(sk);
		prot = inet->hdrincl ? IPPROTO_RAW : sk->sk_protocol;
	}
	flowi4_init_output(fl4, oif, mark, tos,
			   RT_SCOPE_UNIVERSE, prot,
			   flow_flags,
			   iph->daddr, iph->saddr, 0, 0);
}

static void build_skb_flow_key(struct flowi4 *fl4, const struct sk_buff *skb,
			       const struct sock *sk)
{
	const struct iphdr *iph = ip_hdr(skb);
	int oif = skb->dev->ifindex;
	u8 tos = RT_TOS(iph->tos);
	u8 prot = iph->protocol;
	u32 mark = skb->mark;

	__build_flow_key(fl4, sk, iph, oif, tos, prot, mark, 0);
}

static void build_sk_flow_key(struct flowi4 *fl4, const struct sock *sk)
{
	const struct inet_sock *inet = inet_sk(sk);
	const struct ip_options_rcu *inet_opt;
	__be32 daddr = inet->inet_daddr;

	rcu_read_lock();
	inet_opt = rcu_dereference(inet->inet_opt);
	if (inet_opt && inet_opt->opt.srr)
		daddr = inet_opt->opt.faddr;
	flowi4_init_output(fl4, sk->sk_bound_dev_if, sk->sk_mark,
			   RT_CONN_FLAGS(sk), RT_SCOPE_UNIVERSE,
			   inet->hdrincl ? IPPROTO_RAW : sk->sk_protocol,
			   inet_sk_flowi_flags(sk),
			   daddr, inet->inet_saddr, 0, 0);
	rcu_read_unlock();
}

static void ip_rt_build_flow_key(struct flowi4 *fl4, const struct sock *sk,
				 const struct sk_buff *skb)
{
	if (skb)
		build_skb_flow_key(fl4, skb, sk);
	else
		build_sk_flow_key(fl4, sk);
}

static inline void rt_free(struct rtable *rt)
{
	call_rcu(&rt->dst.rcu_head, dst_rcu_free);
}

static DEFINE_SPINLOCK(fnhe_lock);

static struct fib_nh_exception *fnhe_oldest(struct fnhe_hash_bucket *hash)
{
	struct fib_nh_exception *fnhe, *oldest;
	struct rtable *orig;

	oldest = rcu_dereference(hash->chain);
	for (fnhe = rcu_dereference(oldest->fnhe_next); fnhe;
	     fnhe = rcu_dereference(fnhe->fnhe_next)) {
		if (time_before(fnhe->fnhe_stamp, oldest->fnhe_stamp))
			oldest = fnhe;
	}
	orig = rcu_dereference(oldest->fnhe_rth);
	if (orig) {
		RCU_INIT_POINTER(oldest->fnhe_rth, NULL);
		rt_free(orig);
	}
	return oldest;
}

static inline u32 fnhe_hashfun(__be32 daddr)
>>>>>>> 9450d57e
{
	u32 hval;

	hval = (__force u32) daddr;
	hval ^= (hval >> 11) ^ (hval >> 22);

	return hval & (FNHE_HASH_SIZE - 1);
}

static void update_or_create_fnhe(struct fib_nh *nh, __be32 daddr, __be32 gw,
				  u32 pmtu, unsigned long expires)
{
<<<<<<< HEAD
	struct net *net = dev_net(dst->dev);
	struct inet_peer *peer;

	peer = inet_getpeer_v4(net->ipv4.peers, iph->daddr, 1);
	if (peer) {
		iph->id = htons(inet_getid(peer, more));
		inet_putpeer(peer);
		return;
=======
	struct fnhe_hash_bucket *hash;
	struct fib_nh_exception *fnhe;
	int depth;
	u32 hval = fnhe_hashfun(daddr);

	spin_lock_bh(&fnhe_lock);

	hash = nh->nh_exceptions;
	if (!hash) {
		hash = kzalloc(FNHE_HASH_SIZE * sizeof(*hash), GFP_ATOMIC);
		if (!hash)
			goto out_unlock;
		nh->nh_exceptions = hash;
>>>>>>> 9450d57e
	}

	hash += hval;

<<<<<<< HEAD
static void __build_flow_key(struct flowi4 *fl4, const struct sock *sk,
			     const struct iphdr *iph,
			     int oif, u8 tos,
			     u8 prot, u32 mark, int flow_flags)
{
	if (sk) {
		const struct inet_sock *inet = inet_sk(sk);

		oif = sk->sk_bound_dev_if;
		mark = sk->sk_mark;
		tos = RT_CONN_FLAGS(sk);
		prot = inet->hdrincl ? IPPROTO_RAW : sk->sk_protocol;
	}
	flowi4_init_output(fl4, oif, mark, tos,
			   RT_SCOPE_UNIVERSE, prot,
			   flow_flags,
			   iph->daddr, iph->saddr, 0, 0);
}

static void build_skb_flow_key(struct flowi4 *fl4, const struct sk_buff *skb,
			       const struct sock *sk)
{
	const struct iphdr *iph = ip_hdr(skb);
	int oif = skb->dev->ifindex;
	u8 tos = RT_TOS(iph->tos);
	u8 prot = iph->protocol;
	u32 mark = skb->mark;

	__build_flow_key(fl4, sk, iph, oif, tos, prot, mark, 0);
}

static void build_sk_flow_key(struct flowi4 *fl4, const struct sock *sk)
{
	const struct inet_sock *inet = inet_sk(sk);
	const struct ip_options_rcu *inet_opt;
	__be32 daddr = inet->inet_daddr;

	rcu_read_lock();
	inet_opt = rcu_dereference(inet->inet_opt);
	if (inet_opt && inet_opt->opt.srr)
		daddr = inet_opt->opt.faddr;
	flowi4_init_output(fl4, sk->sk_bound_dev_if, sk->sk_mark,
			   RT_CONN_FLAGS(sk), RT_SCOPE_UNIVERSE,
			   inet->hdrincl ? IPPROTO_RAW : sk->sk_protocol,
			   inet_sk_flowi_flags(sk),
			   daddr, inet->inet_saddr, 0, 0);
	rcu_read_unlock();
}

static void ip_rt_build_flow_key(struct flowi4 *fl4, const struct sock *sk,
				 const struct sk_buff *skb)
{
	if (skb)
		build_skb_flow_key(fl4, skb, sk);
	else
		build_sk_flow_key(fl4, sk);
}

static inline void rt_free(struct rtable *rt)
{
	call_rcu(&rt->dst.rcu_head, dst_rcu_free);
}

static DEFINE_SPINLOCK(fnhe_lock);

static struct fib_nh_exception *fnhe_oldest(struct fnhe_hash_bucket *hash)
{
	struct fib_nh_exception *fnhe, *oldest;
	struct rtable *orig;

	oldest = rcu_dereference(hash->chain);
	for (fnhe = rcu_dereference(oldest->fnhe_next); fnhe;
	     fnhe = rcu_dereference(fnhe->fnhe_next)) {
		if (time_before(fnhe->fnhe_stamp, oldest->fnhe_stamp))
			oldest = fnhe;
	}
	orig = rcu_dereference(oldest->fnhe_rth);
	if (orig) {
		RCU_INIT_POINTER(oldest->fnhe_rth, NULL);
		rt_free(orig);
	}
	return oldest;
}

static inline u32 fnhe_hashfun(__be32 daddr)
{
	u32 hval;

	hval = (__force u32) daddr;
	hval ^= (hval >> 11) ^ (hval >> 22);

	return hval & (FNHE_HASH_SIZE - 1);
}

static void update_or_create_fnhe(struct fib_nh *nh, __be32 daddr, __be32 gw,
				  u32 pmtu, unsigned long expires)
{
	struct fnhe_hash_bucket *hash;
	struct fib_nh_exception *fnhe;
	int depth;
	u32 hval = fnhe_hashfun(daddr);

	spin_lock_bh(&fnhe_lock);

	hash = nh->nh_exceptions;
	if (!hash) {
		hash = kzalloc(FNHE_HASH_SIZE * sizeof(*hash), GFP_ATOMIC);
		if (!hash)
			goto out_unlock;
		nh->nh_exceptions = hash;
	}

	hash += hval;

	depth = 0;
	for (fnhe = rcu_dereference(hash->chain); fnhe;
	     fnhe = rcu_dereference(fnhe->fnhe_next)) {
		if (fnhe->fnhe_daddr == daddr)
			break;
		depth++;
	}

	if (fnhe) {
		if (gw)
			fnhe->fnhe_gw = gw;
		if (pmtu) {
			fnhe->fnhe_pmtu = pmtu;
			fnhe->fnhe_expires = expires;
		}
	} else {
		if (depth > FNHE_RECLAIM_DEPTH)
			fnhe = fnhe_oldest(hash);
		else {
			fnhe = kzalloc(sizeof(*fnhe), GFP_ATOMIC);
			if (!fnhe)
				goto out_unlock;

			fnhe->fnhe_next = hash->chain;
			rcu_assign_pointer(hash->chain, fnhe);
		}
		fnhe->fnhe_daddr = daddr;
		fnhe->fnhe_gw = gw;
		fnhe->fnhe_pmtu = pmtu;
		fnhe->fnhe_expires = expires;
	}

	fnhe->fnhe_stamp = jiffies;

out_unlock:
	spin_unlock_bh(&fnhe_lock);
	return;
}

static void __ip_do_redirect(struct rtable *rt, struct sk_buff *skb, struct flowi4 *fl4,
			     bool kill_route)
{
	__be32 new_gw = icmp_hdr(skb)->un.gateway;
	__be32 old_gw = ip_hdr(skb)->saddr;
	struct net_device *dev = skb->dev;
	struct in_device *in_dev;
	struct fib_result res;
	struct neighbour *n;
	struct net *net;

	switch (icmp_hdr(skb)->code & 7) {
	case ICMP_REDIR_NET:
	case ICMP_REDIR_NETTOS:
	case ICMP_REDIR_HOST:
	case ICMP_REDIR_HOSTTOS:
		break;

	default:
		return;
	}

=======
	depth = 0;
	for (fnhe = rcu_dereference(hash->chain); fnhe;
	     fnhe = rcu_dereference(fnhe->fnhe_next)) {
		if (fnhe->fnhe_daddr == daddr)
			break;
		depth++;
	}

	if (fnhe) {
		if (gw)
			fnhe->fnhe_gw = gw;
		if (pmtu) {
			fnhe->fnhe_pmtu = pmtu;
			fnhe->fnhe_expires = expires;
		}
	} else {
		if (depth > FNHE_RECLAIM_DEPTH)
			fnhe = fnhe_oldest(hash);
		else {
			fnhe = kzalloc(sizeof(*fnhe), GFP_ATOMIC);
			if (!fnhe)
				goto out_unlock;

			fnhe->fnhe_next = hash->chain;
			rcu_assign_pointer(hash->chain, fnhe);
		}
		fnhe->fnhe_daddr = daddr;
		fnhe->fnhe_gw = gw;
		fnhe->fnhe_pmtu = pmtu;
		fnhe->fnhe_expires = expires;
	}

	fnhe->fnhe_stamp = jiffies;

out_unlock:
	spin_unlock_bh(&fnhe_lock);
	return;
}

static void __ip_do_redirect(struct rtable *rt, struct sk_buff *skb, struct flowi4 *fl4,
			     bool kill_route)
{
	__be32 new_gw = icmp_hdr(skb)->un.gateway;
	__be32 old_gw = ip_hdr(skb)->saddr;
	struct net_device *dev = skb->dev;
	struct in_device *in_dev;
	struct fib_result res;
	struct neighbour *n;
	struct net *net;

	switch (icmp_hdr(skb)->code & 7) {
	case ICMP_REDIR_NET:
	case ICMP_REDIR_NETTOS:
	case ICMP_REDIR_HOST:
	case ICMP_REDIR_HOSTTOS:
		break;

	default:
		return;
	}

>>>>>>> 9450d57e
	if (rt->rt_gateway != old_gw)
		return;

	in_dev = __in_dev_get_rcu(dev);
	if (!in_dev)
		return;

	net = dev_net(dev);
	if (new_gw == old_gw || !IN_DEV_RX_REDIRECTS(in_dev) ||
	    ipv4_is_multicast(new_gw) || ipv4_is_lbcast(new_gw) ||
	    ipv4_is_zeronet(new_gw))
		goto reject_redirect;

	if (!IN_DEV_SHARED_MEDIA(in_dev)) {
		if (!inet_addr_onlink(in_dev, new_gw, old_gw))
			goto reject_redirect;
		if (IN_DEV_SEC_REDIRECTS(in_dev) && ip_fib_check_default(new_gw, dev))
			goto reject_redirect;
	} else {
		if (inet_addr_type(net, new_gw) != RTN_UNICAST)
			goto reject_redirect;
	}

	n = ipv4_neigh_lookup(&rt->dst, NULL, &new_gw);
	if (n) {
		if (!(n->nud_state & NUD_VALID)) {
			neigh_event_send(n, NULL);
		} else {
			if (fib_lookup(net, fl4, &res) == 0) {
				struct fib_nh *nh = &FIB_RES_NH(res);

				update_or_create_fnhe(nh, fl4->daddr, new_gw,
						      0, 0);
			}
			if (kill_route)
				rt->dst.obsolete = DST_OBSOLETE_KILL;
			call_netevent_notifiers(NETEVENT_NEIGH_UPDATE, n);
		}
		neigh_release(n);
	}
	return;

reject_redirect:
#ifdef CONFIG_IP_ROUTE_VERBOSE
	if (IN_DEV_LOG_MARTIANS(in_dev)) {
		const struct iphdr *iph = (const struct iphdr *) skb->data;
		__be32 daddr = iph->daddr;
		__be32 saddr = iph->saddr;

		net_info_ratelimited("Redirect from %pI4 on %s about %pI4 ignored\n"
				     "  Advised path = %pI4 -> %pI4\n",
				     &old_gw, dev->name, &new_gw,
				     &saddr, &daddr);
	}
#endif
	;
}

static void ip_do_redirect(struct dst_entry *dst, struct sock *sk, struct sk_buff *skb)
{
	struct rtable *rt;
	struct flowi4 fl4;

	rt = (struct rtable *) dst;

	ip_rt_build_flow_key(&fl4, sk, skb);
	__ip_do_redirect(rt, skb, &fl4, true);
}

static struct dst_entry *ipv4_negative_advice(struct dst_entry *dst)
{
	struct rtable *rt = (struct rtable *)dst;
	struct dst_entry *ret = dst;

	if (rt) {
		if (dst->obsolete > 0) {
			ip_rt_put(rt);
			ret = NULL;
		} else if ((rt->rt_flags & RTCF_REDIRECTED) ||
			   rt->dst.expires) {
			ip_rt_put(rt);
			ret = NULL;
		}
	}
	return ret;
}

/*
 * Algorithm:
 *	1. The first ip_rt_redirect_number redirects are sent
 *	   with exponential backoff, then we stop sending them at all,
 *	   assuming that the host ignores our redirects.
 *	2. If we did not see packets requiring redirects
 *	   during ip_rt_redirect_silence, we assume that the host
 *	   forgot redirected route and start to send redirects again.
 *
 * This algorithm is much cheaper and more intelligent than dumb load limiting
 * in icmp.c.
 *
 * NOTE. Do not forget to inhibit load limiting for redirects (redundant)
 * and "frag. need" (breaks PMTU discovery) in icmp.c.
 */

void ip_rt_send_redirect(struct sk_buff *skb)
{
	struct rtable *rt = skb_rtable(skb);
	struct in_device *in_dev;
	struct inet_peer *peer;
	struct net *net;
	int log_martians;

	rcu_read_lock();
	in_dev = __in_dev_get_rcu(rt->dst.dev);
	if (!in_dev || !IN_DEV_TX_REDIRECTS(in_dev)) {
		rcu_read_unlock();
		return;
	}
	log_martians = IN_DEV_LOG_MARTIANS(in_dev);
	rcu_read_unlock();

	net = dev_net(rt->dst.dev);
	peer = inet_getpeer_v4(net->ipv4.peers, ip_hdr(skb)->saddr, 1);
	if (!peer) {
		icmp_send(skb, ICMP_REDIRECT, ICMP_REDIR_HOST, rt->rt_gateway);
		return;
	}

	/* No redirected packets during ip_rt_redirect_silence;
	 * reset the algorithm.
	 */
	if (time_after(jiffies, peer->rate_last + ip_rt_redirect_silence))
		peer->rate_tokens = 0;

	/* Too many ignored redirects; do not send anything
	 * set dst.rate_last to the last seen redirected packet.
	 */
	if (peer->rate_tokens >= ip_rt_redirect_number) {
		peer->rate_last = jiffies;
		goto out_put_peer;
	}

	/* Check for load limit; set rate_last to the latest sent
	 * redirect.
	 */
	if (peer->rate_tokens == 0 ||
	    time_after(jiffies,
		       (peer->rate_last +
			(ip_rt_redirect_load << peer->rate_tokens)))) {
		icmp_send(skb, ICMP_REDIRECT, ICMP_REDIR_HOST, rt->rt_gateway);
		peer->rate_last = jiffies;
		++peer->rate_tokens;
#ifdef CONFIG_IP_ROUTE_VERBOSE
		if (log_martians &&
		    peer->rate_tokens == ip_rt_redirect_number)
			net_warn_ratelimited("host %pI4/if%d ignores redirects for %pI4 to %pI4\n",
					     &ip_hdr(skb)->saddr, inet_iif(skb),
					     &ip_hdr(skb)->daddr, &rt->rt_gateway);
#endif
	}
out_put_peer:
	inet_putpeer(peer);
}

static int ip_error(struct sk_buff *skb)
{
	struct in_device *in_dev = __in_dev_get_rcu(skb->dev);
	struct rtable *rt = skb_rtable(skb);
	struct inet_peer *peer;
	unsigned long now;
	struct net *net;
	bool send;
	int code;

	net = dev_net(rt->dst.dev);
	if (!IN_DEV_FORWARD(in_dev)) {
		switch (rt->dst.error) {
		case EHOSTUNREACH:
			IP_INC_STATS_BH(net, IPSTATS_MIB_INADDRERRORS);
			break;

		case ENETUNREACH:
			IP_INC_STATS_BH(net, IPSTATS_MIB_INNOROUTES);
			break;
		}
		goto out;
	}

	switch (rt->dst.error) {
	case EINVAL:
	default:
		goto out;
	case EHOSTUNREACH:
		code = ICMP_HOST_UNREACH;
		break;
	case ENETUNREACH:
		code = ICMP_NET_UNREACH;
		IP_INC_STATS_BH(net, IPSTATS_MIB_INNOROUTES);
		break;
	case EACCES:
		code = ICMP_PKT_FILTERED;
		break;
	}

	peer = inet_getpeer_v4(net->ipv4.peers, ip_hdr(skb)->saddr, 1);

	send = true;
	if (peer) {
		now = jiffies;
		peer->rate_tokens += now - peer->rate_last;
		if (peer->rate_tokens > ip_rt_error_burst)
			peer->rate_tokens = ip_rt_error_burst;
		peer->rate_last = now;
		if (peer->rate_tokens >= ip_rt_error_cost)
			peer->rate_tokens -= ip_rt_error_cost;
		else
			send = false;
		inet_putpeer(peer);
	}
	if (send)
		icmp_send(skb, ICMP_DEST_UNREACH, code, 0);

out:	kfree_skb(skb);
	return 0;
}

static u32 __ip_rt_update_pmtu(struct rtable *rt, struct flowi4 *fl4, u32 mtu)
{
	struct fib_result res;

	if (mtu < ip_rt_min_pmtu)
		mtu = ip_rt_min_pmtu;

<<<<<<< HEAD
=======
	rcu_read_lock();
>>>>>>> 9450d57e
	if (fib_lookup(dev_net(rt->dst.dev), fl4, &res) == 0) {
		struct fib_nh *nh = &FIB_RES_NH(res);

		update_or_create_fnhe(nh, fl4->daddr, 0, mtu,
				      jiffies + ip_rt_mtu_expires);
	}
<<<<<<< HEAD
=======
	rcu_read_unlock();
>>>>>>> 9450d57e
	return mtu;
}

static void ip_rt_update_pmtu(struct dst_entry *dst, struct sock *sk,
			      struct sk_buff *skb, u32 mtu)
{
	struct rtable *rt = (struct rtable *) dst;
	struct flowi4 fl4;

	ip_rt_build_flow_key(&fl4, sk, skb);
	mtu = __ip_rt_update_pmtu(rt, &fl4, mtu);

	if (!rt->rt_pmtu) {
		dst->obsolete = DST_OBSOLETE_KILL;
	} else {
		rt->rt_pmtu = mtu;
<<<<<<< HEAD
		dst_set_expires(&rt->dst, ip_rt_mtu_expires);
=======
		rt->dst.expires = max(1UL, jiffies + ip_rt_mtu_expires);
>>>>>>> 9450d57e
	}
}

void ipv4_update_pmtu(struct sk_buff *skb, struct net *net, u32 mtu,
		      int oif, u32 mark, u8 protocol, int flow_flags)
{
	const struct iphdr *iph = (const struct iphdr *) skb->data;
	struct flowi4 fl4;
	struct rtable *rt;

	__build_flow_key(&fl4, NULL, iph, oif,
			 RT_TOS(iph->tos), protocol, mark, flow_flags);
	rt = __ip_route_output_key(net, &fl4);
	if (!IS_ERR(rt)) {
		__ip_rt_update_pmtu(rt, &fl4, mtu);
		ip_rt_put(rt);
	}
}
EXPORT_SYMBOL_GPL(ipv4_update_pmtu);

void ipv4_sk_update_pmtu(struct sk_buff *skb, struct sock *sk, u32 mtu)
{
	const struct iphdr *iph = (const struct iphdr *) skb->data;
	struct flowi4 fl4;
	struct rtable *rt;

	__build_flow_key(&fl4, sk, iph, 0, 0, 0, 0, 0);
	rt = __ip_route_output_key(sock_net(sk), &fl4);
	if (!IS_ERR(rt)) {
		__ip_rt_update_pmtu(rt, &fl4, mtu);
		ip_rt_put(rt);
	}
}
EXPORT_SYMBOL_GPL(ipv4_sk_update_pmtu);

void ipv4_redirect(struct sk_buff *skb, struct net *net,
		   int oif, u32 mark, u8 protocol, int flow_flags)
{
	const struct iphdr *iph = (const struct iphdr *) skb->data;
	struct flowi4 fl4;
	struct rtable *rt;

	__build_flow_key(&fl4, NULL, iph, oif,
			 RT_TOS(iph->tos), protocol, mark, flow_flags);
	rt = __ip_route_output_key(net, &fl4);
	if (!IS_ERR(rt)) {
		__ip_do_redirect(rt, skb, &fl4, false);
		ip_rt_put(rt);
	}
}
EXPORT_SYMBOL_GPL(ipv4_redirect);

void ipv4_sk_redirect(struct sk_buff *skb, struct sock *sk)
{
	const struct iphdr *iph = (const struct iphdr *) skb->data;
	struct flowi4 fl4;
	struct rtable *rt;

	__build_flow_key(&fl4, sk, iph, 0, 0, 0, 0, 0);
	rt = __ip_route_output_key(sock_net(sk), &fl4);
	if (!IS_ERR(rt)) {
		__ip_do_redirect(rt, skb, &fl4, false);
		ip_rt_put(rt);
	}
}
EXPORT_SYMBOL_GPL(ipv4_sk_redirect);

static struct dst_entry *ipv4_dst_check(struct dst_entry *dst, u32 cookie)
{
	struct rtable *rt = (struct rtable *) dst;

	/* All IPV4 dsts are created with ->obsolete set to the value
	 * DST_OBSOLETE_FORCE_CHK which forces validation calls down
	 * into this function always.
	 *
	 * When a PMTU/redirect information update invalidates a
	 * route, this is indicated by setting obsolete to
	 * DST_OBSOLETE_KILL.
	 */
	if (dst->obsolete == DST_OBSOLETE_KILL || rt_is_expired(rt))
		return NULL;
	return dst;
}

static void ipv4_link_failure(struct sk_buff *skb)
{
	struct rtable *rt;

	icmp_send(skb, ICMP_DEST_UNREACH, ICMP_HOST_UNREACH, 0);

	rt = skb_rtable(skb);
	if (rt)
		dst_set_expires(&rt->dst, 0);
}

static int ip_rt_bug(struct sk_buff *skb)
{
	pr_debug("%s: %pI4 -> %pI4, %s\n",
		 __func__, &ip_hdr(skb)->saddr, &ip_hdr(skb)->daddr,
		 skb->dev ? skb->dev->name : "?");
	kfree_skb(skb);
	WARN_ON(1);
	return 0;
}

/*
   We do not cache source address of outgoing interface,
   because it is used only by IP RR, TS and SRR options,
   so that it out of fast path.

   BTW remember: "addr" is allowed to be not aligned
   in IP options!
 */

void ip_rt_get_source(u8 *addr, struct sk_buff *skb, struct rtable *rt)
{
	__be32 src;

	if (rt_is_output_route(rt))
		src = ip_hdr(skb)->saddr;
	else {
		struct fib_result res;
		struct flowi4 fl4;
		struct iphdr *iph;

		iph = ip_hdr(skb);

		memset(&fl4, 0, sizeof(fl4));
		fl4.daddr = iph->daddr;
		fl4.saddr = iph->saddr;
		fl4.flowi4_tos = RT_TOS(iph->tos);
		fl4.flowi4_oif = rt->dst.dev->ifindex;
		fl4.flowi4_iif = skb->dev->ifindex;
		fl4.flowi4_mark = skb->mark;

		rcu_read_lock();
		if (fib_lookup(dev_net(rt->dst.dev), &fl4, &res) == 0)
			src = FIB_RES_PREFSRC(dev_net(rt->dst.dev), res);
		else
			src = inet_select_addr(rt->dst.dev,
					       rt_nexthop(rt, iph->daddr),
					       RT_SCOPE_UNIVERSE);
		rcu_read_unlock();
	}
	memcpy(addr, &src, 4);
}

#ifdef CONFIG_IP_ROUTE_CLASSID
static void set_class_tag(struct rtable *rt, u32 tag)
{
	if (!(rt->dst.tclassid & 0xFFFF))
		rt->dst.tclassid |= tag & 0xFFFF;
	if (!(rt->dst.tclassid & 0xFFFF0000))
		rt->dst.tclassid |= tag & 0xFFFF0000;
}
#endif

static unsigned int ipv4_default_advmss(const struct dst_entry *dst)
{
	unsigned int advmss = dst_metric_raw(dst, RTAX_ADVMSS);

	if (advmss == 0) {
		advmss = max_t(unsigned int, dst->dev->mtu - 40,
			       ip_rt_min_advmss);
		if (advmss > 65535 - 40)
			advmss = 65535 - 40;
	}
	return advmss;
}

static unsigned int ipv4_mtu(const struct dst_entry *dst)
{
	const struct rtable *rt = (const struct rtable *) dst;
	unsigned int mtu = rt->rt_pmtu;

	if (mtu && time_after_eq(jiffies, rt->dst.expires))
		mtu = 0;

	if (!mtu)
		mtu = dst_metric_raw(dst, RTAX_MTU);

	if (mtu && rt_is_output_route(rt))
		return mtu;

	mtu = dst->dev->mtu;

	if (unlikely(dst_metric_locked(dst, RTAX_MTU))) {
		if (rt->rt_gateway && mtu > 576)
			mtu = 576;
	}

	if (mtu > IP_MAX_MTU)
		mtu = IP_MAX_MTU;

	return mtu;
}

static struct fib_nh_exception *find_exception(struct fib_nh *nh, __be32 daddr)
{
	struct fnhe_hash_bucket *hash = nh->nh_exceptions;
	struct fib_nh_exception *fnhe;
	u32 hval;

	if (!hash)
		return NULL;

	hval = fnhe_hashfun(daddr);

	for (fnhe = rcu_dereference(hash[hval].chain); fnhe;
	     fnhe = rcu_dereference(fnhe->fnhe_next)) {
		if (fnhe->fnhe_daddr == daddr)
			return fnhe;
	}
	return NULL;
}

static bool rt_bind_exception(struct rtable *rt, struct fib_nh_exception *fnhe,
			      __be32 daddr)
{
	bool ret = false;
<<<<<<< HEAD

	spin_lock_bh(&fnhe_lock);

	if (daddr == fnhe->fnhe_daddr) {
		struct rtable *orig;

=======

	spin_lock_bh(&fnhe_lock);

	if (daddr == fnhe->fnhe_daddr) {
		struct rtable *orig;

>>>>>>> 9450d57e
		if (fnhe->fnhe_pmtu) {
			unsigned long expires = fnhe->fnhe_expires;
			unsigned long diff = expires - jiffies;

			if (time_before(jiffies, expires)) {
				rt->rt_pmtu = fnhe->fnhe_pmtu;
				dst_set_expires(&rt->dst, diff);
			}
		}
		if (fnhe->fnhe_gw) {
			rt->rt_flags |= RTCF_REDIRECTED;
			rt->rt_gateway = fnhe->fnhe_gw;
		}

		orig = rcu_dereference(fnhe->fnhe_rth);
		rcu_assign_pointer(fnhe->fnhe_rth, rt);
		if (orig)
			rt_free(orig);

		fnhe->fnhe_stamp = jiffies;
		ret = true;
	} else {
		/* Routes we intend to cache in nexthop exception have
		 * the DST_NOCACHE bit clear.  However, if we are
		 * unsuccessful at storing this route into the cache
		 * we really need to set it.
		 */
		rt->dst.flags |= DST_NOCACHE;
	}
	spin_unlock_bh(&fnhe_lock);

	return ret;
}

static bool rt_cache_route(struct fib_nh *nh, struct rtable *rt)
{
	struct rtable *orig, *prev, **p;
	bool ret = true;

	if (rt_is_input_route(rt)) {
		p = (struct rtable **)&nh->nh_rth_input;
	} else {
		if (!nh->nh_pcpu_rth_output)
			goto nocache;
		p = (struct rtable **)__this_cpu_ptr(nh->nh_pcpu_rth_output);
	}
	orig = *p;

	prev = cmpxchg(p, orig, rt);
	if (prev == orig) {
		if (orig)
			rt_free(orig);
	} else {
		/* Routes we intend to cache in the FIB nexthop have
		 * the DST_NOCACHE bit clear.  However, if we are
		 * unsuccessful at storing this route into the cache
		 * we really need to set it.
		 */
nocache:
		rt->dst.flags |= DST_NOCACHE;
		ret = false;
	}

	return ret;
}

static DEFINE_SPINLOCK(rt_uncached_lock);
static LIST_HEAD(rt_uncached_list);

static void rt_add_uncached_list(struct rtable *rt)
{
	spin_lock_bh(&rt_uncached_lock);
	list_add_tail(&rt->rt_uncached, &rt_uncached_list);
	spin_unlock_bh(&rt_uncached_lock);
}

static void ipv4_dst_destroy(struct dst_entry *dst)
{
	struct rtable *rt = (struct rtable *) dst;

<<<<<<< HEAD
	if (dst->flags & DST_NOCACHE) {
=======
	if (!list_empty(&rt->rt_uncached)) {
>>>>>>> 9450d57e
		spin_lock_bh(&rt_uncached_lock);
		list_del(&rt->rt_uncached);
		spin_unlock_bh(&rt_uncached_lock);
	}
}

void rt_flush_dev(struct net_device *dev)
{
	if (!list_empty(&rt_uncached_list)) {
		struct net *net = dev_net(dev);
		struct rtable *rt;

		spin_lock_bh(&rt_uncached_lock);
		list_for_each_entry(rt, &rt_uncached_list, rt_uncached) {
			if (rt->dst.dev != dev)
				continue;
			rt->dst.dev = net->loopback_dev;
			dev_hold(rt->dst.dev);
			dev_put(dev);
		}
		spin_unlock_bh(&rt_uncached_lock);
	}
}

static bool rt_cache_valid(const struct rtable *rt)
{
	return	rt &&
		rt->dst.obsolete == DST_OBSOLETE_FORCE_CHK &&
		!rt_is_expired(rt);
}

static void rt_set_nexthop(struct rtable *rt, __be32 daddr,
			   const struct fib_result *res,
			   struct fib_nh_exception *fnhe,
			   struct fib_info *fi, u16 type, u32 itag)
{
	bool cached = false;

	if (fi) {
		struct fib_nh *nh = &FIB_RES_NH(*res);

		if (nh->nh_gw && nh->nh_scope == RT_SCOPE_LINK)
			rt->rt_gateway = nh->nh_gw;
		dst_init_metrics(&rt->dst, fi->fib_metrics, true);
#ifdef CONFIG_IP_ROUTE_CLASSID
		rt->dst.tclassid = nh->nh_tclassid;
#endif
		if (unlikely(fnhe))
			cached = rt_bind_exception(rt, fnhe, daddr);
		else if (!(rt->dst.flags & DST_NOCACHE))
			cached = rt_cache_route(nh, rt);
	}
	if (unlikely(!cached))
		rt_add_uncached_list(rt);

#ifdef CONFIG_IP_ROUTE_CLASSID
#ifdef CONFIG_IP_MULTIPLE_TABLES
	set_class_tag(rt, res->tclassid);
#endif
	set_class_tag(rt, itag);
#endif
}

static struct rtable *rt_dst_alloc(struct net_device *dev,
				   bool nopolicy, bool noxfrm, bool will_cache)
{
	return dst_alloc(&ipv4_dst_ops, dev, 1, DST_OBSOLETE_FORCE_CHK,
			 (will_cache ? 0 : (DST_HOST | DST_NOCACHE)) |
			 (nopolicy ? DST_NOPOLICY : 0) |
			 (noxfrm ? DST_NOXFRM : 0));
}

/* called in rcu_read_lock() section */
static int ip_route_input_mc(struct sk_buff *skb, __be32 daddr, __be32 saddr,
				u8 tos, struct net_device *dev, int our)
{
	struct rtable *rth;
	struct in_device *in_dev = __in_dev_get_rcu(dev);
	u32 itag = 0;
	int err;

	/* Primary sanity checks. */

	if (in_dev == NULL)
		return -EINVAL;

	if (ipv4_is_multicast(saddr) || ipv4_is_lbcast(saddr) ||
	    skb->protocol != htons(ETH_P_IP))
		goto e_inval;

	if (likely(!IN_DEV_ROUTE_LOCALNET(in_dev)))
		if (ipv4_is_loopback(saddr))
			goto e_inval;

	if (ipv4_is_zeronet(saddr)) {
		if (!ipv4_is_local_multicast(daddr))
			goto e_inval;
	} else {
		err = fib_validate_source(skb, saddr, 0, tos, 0, dev,
					  in_dev, &itag);
		if (err < 0)
			goto e_err;
	}
	rth = rt_dst_alloc(dev_net(dev)->loopback_dev,
			   IN_DEV_CONF_GET(in_dev, NOPOLICY), false, false);
	if (!rth)
		goto e_nobufs;

#ifdef CONFIG_IP_ROUTE_CLASSID
	rth->dst.tclassid = itag;
#endif
	rth->dst.output = ip_rt_bug;

	rth->rt_genid	= rt_genid(dev_net(dev));
	rth->rt_flags	= RTCF_MULTICAST;
	rth->rt_type	= RTN_MULTICAST;
	rth->rt_is_input= 1;
	rth->rt_iif	= 0;
	rth->rt_pmtu	= 0;
	rth->rt_gateway	= 0;
	INIT_LIST_HEAD(&rth->rt_uncached);
	if (our) {
		rth->dst.input= ip_local_deliver;
		rth->rt_flags |= RTCF_LOCAL;
	}

#ifdef CONFIG_IP_MROUTE
	if (!ipv4_is_local_multicast(daddr) && IN_DEV_MFORWARD(in_dev))
		rth->dst.input = ip_mr_input;
#endif
	RT_CACHE_STAT_INC(in_slow_mc);

	skb_dst_set(skb, &rth->dst);
	return 0;

e_nobufs:
	return -ENOBUFS;
e_inval:
	return -EINVAL;
e_err:
	return err;
}


static void ip_handle_martian_source(struct net_device *dev,
				     struct in_device *in_dev,
				     struct sk_buff *skb,
				     __be32 daddr,
				     __be32 saddr)
{
	RT_CACHE_STAT_INC(in_martian_src);
#ifdef CONFIG_IP_ROUTE_VERBOSE
	if (IN_DEV_LOG_MARTIANS(in_dev) && net_ratelimit()) {
		/*
		 *	RFC1812 recommendation, if source is martian,
		 *	the only hint is MAC header.
		 */
		pr_warn("martian source %pI4 from %pI4, on dev %s\n",
			&daddr, &saddr, dev->name);
		if (dev->hard_header_len && skb_mac_header_was_set(skb)) {
			print_hex_dump(KERN_WARNING, "ll header: ",
				       DUMP_PREFIX_OFFSET, 16, 1,
				       skb_mac_header(skb),
				       dev->hard_header_len, true);
		}
	}
#endif
}

/* called in rcu_read_lock() section */
static int __mkroute_input(struct sk_buff *skb,
			   const struct fib_result *res,
			   struct in_device *in_dev,
			   __be32 daddr, __be32 saddr, u32 tos)
{
	struct rtable *rth;
	int err;
	struct in_device *out_dev;
	unsigned int flags = 0;
	bool do_cache;
	u32 itag;

	/* get a working reference to the output device */
	out_dev = __in_dev_get_rcu(FIB_RES_DEV(*res));
	if (out_dev == NULL) {
		net_crit_ratelimited("Bug in ip_route_input_slow(). Please report.\n");
		return -EINVAL;
	}


	err = fib_validate_source(skb, saddr, daddr, tos, FIB_RES_OIF(*res),
				  in_dev->dev, in_dev, &itag);
	if (err < 0) {
		ip_handle_martian_source(in_dev->dev, in_dev, skb, daddr,
					 saddr);

		goto cleanup;
	}

	if (out_dev == in_dev && err &&
	    (IN_DEV_SHARED_MEDIA(out_dev) ||
	     inet_addr_onlink(out_dev, saddr, FIB_RES_GW(*res))))
		flags |= RTCF_DOREDIRECT;

	if (skb->protocol != htons(ETH_P_IP)) {
		/* Not IP (i.e. ARP). Do not create route, if it is
		 * invalid for proxy arp. DNAT routes are always valid.
		 *
		 * Proxy arp feature have been extended to allow, ARP
		 * replies back to the same interface, to support
		 * Private VLAN switch technologies. See arp.c.
		 */
		if (out_dev == in_dev &&
		    IN_DEV_PROXY_ARP_PVLAN(in_dev) == 0) {
			err = -EINVAL;
			goto cleanup;
		}
	}

	do_cache = false;
	if (res->fi) {
		if (!itag) {
			rth = rcu_dereference(FIB_RES_NH(*res).nh_rth_input);
			if (rt_cache_valid(rth)) {
				skb_dst_set_noref(skb, &rth->dst);
				goto out;
			}
			do_cache = true;
		}
	}

	rth = rt_dst_alloc(out_dev->dev,
			   IN_DEV_CONF_GET(in_dev, NOPOLICY),
			   IN_DEV_CONF_GET(out_dev, NOXFRM), do_cache);
	if (!rth) {
		err = -ENOBUFS;
		goto cleanup;
	}

	rth->rt_genid = rt_genid(dev_net(rth->dst.dev));
	rth->rt_flags = flags;
	rth->rt_type = res->type;
	rth->rt_is_input = 1;
	rth->rt_iif 	= 0;
	rth->rt_pmtu	= 0;
	rth->rt_gateway	= 0;
	INIT_LIST_HEAD(&rth->rt_uncached);

	rth->dst.input = ip_forward;
	rth->dst.output = ip_output;

	rt_set_nexthop(rth, daddr, res, NULL, res->fi, res->type, itag);
	skb_dst_set(skb, &rth->dst);
out:
	err = 0;
 cleanup:
	return err;
}

static int ip_mkroute_input(struct sk_buff *skb,
			    struct fib_result *res,
			    const struct flowi4 *fl4,
			    struct in_device *in_dev,
			    __be32 daddr, __be32 saddr, u32 tos)
{
#ifdef CONFIG_IP_ROUTE_MULTIPATH
	if (res->fi && res->fi->fib_nhs > 1)
		fib_select_multipath(res);
#endif

	/* create a routing cache entry */
	return __mkroute_input(skb, res, in_dev, daddr, saddr, tos);
}

/*
 *	NOTE. We drop all the packets that has local source
 *	addresses, because every properly looped back packet
 *	must have correct destination already attached by output routine.
 *
 *	Such approach solves two big problems:
 *	1. Not simplex devices are handled properly.
 *	2. IP spoofing attempts are filtered with 100% of guarantee.
 *	called with rcu_read_lock()
 */

static int ip_route_input_slow(struct sk_buff *skb, __be32 daddr, __be32 saddr,
			       u8 tos, struct net_device *dev)
{
	struct fib_result res;
	struct in_device *in_dev = __in_dev_get_rcu(dev);
	struct flowi4	fl4;
	unsigned int	flags = 0;
	u32		itag = 0;
	struct rtable	*rth;
	int		err = -EINVAL;
	struct net    *net = dev_net(dev);
	bool do_cache;

	/* IP on this device is disabled. */

	if (!in_dev)
		goto out;

	/* Check for the most weird martians, which can be not detected
	   by fib_lookup.
	 */

	if (ipv4_is_multicast(saddr) || ipv4_is_lbcast(saddr))
		goto martian_source;

	res.fi = NULL;
	if (ipv4_is_lbcast(daddr) || (saddr == 0 && daddr == 0))
		goto brd_input;

	/* Accept zero addresses only to limited broadcast;
	 * I even do not know to fix it or not. Waiting for complains :-)
	 */
	if (ipv4_is_zeronet(saddr))
		goto martian_source;

	if (ipv4_is_zeronet(daddr))
		goto martian_destination;

	if (likely(!IN_DEV_ROUTE_LOCALNET(in_dev))) {
		if (ipv4_is_loopback(daddr))
			goto martian_destination;

		if (ipv4_is_loopback(saddr))
			goto martian_source;
	}

	/*
	 *	Now we are ready to route packet.
	 */
	fl4.flowi4_oif = 0;
	fl4.flowi4_iif = dev->ifindex;
	fl4.flowi4_mark = skb->mark;
	fl4.flowi4_tos = tos;
	fl4.flowi4_scope = RT_SCOPE_UNIVERSE;
	fl4.daddr = daddr;
	fl4.saddr = saddr;
	err = fib_lookup(net, &fl4, &res);
	if (err != 0)
		goto no_route;

	RT_CACHE_STAT_INC(in_slow_tot);

	if (res.type == RTN_BROADCAST)
		goto brd_input;

	if (res.type == RTN_LOCAL) {
		err = fib_validate_source(skb, saddr, daddr, tos,
					  net->loopback_dev->ifindex,
					  dev, in_dev, &itag);
		if (err < 0)
			goto martian_source_keep_err;
		goto local_input;
	}

	if (!IN_DEV_FORWARD(in_dev))
		goto no_route;
	if (res.type != RTN_UNICAST)
		goto martian_destination;

	err = ip_mkroute_input(skb, &res, &fl4, in_dev, daddr, saddr, tos);
out:	return err;

brd_input:
	if (skb->protocol != htons(ETH_P_IP))
		goto e_inval;

	if (!ipv4_is_zeronet(saddr)) {
		err = fib_validate_source(skb, saddr, 0, tos, 0, dev,
					  in_dev, &itag);
		if (err < 0)
			goto martian_source_keep_err;
	}
	flags |= RTCF_BROADCAST;
	res.type = RTN_BROADCAST;
	RT_CACHE_STAT_INC(in_brd);

local_input:
	do_cache = false;
	if (res.fi) {
		if (!itag) {
			rth = rcu_dereference(FIB_RES_NH(res).nh_rth_input);
			if (rt_cache_valid(rth)) {
				skb_dst_set_noref(skb, &rth->dst);
				err = 0;
				goto out;
			}
			do_cache = true;
		}
	}

	rth = rt_dst_alloc(net->loopback_dev,
			   IN_DEV_CONF_GET(in_dev, NOPOLICY), false, do_cache);
	if (!rth)
		goto e_nobufs;

	rth->dst.input= ip_local_deliver;
	rth->dst.output= ip_rt_bug;
#ifdef CONFIG_IP_ROUTE_CLASSID
	rth->dst.tclassid = itag;
#endif

	rth->rt_genid = rt_genid(net);
	rth->rt_flags 	= flags|RTCF_LOCAL;
	rth->rt_type	= res.type;
	rth->rt_is_input = 1;
	rth->rt_iif	= 0;
	rth->rt_pmtu	= 0;
	rth->rt_gateway	= 0;
	INIT_LIST_HEAD(&rth->rt_uncached);
	if (res.type == RTN_UNREACHABLE) {
		rth->dst.input= ip_error;
		rth->dst.error= -err;
		rth->rt_flags 	&= ~RTCF_LOCAL;
	}
	if (do_cache)
		rt_cache_route(&FIB_RES_NH(res), rth);
	skb_dst_set(skb, &rth->dst);
	err = 0;
	goto out;

no_route:
	RT_CACHE_STAT_INC(in_no_route);
	res.type = RTN_UNREACHABLE;
	if (err == -ESRCH)
		err = -ENETUNREACH;
	goto local_input;

	/*
	 *	Do not cache martian addresses: they should be logged (RFC1812)
	 */
martian_destination:
	RT_CACHE_STAT_INC(in_martian_dst);
#ifdef CONFIG_IP_ROUTE_VERBOSE
	if (IN_DEV_LOG_MARTIANS(in_dev))
		net_warn_ratelimited("martian destination %pI4 from %pI4, dev %s\n",
				     &daddr, &saddr, dev->name);
#endif

e_inval:
	err = -EINVAL;
	goto out;

e_nobufs:
	err = -ENOBUFS;
	goto out;

martian_source:
	err = -EINVAL;
martian_source_keep_err:
	ip_handle_martian_source(dev, in_dev, skb, daddr, saddr);
	goto out;
}

int ip_route_input_noref(struct sk_buff *skb, __be32 daddr, __be32 saddr,
			 u8 tos, struct net_device *dev)
{
	int res;

	rcu_read_lock();

	/* Multicast recognition logic is moved from route cache to here.
	   The problem was that too many Ethernet cards have broken/missing
	   hardware multicast filters :-( As result the host on multicasting
	   network acquires a lot of useless route cache entries, sort of
	   SDR messages from all the world. Now we try to get rid of them.
	   Really, provided software IP multicast filter is organized
	   reasonably (at least, hashed), it does not result in a slowdown
	   comparing with route cache reject entries.
	   Note, that multicast routers are not affected, because
	   route cache entry is created eventually.
	 */
	if (ipv4_is_multicast(daddr)) {
		struct in_device *in_dev = __in_dev_get_rcu(dev);

		if (in_dev) {
			int our = ip_check_mc_rcu(in_dev, daddr, saddr,
						  ip_hdr(skb)->protocol);
			if (our
#ifdef CONFIG_IP_MROUTE
				||
			    (!ipv4_is_local_multicast(daddr) &&
			     IN_DEV_MFORWARD(in_dev))
#endif
			   ) {
				int res = ip_route_input_mc(skb, daddr, saddr,
							    tos, dev, our);
				rcu_read_unlock();
				return res;
			}
		}
		rcu_read_unlock();
		return -EINVAL;
	}
	res = ip_route_input_slow(skb, daddr, saddr, tos, dev);
	rcu_read_unlock();
	return res;
}
EXPORT_SYMBOL(ip_route_input_noref);

/* called with rcu_read_lock() */
static struct rtable *__mkroute_output(const struct fib_result *res,
				       const struct flowi4 *fl4, int orig_oif,
				       struct net_device *dev_out,
				       unsigned int flags)
{
	struct fib_info *fi = res->fi;
	struct fib_nh_exception *fnhe;
	struct in_device *in_dev;
	u16 type = res->type;
	struct rtable *rth;

	in_dev = __in_dev_get_rcu(dev_out);
	if (!in_dev)
		return ERR_PTR(-EINVAL);

	if (likely(!IN_DEV_ROUTE_LOCALNET(in_dev)))
		if (ipv4_is_loopback(fl4->saddr) && !(dev_out->flags & IFF_LOOPBACK))
			return ERR_PTR(-EINVAL);

	if (ipv4_is_lbcast(fl4->daddr))
		type = RTN_BROADCAST;
	else if (ipv4_is_multicast(fl4->daddr))
		type = RTN_MULTICAST;
	else if (ipv4_is_zeronet(fl4->daddr))
		return ERR_PTR(-EINVAL);

	if (dev_out->flags & IFF_LOOPBACK)
		flags |= RTCF_LOCAL;

	if (type == RTN_BROADCAST) {
		flags |= RTCF_BROADCAST | RTCF_LOCAL;
		fi = NULL;
	} else if (type == RTN_MULTICAST) {
		flags |= RTCF_MULTICAST | RTCF_LOCAL;
		if (!ip_check_mc_rcu(in_dev, fl4->daddr, fl4->saddr,
				     fl4->flowi4_proto))
			flags &= ~RTCF_LOCAL;
		/* If multicast route do not exist use
		 * default one, but do not gateway in this case.
		 * Yes, it is hack.
		 */
		if (fi && res->prefixlen < 4)
			fi = NULL;
	}

	fnhe = NULL;
	if (fi) {
		struct rtable __rcu **prth;

		fnhe = find_exception(&FIB_RES_NH(*res), fl4->daddr);
		if (fnhe)
			prth = &fnhe->fnhe_rth;
		else
			prth = __this_cpu_ptr(FIB_RES_NH(*res).nh_pcpu_rth_output);
		rth = rcu_dereference(*prth);
		if (rt_cache_valid(rth)) {
			dst_hold(&rth->dst);
			return rth;
		}
	}
	rth = rt_dst_alloc(dev_out,
			   IN_DEV_CONF_GET(in_dev, NOPOLICY),
			   IN_DEV_CONF_GET(in_dev, NOXFRM),
			   fi);
	if (!rth)
		return ERR_PTR(-ENOBUFS);

	rth->dst.output = ip_output;

	rth->rt_genid = rt_genid(dev_net(dev_out));
	rth->rt_flags	= flags;
	rth->rt_type	= type;
	rth->rt_is_input = 0;
	rth->rt_iif	= orig_oif ? : 0;
	rth->rt_pmtu	= 0;
	rth->rt_gateway = 0;
	INIT_LIST_HEAD(&rth->rt_uncached);

	RT_CACHE_STAT_INC(out_slow_tot);

	if (flags & RTCF_LOCAL)
		rth->dst.input = ip_local_deliver;
	if (flags & (RTCF_BROADCAST | RTCF_MULTICAST)) {
		if (flags & RTCF_LOCAL &&
		    !(dev_out->flags & IFF_LOOPBACK)) {
			rth->dst.output = ip_mc_output;
			RT_CACHE_STAT_INC(out_slow_mc);
		}
#ifdef CONFIG_IP_MROUTE
		if (type == RTN_MULTICAST) {
			if (IN_DEV_MFORWARD(in_dev) &&
			    !ipv4_is_local_multicast(fl4->daddr)) {
				rth->dst.input = ip_mr_input;
				rth->dst.output = ip_mc_output;
			}
		}
#endif
	}

	rt_set_nexthop(rth, fl4->daddr, res, fnhe, fi, type, 0);

	return rth;
}

/*
 * Major route resolver routine.
 */

struct rtable *__ip_route_output_key(struct net *net, struct flowi4 *fl4)
{
	struct net_device *dev_out = NULL;
	__u8 tos = RT_FL_TOS(fl4);
	unsigned int flags = 0;
	struct fib_result res;
	struct rtable *rth;
	int orig_oif;

	res.tclassid	= 0;
	res.fi		= NULL;
	res.table	= NULL;

	orig_oif = fl4->flowi4_oif;

	fl4->flowi4_iif = net->loopback_dev->ifindex;
	fl4->flowi4_tos = tos & IPTOS_RT_MASK;
	fl4->flowi4_scope = ((tos & RTO_ONLINK) ?
			 RT_SCOPE_LINK : RT_SCOPE_UNIVERSE);

	rcu_read_lock();
	if (fl4->saddr) {
		rth = ERR_PTR(-EINVAL);
		if (ipv4_is_multicast(fl4->saddr) ||
		    ipv4_is_lbcast(fl4->saddr) ||
		    ipv4_is_zeronet(fl4->saddr))
			goto out;

		/* I removed check for oif == dev_out->oif here.
		   It was wrong for two reasons:
		   1. ip_dev_find(net, saddr) can return wrong iface, if saddr
		      is assigned to multiple interfaces.
		   2. Moreover, we are allowed to send packets with saddr
		      of another iface. --ANK
		 */

		if (fl4->flowi4_oif == 0 &&
		    (ipv4_is_multicast(fl4->daddr) ||
		     ipv4_is_lbcast(fl4->daddr))) {
			/* It is equivalent to inet_addr_type(saddr) == RTN_LOCAL */
			dev_out = __ip_dev_find(net, fl4->saddr, false);
			if (dev_out == NULL)
				goto out;

			/* Special hack: user can direct multicasts
			   and limited broadcast via necessary interface
			   without fiddling with IP_MULTICAST_IF or IP_PKTINFO.
			   This hack is not just for fun, it allows
			   vic,vat and friends to work.
			   They bind socket to loopback, set ttl to zero
			   and expect that it will work.
			   From the viewpoint of routing cache they are broken,
			   because we are not allowed to build multicast path
			   with loopback source addr (look, routing cache
			   cannot know, that ttl is zero, so that packet
			   will not leave this host and route is valid).
			   Luckily, this hack is good workaround.
			 */

			fl4->flowi4_oif = dev_out->ifindex;
			goto make_route;
		}

		if (!(fl4->flowi4_flags & FLOWI_FLAG_ANYSRC)) {
			/* It is equivalent to inet_addr_type(saddr) == RTN_LOCAL */
			if (!__ip_dev_find(net, fl4->saddr, false))
				goto out;
		}
	}


	if (fl4->flowi4_oif) {
		dev_out = dev_get_by_index_rcu(net, fl4->flowi4_oif);
		rth = ERR_PTR(-ENODEV);
		if (dev_out == NULL)
			goto out;

		/* RACE: Check return value of inet_select_addr instead. */
		if (!(dev_out->flags & IFF_UP) || !__in_dev_get_rcu(dev_out)) {
			rth = ERR_PTR(-ENETUNREACH);
			goto out;
		}
		if (ipv4_is_local_multicast(fl4->daddr) ||
		    ipv4_is_lbcast(fl4->daddr)) {
			if (!fl4->saddr)
				fl4->saddr = inet_select_addr(dev_out, 0,
							      RT_SCOPE_LINK);
			goto make_route;
		}
		if (fl4->saddr) {
			if (ipv4_is_multicast(fl4->daddr))
				fl4->saddr = inet_select_addr(dev_out, 0,
							      fl4->flowi4_scope);
			else if (!fl4->daddr)
				fl4->saddr = inet_select_addr(dev_out, 0,
							      RT_SCOPE_HOST);
		}
	}

	if (!fl4->daddr) {
		fl4->daddr = fl4->saddr;
		if (!fl4->daddr)
			fl4->daddr = fl4->saddr = htonl(INADDR_LOOPBACK);
		dev_out = net->loopback_dev;
		fl4->flowi4_oif = net->loopback_dev->ifindex;
		res.type = RTN_LOCAL;
		flags |= RTCF_LOCAL;
		goto make_route;
	}

	if (fib_lookup(net, fl4, &res)) {
		res.fi = NULL;
		res.table = NULL;
		if (fl4->flowi4_oif) {
			/* Apparently, routing tables are wrong. Assume,
			   that the destination is on link.

			   WHY? DW.
			   Because we are allowed to send to iface
			   even if it has NO routes and NO assigned
			   addresses. When oif is specified, routing
			   tables are looked up with only one purpose:
			   to catch if destination is gatewayed, rather than
			   direct. Moreover, if MSG_DONTROUTE is set,
			   we send packet, ignoring both routing tables
			   and ifaddr state. --ANK


			   We could make it even if oif is unknown,
			   likely IPv6, but we do not.
			 */

			if (fl4->saddr == 0)
				fl4->saddr = inet_select_addr(dev_out, 0,
							      RT_SCOPE_LINK);
			res.type = RTN_UNICAST;
			goto make_route;
		}
		rth = ERR_PTR(-ENETUNREACH);
		goto out;
	}

	if (res.type == RTN_LOCAL) {
		if (!fl4->saddr) {
			if (res.fi->fib_prefsrc)
				fl4->saddr = res.fi->fib_prefsrc;
			else
				fl4->saddr = fl4->daddr;
		}
		dev_out = net->loopback_dev;
		fl4->flowi4_oif = dev_out->ifindex;
		flags |= RTCF_LOCAL;
		goto make_route;
	}

#ifdef CONFIG_IP_ROUTE_MULTIPATH
	if (res.fi->fib_nhs > 1 && fl4->flowi4_oif == 0)
		fib_select_multipath(&res);
	else
#endif
	if (!res.prefixlen &&
	    res.table->tb_num_default > 1 &&
	    res.type == RTN_UNICAST && !fl4->flowi4_oif)
		fib_select_default(&res);

	if (!fl4->saddr)
		fl4->saddr = FIB_RES_PREFSRC(net, res);

	dev_out = FIB_RES_DEV(res);
	fl4->flowi4_oif = dev_out->ifindex;


make_route:
	rth = __mkroute_output(&res, fl4, orig_oif, dev_out, flags);

out:
	rcu_read_unlock();
	return rth;
}
EXPORT_SYMBOL_GPL(__ip_route_output_key);

static struct dst_entry *ipv4_blackhole_dst_check(struct dst_entry *dst, u32 cookie)
{
	return NULL;
}

static unsigned int ipv4_blackhole_mtu(const struct dst_entry *dst)
{
	unsigned int mtu = dst_metric_raw(dst, RTAX_MTU);

	return mtu ? : dst->dev->mtu;
}

static void ipv4_rt_blackhole_update_pmtu(struct dst_entry *dst, struct sock *sk,
					  struct sk_buff *skb, u32 mtu)
{
}

static void ipv4_rt_blackhole_redirect(struct dst_entry *dst, struct sock *sk,
				       struct sk_buff *skb)
{
}

static u32 *ipv4_rt_blackhole_cow_metrics(struct dst_entry *dst,
					  unsigned long old)
{
	return NULL;
}

static struct dst_ops ipv4_dst_blackhole_ops = {
	.family			=	AF_INET,
	.protocol		=	cpu_to_be16(ETH_P_IP),
	.check			=	ipv4_blackhole_dst_check,
	.mtu			=	ipv4_blackhole_mtu,
	.default_advmss		=	ipv4_default_advmss,
	.update_pmtu		=	ipv4_rt_blackhole_update_pmtu,
	.redirect		=	ipv4_rt_blackhole_redirect,
	.cow_metrics		=	ipv4_rt_blackhole_cow_metrics,
	.neigh_lookup		=	ipv4_neigh_lookup,
};

struct dst_entry *ipv4_blackhole_route(struct net *net, struct dst_entry *dst_orig)
{
	struct rtable *ort = (struct rtable *) dst_orig;
	struct rtable *rt;

	rt = dst_alloc(&ipv4_dst_blackhole_ops, NULL, 1, DST_OBSOLETE_NONE, 0);
	if (rt) {
		struct dst_entry *new = &rt->dst;

		new->__use = 1;
		new->input = dst_discard;
		new->output = dst_discard;

		new->dev = ort->dst.dev;
		if (new->dev)
			dev_hold(new->dev);

		rt->rt_is_input = ort->rt_is_input;
		rt->rt_iif = ort->rt_iif;
		rt->rt_pmtu = ort->rt_pmtu;

		rt->rt_genid = rt_genid(net);
		rt->rt_flags = ort->rt_flags;
		rt->rt_type = ort->rt_type;
		rt->rt_gateway = ort->rt_gateway;

		INIT_LIST_HEAD(&rt->rt_uncached);

		dst_free(new);
	}

	dst_release(dst_orig);

	return rt ? &rt->dst : ERR_PTR(-ENOMEM);
}

struct rtable *ip_route_output_flow(struct net *net, struct flowi4 *flp4,
				    struct sock *sk)
{
	struct rtable *rt = __ip_route_output_key(net, flp4);

	if (IS_ERR(rt))
		return rt;

	if (flp4->flowi4_proto)
		rt = (struct rtable *) xfrm_lookup(net, &rt->dst,
						   flowi4_to_flowi(flp4),
						   sk, 0);

	return rt;
}
EXPORT_SYMBOL_GPL(ip_route_output_flow);

static int rt_fill_info(struct net *net,  __be32 dst, __be32 src,
			struct flowi4 *fl4, struct sk_buff *skb, u32 pid,
			u32 seq, int event, int nowait, unsigned int flags)
{
	struct rtable *rt = skb_rtable(skb);
	struct rtmsg *r;
	struct nlmsghdr *nlh;
	unsigned long expires = 0;
	u32 error;
	u32 metrics[RTAX_MAX];

	nlh = nlmsg_put(skb, pid, seq, event, sizeof(*r), flags);
	if (nlh == NULL)
		return -EMSGSIZE;

	r = nlmsg_data(nlh);
	r->rtm_family	 = AF_INET;
	r->rtm_dst_len	= 32;
	r->rtm_src_len	= 0;
	r->rtm_tos	= fl4->flowi4_tos;
	r->rtm_table	= RT_TABLE_MAIN;
	if (nla_put_u32(skb, RTA_TABLE, RT_TABLE_MAIN))
		goto nla_put_failure;
	r->rtm_type	= rt->rt_type;
	r->rtm_scope	= RT_SCOPE_UNIVERSE;
	r->rtm_protocol = RTPROT_UNSPEC;
	r->rtm_flags	= (rt->rt_flags & ~0xFFFF) | RTM_F_CLONED;
	if (rt->rt_flags & RTCF_NOTIFY)
		r->rtm_flags |= RTM_F_NOTIFY;

	if (nla_put_be32(skb, RTA_DST, dst))
		goto nla_put_failure;
	if (src) {
		r->rtm_src_len = 32;
		if (nla_put_be32(skb, RTA_SRC, src))
			goto nla_put_failure;
	}
	if (rt->dst.dev &&
	    nla_put_u32(skb, RTA_OIF, rt->dst.dev->ifindex))
		goto nla_put_failure;
#ifdef CONFIG_IP_ROUTE_CLASSID
	if (rt->dst.tclassid &&
	    nla_put_u32(skb, RTA_FLOW, rt->dst.tclassid))
		goto nla_put_failure;
#endif
	if (!rt_is_input_route(rt) &&
	    fl4->saddr != src) {
		if (nla_put_be32(skb, RTA_PREFSRC, fl4->saddr))
			goto nla_put_failure;
	}
	if (rt->rt_gateway &&
	    nla_put_be32(skb, RTA_GATEWAY, rt->rt_gateway))
		goto nla_put_failure;

	memcpy(metrics, dst_metrics_ptr(&rt->dst), sizeof(metrics));
	if (rt->rt_pmtu)
		metrics[RTAX_MTU - 1] = rt->rt_pmtu;
	if (rtnetlink_put_metrics(skb, metrics) < 0)
		goto nla_put_failure;

	if (fl4->flowi4_mark &&
	    nla_put_be32(skb, RTA_MARK, fl4->flowi4_mark))
		goto nla_put_failure;

	error = rt->dst.error;
	expires = rt->dst.expires;
	if (expires) {
		if (time_before(jiffies, expires))
			expires -= jiffies;
		else
			expires = 0;
	}

	if (rt_is_input_route(rt)) {
		if (nla_put_u32(skb, RTA_IIF, rt->rt_iif))
			goto nla_put_failure;
	}

	if (rtnl_put_cacheinfo(skb, &rt->dst, 0, expires, error) < 0)
		goto nla_put_failure;

	return nlmsg_end(skb, nlh);

nla_put_failure:
	nlmsg_cancel(skb, nlh);
	return -EMSGSIZE;
}

static int inet_rtm_getroute(struct sk_buff *in_skb, struct nlmsghdr *nlh, void *arg)
{
	struct net *net = sock_net(in_skb->sk);
	struct rtmsg *rtm;
	struct nlattr *tb[RTA_MAX+1];
	struct rtable *rt = NULL;
	struct flowi4 fl4;
	__be32 dst = 0;
	__be32 src = 0;
	u32 iif;
	int err;
	int mark;
	struct sk_buff *skb;

	err = nlmsg_parse(nlh, sizeof(*rtm), tb, RTA_MAX, rtm_ipv4_policy);
	if (err < 0)
		goto errout;

	rtm = nlmsg_data(nlh);

	skb = alloc_skb(NLMSG_GOODSIZE, GFP_KERNEL);
	if (skb == NULL) {
		err = -ENOBUFS;
		goto errout;
	}

	/* Reserve room for dummy headers, this skb can pass
	   through good chunk of routing engine.
	 */
	skb_reset_mac_header(skb);
	skb_reset_network_header(skb);

	/* Bugfix: need to give ip_route_input enough of an IP header to not gag. */
	ip_hdr(skb)->protocol = IPPROTO_ICMP;
	skb_reserve(skb, MAX_HEADER + sizeof(struct iphdr));

	src = tb[RTA_SRC] ? nla_get_be32(tb[RTA_SRC]) : 0;
	dst = tb[RTA_DST] ? nla_get_be32(tb[RTA_DST]) : 0;
	iif = tb[RTA_IIF] ? nla_get_u32(tb[RTA_IIF]) : 0;
	mark = tb[RTA_MARK] ? nla_get_u32(tb[RTA_MARK]) : 0;

	memset(&fl4, 0, sizeof(fl4));
	fl4.daddr = dst;
	fl4.saddr = src;
	fl4.flowi4_tos = rtm->rtm_tos;
	fl4.flowi4_oif = tb[RTA_OIF] ? nla_get_u32(tb[RTA_OIF]) : 0;
	fl4.flowi4_mark = mark;

	if (iif) {
		struct net_device *dev;

		dev = __dev_get_by_index(net, iif);
		if (dev == NULL) {
			err = -ENODEV;
			goto errout_free;
		}

		skb->protocol	= htons(ETH_P_IP);
		skb->dev	= dev;
		skb->mark	= mark;
		local_bh_disable();
		err = ip_route_input(skb, dst, src, rtm->rtm_tos, dev);
		local_bh_enable();

		rt = skb_rtable(skb);
		if (err == 0 && rt->dst.error)
			err = -rt->dst.error;
	} else {
		rt = ip_route_output_key(net, &fl4);

		err = 0;
		if (IS_ERR(rt))
			err = PTR_ERR(rt);
	}

	if (err)
		goto errout_free;

	skb_dst_set(skb, &rt->dst);
	if (rtm->rtm_flags & RTM_F_NOTIFY)
		rt->rt_flags |= RTCF_NOTIFY;

	err = rt_fill_info(net, dst, src, &fl4, skb,
			   NETLINK_CB(in_skb).pid, nlh->nlmsg_seq,
			   RTM_NEWROUTE, 0, 0);
	if (err <= 0)
		goto errout_free;

	err = rtnl_unicast(skb, net, NETLINK_CB(in_skb).pid);
errout:
	return err;

errout_free:
	kfree_skb(skb);
	goto errout;
}

int ip_rt_dump(struct sk_buff *skb,  struct netlink_callback *cb)
{
	return skb->len;
}

void ip_rt_multicast_event(struct in_device *in_dev)
{
	rt_cache_flush(dev_net(in_dev->dev), 0);
}

#ifdef CONFIG_SYSCTL
static int ipv4_sysctl_rtcache_flush(ctl_table *__ctl, int write,
					void __user *buffer,
					size_t *lenp, loff_t *ppos)
{
	if (write) {
		int flush_delay;
		ctl_table ctl;
		struct net *net;

		memcpy(&ctl, __ctl, sizeof(ctl));
		ctl.data = &flush_delay;
		proc_dointvec(&ctl, write, buffer, lenp, ppos);

		net = (struct net *)__ctl->extra1;
		rt_cache_flush(net, flush_delay);
		return 0;
	}

	return -EINVAL;
}

static ctl_table ipv4_route_table[] = {
	{
		.procname	= "gc_thresh",
		.data		= &ipv4_dst_ops.gc_thresh,
		.maxlen		= sizeof(int),
		.mode		= 0644,
		.proc_handler	= proc_dointvec,
	},
	{
		.procname	= "max_size",
		.data		= &ip_rt_max_size,
		.maxlen		= sizeof(int),
		.mode		= 0644,
		.proc_handler	= proc_dointvec,
	},
	{
		/*  Deprecated. Use gc_min_interval_ms */

		.procname	= "gc_min_interval",
		.data		= &ip_rt_gc_min_interval,
		.maxlen		= sizeof(int),
		.mode		= 0644,
		.proc_handler	= proc_dointvec_jiffies,
	},
	{
		.procname	= "gc_min_interval_ms",
		.data		= &ip_rt_gc_min_interval,
		.maxlen		= sizeof(int),
		.mode		= 0644,
		.proc_handler	= proc_dointvec_ms_jiffies,
	},
	{
		.procname	= "gc_timeout",
		.data		= &ip_rt_gc_timeout,
		.maxlen		= sizeof(int),
		.mode		= 0644,
		.proc_handler	= proc_dointvec_jiffies,
	},
	{
		.procname	= "gc_interval",
		.data		= &ip_rt_gc_interval,
		.maxlen		= sizeof(int),
		.mode		= 0644,
		.proc_handler	= proc_dointvec_jiffies,
	},
	{
		.procname	= "redirect_load",
		.data		= &ip_rt_redirect_load,
		.maxlen		= sizeof(int),
		.mode		= 0644,
		.proc_handler	= proc_dointvec,
	},
	{
		.procname	= "redirect_number",
		.data		= &ip_rt_redirect_number,
		.maxlen		= sizeof(int),
		.mode		= 0644,
		.proc_handler	= proc_dointvec,
	},
	{
		.procname	= "redirect_silence",
		.data		= &ip_rt_redirect_silence,
		.maxlen		= sizeof(int),
		.mode		= 0644,
		.proc_handler	= proc_dointvec,
	},
	{
		.procname	= "error_cost",
		.data		= &ip_rt_error_cost,
		.maxlen		= sizeof(int),
		.mode		= 0644,
		.proc_handler	= proc_dointvec,
	},
	{
		.procname	= "error_burst",
		.data		= &ip_rt_error_burst,
		.maxlen		= sizeof(int),
		.mode		= 0644,
		.proc_handler	= proc_dointvec,
	},
	{
		.procname	= "gc_elasticity",
		.data		= &ip_rt_gc_elasticity,
		.maxlen		= sizeof(int),
		.mode		= 0644,
		.proc_handler	= proc_dointvec,
	},
	{
		.procname	= "mtu_expires",
		.data		= &ip_rt_mtu_expires,
		.maxlen		= sizeof(int),
		.mode		= 0644,
		.proc_handler	= proc_dointvec_jiffies,
	},
	{
		.procname	= "min_pmtu",
		.data		= &ip_rt_min_pmtu,
		.maxlen		= sizeof(int),
		.mode		= 0644,
		.proc_handler	= proc_dointvec,
	},
	{
		.procname	= "min_adv_mss",
		.data		= &ip_rt_min_advmss,
		.maxlen		= sizeof(int),
		.mode		= 0644,
		.proc_handler	= proc_dointvec,
	},
	{ }
};

static struct ctl_table ipv4_route_flush_table[] = {
	{
		.procname	= "flush",
		.maxlen		= sizeof(int),
		.mode		= 0200,
		.proc_handler	= ipv4_sysctl_rtcache_flush,
	},
	{ },
};

static __net_init int sysctl_route_net_init(struct net *net)
{
	struct ctl_table *tbl;

	tbl = ipv4_route_flush_table;
	if (!net_eq(net, &init_net)) {
		tbl = kmemdup(tbl, sizeof(ipv4_route_flush_table), GFP_KERNEL);
		if (tbl == NULL)
			goto err_dup;
	}
	tbl[0].extra1 = net;

	net->ipv4.route_hdr = register_net_sysctl(net, "net/ipv4/route", tbl);
	if (net->ipv4.route_hdr == NULL)
		goto err_reg;
	return 0;

err_reg:
	if (tbl != ipv4_route_flush_table)
		kfree(tbl);
err_dup:
	return -ENOMEM;
}

static __net_exit void sysctl_route_net_exit(struct net *net)
{
	struct ctl_table *tbl;

	tbl = net->ipv4.route_hdr->ctl_table_arg;
	unregister_net_sysctl_table(net->ipv4.route_hdr);
	BUG_ON(tbl == ipv4_route_flush_table);
	kfree(tbl);
}

static __net_initdata struct pernet_operations sysctl_route_ops = {
	.init = sysctl_route_net_init,
	.exit = sysctl_route_net_exit,
};
#endif

static __net_init int rt_genid_init(struct net *net)
{
	get_random_bytes(&net->ipv4.rt_genid,
			 sizeof(net->ipv4.rt_genid));
	get_random_bytes(&net->ipv4.dev_addr_genid,
			 sizeof(net->ipv4.dev_addr_genid));
	return 0;
}

static __net_initdata struct pernet_operations rt_genid_ops = {
	.init = rt_genid_init,
};

static int __net_init ipv4_inetpeer_init(struct net *net)
{
	struct inet_peer_base *bp = kmalloc(sizeof(*bp), GFP_KERNEL);

	if (!bp)
		return -ENOMEM;
	inet_peer_base_init(bp);
	net->ipv4.peers = bp;
	return 0;
}

static void __net_exit ipv4_inetpeer_exit(struct net *net)
{
	struct inet_peer_base *bp = net->ipv4.peers;

	net->ipv4.peers = NULL;
	inetpeer_invalidate_tree(bp);
	kfree(bp);
}

static __net_initdata struct pernet_operations ipv4_inetpeer_ops = {
	.init	=	ipv4_inetpeer_init,
	.exit	=	ipv4_inetpeer_exit,
};

#ifdef CONFIG_IP_ROUTE_CLASSID
struct ip_rt_acct __percpu *ip_rt_acct __read_mostly;
#endif /* CONFIG_IP_ROUTE_CLASSID */

int __init ip_rt_init(void)
{
	int rc = 0;

#ifdef CONFIG_IP_ROUTE_CLASSID
	ip_rt_acct = __alloc_percpu(256 * sizeof(struct ip_rt_acct), __alignof__(struct ip_rt_acct));
	if (!ip_rt_acct)
		panic("IP: failed to allocate ip_rt_acct\n");
#endif

	ipv4_dst_ops.kmem_cachep =
		kmem_cache_create("ip_dst_cache", sizeof(struct rtable), 0,
				  SLAB_HWCACHE_ALIGN|SLAB_PANIC, NULL);

	ipv4_dst_blackhole_ops.kmem_cachep = ipv4_dst_ops.kmem_cachep;

	if (dst_entries_init(&ipv4_dst_ops) < 0)
		panic("IP: failed to allocate ipv4_dst_ops counter\n");

	if (dst_entries_init(&ipv4_dst_blackhole_ops) < 0)
		panic("IP: failed to allocate ipv4_dst_blackhole_ops counter\n");

	ipv4_dst_ops.gc_thresh = ~0;
	ip_rt_max_size = INT_MAX;

	devinet_init();
	ip_fib_init();

	if (ip_rt_proc_init())
		pr_err("Unable to create route proc files\n");
#ifdef CONFIG_XFRM
	xfrm_init();
	xfrm4_init(ip_rt_max_size);
#endif
	rtnl_register(PF_INET, RTM_GETROUTE, inet_rtm_getroute, NULL, NULL);

#ifdef CONFIG_SYSCTL
	register_pernet_subsys(&sysctl_route_ops);
#endif
	register_pernet_subsys(&rt_genid_ops);
	register_pernet_subsys(&ipv4_inetpeer_ops);
	return rc;
}

#ifdef CONFIG_SYSCTL
/*
 * We really need to sanitize the damn ipv4 init order, then all
 * this nonsense will go away.
 */
void __init ip_static_sysctl_init(void)
{
	register_net_sysctl(&init_net, "net/ipv4/route", ipv4_route_table);
}
#endif<|MERGE_RESOLUTION|>--- conflicted
+++ resolved
@@ -499,8 +499,6 @@
  * But broken packet identifier may be better than no packet at all.
  */
 static void ip_select_fb_ident(struct iphdr *iph)
-<<<<<<< HEAD
-=======
 {
 	static DEFINE_SPINLOCK(ip_fb_id_lock);
 	static u32 ip_fallback_id;
@@ -529,133 +527,6 @@
 }
 EXPORT_SYMBOL(__ip_select_ident);
 
-static void __build_flow_key(struct flowi4 *fl4, const struct sock *sk,
-			     const struct iphdr *iph,
-			     int oif, u8 tos,
-			     u8 prot, u32 mark, int flow_flags)
-{
-	if (sk) {
-		const struct inet_sock *inet = inet_sk(sk);
-
-		oif = sk->sk_bound_dev_if;
-		mark = sk->sk_mark;
-		tos = RT_CONN_FLAGS(sk);
-		prot = inet->hdrincl ? IPPROTO_RAW : sk->sk_protocol;
-	}
-	flowi4_init_output(fl4, oif, mark, tos,
-			   RT_SCOPE_UNIVERSE, prot,
-			   flow_flags,
-			   iph->daddr, iph->saddr, 0, 0);
-}
-
-static void build_skb_flow_key(struct flowi4 *fl4, const struct sk_buff *skb,
-			       const struct sock *sk)
-{
-	const struct iphdr *iph = ip_hdr(skb);
-	int oif = skb->dev->ifindex;
-	u8 tos = RT_TOS(iph->tos);
-	u8 prot = iph->protocol;
-	u32 mark = skb->mark;
-
-	__build_flow_key(fl4, sk, iph, oif, tos, prot, mark, 0);
-}
-
-static void build_sk_flow_key(struct flowi4 *fl4, const struct sock *sk)
-{
-	const struct inet_sock *inet = inet_sk(sk);
-	const struct ip_options_rcu *inet_opt;
-	__be32 daddr = inet->inet_daddr;
-
-	rcu_read_lock();
-	inet_opt = rcu_dereference(inet->inet_opt);
-	if (inet_opt && inet_opt->opt.srr)
-		daddr = inet_opt->opt.faddr;
-	flowi4_init_output(fl4, sk->sk_bound_dev_if, sk->sk_mark,
-			   RT_CONN_FLAGS(sk), RT_SCOPE_UNIVERSE,
-			   inet->hdrincl ? IPPROTO_RAW : sk->sk_protocol,
-			   inet_sk_flowi_flags(sk),
-			   daddr, inet->inet_saddr, 0, 0);
-	rcu_read_unlock();
-}
-
-static void ip_rt_build_flow_key(struct flowi4 *fl4, const struct sock *sk,
-				 const struct sk_buff *skb)
-{
-	if (skb)
-		build_skb_flow_key(fl4, skb, sk);
-	else
-		build_sk_flow_key(fl4, sk);
-}
-
-static inline void rt_free(struct rtable *rt)
-{
-	call_rcu(&rt->dst.rcu_head, dst_rcu_free);
-}
-
-static DEFINE_SPINLOCK(fnhe_lock);
-
-static struct fib_nh_exception *fnhe_oldest(struct fnhe_hash_bucket *hash)
-{
-	struct fib_nh_exception *fnhe, *oldest;
-	struct rtable *orig;
-
-	oldest = rcu_dereference(hash->chain);
-	for (fnhe = rcu_dereference(oldest->fnhe_next); fnhe;
-	     fnhe = rcu_dereference(fnhe->fnhe_next)) {
-		if (time_before(fnhe->fnhe_stamp, oldest->fnhe_stamp))
-			oldest = fnhe;
-	}
-	orig = rcu_dereference(oldest->fnhe_rth);
-	if (orig) {
-		RCU_INIT_POINTER(oldest->fnhe_rth, NULL);
-		rt_free(orig);
-	}
-	return oldest;
-}
-
-static inline u32 fnhe_hashfun(__be32 daddr)
->>>>>>> 9450d57e
-{
-	u32 hval;
-
-	hval = (__force u32) daddr;
-	hval ^= (hval >> 11) ^ (hval >> 22);
-
-	return hval & (FNHE_HASH_SIZE - 1);
-}
-
-static void update_or_create_fnhe(struct fib_nh *nh, __be32 daddr, __be32 gw,
-				  u32 pmtu, unsigned long expires)
-{
-<<<<<<< HEAD
-	struct net *net = dev_net(dst->dev);
-	struct inet_peer *peer;
-
-	peer = inet_getpeer_v4(net->ipv4.peers, iph->daddr, 1);
-	if (peer) {
-		iph->id = htons(inet_getid(peer, more));
-		inet_putpeer(peer);
-		return;
-=======
-	struct fnhe_hash_bucket *hash;
-	struct fib_nh_exception *fnhe;
-	int depth;
-	u32 hval = fnhe_hashfun(daddr);
-
-	spin_lock_bh(&fnhe_lock);
-
-	hash = nh->nh_exceptions;
-	if (!hash) {
-		hash = kzalloc(FNHE_HASH_SIZE * sizeof(*hash), GFP_ATOMIC);
-		if (!hash)
-			goto out_unlock;
-		nh->nh_exceptions = hash;
->>>>>>> 9450d57e
-	}
-
-	hash += hval;
-
-<<<<<<< HEAD
 static void __build_flow_key(struct flowi4 *fl4, const struct sock *sk,
 			     const struct iphdr *iph,
 			     int oif, u8 tos,
@@ -831,69 +702,6 @@
 		return;
 	}
 
-=======
-	depth = 0;
-	for (fnhe = rcu_dereference(hash->chain); fnhe;
-	     fnhe = rcu_dereference(fnhe->fnhe_next)) {
-		if (fnhe->fnhe_daddr == daddr)
-			break;
-		depth++;
-	}
-
-	if (fnhe) {
-		if (gw)
-			fnhe->fnhe_gw = gw;
-		if (pmtu) {
-			fnhe->fnhe_pmtu = pmtu;
-			fnhe->fnhe_expires = expires;
-		}
-	} else {
-		if (depth > FNHE_RECLAIM_DEPTH)
-			fnhe = fnhe_oldest(hash);
-		else {
-			fnhe = kzalloc(sizeof(*fnhe), GFP_ATOMIC);
-			if (!fnhe)
-				goto out_unlock;
-
-			fnhe->fnhe_next = hash->chain;
-			rcu_assign_pointer(hash->chain, fnhe);
-		}
-		fnhe->fnhe_daddr = daddr;
-		fnhe->fnhe_gw = gw;
-		fnhe->fnhe_pmtu = pmtu;
-		fnhe->fnhe_expires = expires;
-	}
-
-	fnhe->fnhe_stamp = jiffies;
-
-out_unlock:
-	spin_unlock_bh(&fnhe_lock);
-	return;
-}
-
-static void __ip_do_redirect(struct rtable *rt, struct sk_buff *skb, struct flowi4 *fl4,
-			     bool kill_route)
-{
-	__be32 new_gw = icmp_hdr(skb)->un.gateway;
-	__be32 old_gw = ip_hdr(skb)->saddr;
-	struct net_device *dev = skb->dev;
-	struct in_device *in_dev;
-	struct fib_result res;
-	struct neighbour *n;
-	struct net *net;
-
-	switch (icmp_hdr(skb)->code & 7) {
-	case ICMP_REDIR_NET:
-	case ICMP_REDIR_NETTOS:
-	case ICMP_REDIR_HOST:
-	case ICMP_REDIR_HOSTTOS:
-		break;
-
-	default:
-		return;
-	}
-
->>>>>>> 9450d57e
 	if (rt->rt_gateway != old_gw)
 		return;
 
@@ -1126,20 +934,14 @@
 	if (mtu < ip_rt_min_pmtu)
 		mtu = ip_rt_min_pmtu;
 
-<<<<<<< HEAD
-=======
 	rcu_read_lock();
->>>>>>> 9450d57e
 	if (fib_lookup(dev_net(rt->dst.dev), fl4, &res) == 0) {
 		struct fib_nh *nh = &FIB_RES_NH(res);
 
 		update_or_create_fnhe(nh, fl4->daddr, 0, mtu,
 				      jiffies + ip_rt_mtu_expires);
 	}
-<<<<<<< HEAD
-=======
 	rcu_read_unlock();
->>>>>>> 9450d57e
 	return mtu;
 }
 
@@ -1156,11 +958,7 @@
 		dst->obsolete = DST_OBSOLETE_KILL;
 	} else {
 		rt->rt_pmtu = mtu;
-<<<<<<< HEAD
-		dst_set_expires(&rt->dst, ip_rt_mtu_expires);
-=======
 		rt->dst.expires = max(1UL, jiffies + ip_rt_mtu_expires);
->>>>>>> 9450d57e
 	}
 }
 
@@ -1381,21 +1179,12 @@
 			      __be32 daddr)
 {
 	bool ret = false;
-<<<<<<< HEAD
 
 	spin_lock_bh(&fnhe_lock);
 
 	if (daddr == fnhe->fnhe_daddr) {
 		struct rtable *orig;
 
-=======
-
-	spin_lock_bh(&fnhe_lock);
-
-	if (daddr == fnhe->fnhe_daddr) {
-		struct rtable *orig;
-
->>>>>>> 9450d57e
 		if (fnhe->fnhe_pmtu) {
 			unsigned long expires = fnhe->fnhe_expires;
 			unsigned long diff = expires - jiffies;
@@ -1476,11 +1265,7 @@
 {
 	struct rtable *rt = (struct rtable *) dst;
 
-<<<<<<< HEAD
-	if (dst->flags & DST_NOCACHE) {
-=======
 	if (!list_empty(&rt->rt_uncached)) {
->>>>>>> 9450d57e
 		spin_lock_bh(&rt_uncached_lock);
 		list_del(&rt->rt_uncached);
 		spin_unlock_bh(&rt_uncached_lock);
