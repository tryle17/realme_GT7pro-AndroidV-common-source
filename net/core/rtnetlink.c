--- conflicted
+++ resolved
@@ -1681,30 +1681,18 @@
 	return false;
 }
 
-<<<<<<< HEAD
-static struct net *get_target_net(struct sk_buff *skb, int netnsid)
+static struct net *get_target_net(struct sock *sk, int netnsid)
 {
 	struct net *net;
 
-	net = get_net_ns_by_id(sock_net(skb->sk), netnsid);
-=======
-static struct net *get_target_net(struct sock *sk, int netnsid)
-{
-	struct net *net;
-
 	net = get_net_ns_by_id(sock_net(sk), netnsid);
->>>>>>> 5fa4ec9c
 	if (!net)
 		return ERR_PTR(-EINVAL);
 
 	/* For now, the caller is required to have CAP_NET_ADMIN in
 	 * the user namespace owning the target net ns.
 	 */
-<<<<<<< HEAD
-	if (!netlink_ns_capable(skb, net->user_ns, CAP_NET_ADMIN)) {
-=======
 	if (!sk_ns_capable(sk, net->user_ns, CAP_NET_ADMIN)) {
->>>>>>> 5fa4ec9c
 		put_net(net);
 		return ERR_PTR(-EACCES);
 	}
@@ -1745,11 +1733,7 @@
 			ifla_policy, NULL) >= 0) {
 		if (tb[IFLA_IF_NETNSID]) {
 			netnsid = nla_get_s32(tb[IFLA_IF_NETNSID]);
-<<<<<<< HEAD
-			tgt_net = get_target_net(skb, netnsid);
-=======
 			tgt_net = get_target_net(skb->sk, netnsid);
->>>>>>> 5fa4ec9c
 			if (IS_ERR(tgt_net)) {
 				tgt_net = net;
 				netnsid = -1;
@@ -2899,11 +2883,7 @@
 
 	if (tb[IFLA_IF_NETNSID]) {
 		netnsid = nla_get_s32(tb[IFLA_IF_NETNSID]);
-<<<<<<< HEAD
-		tgt_net = get_target_net(skb, netnsid);
-=======
 		tgt_net = get_target_net(NETLINK_CB(skb).sk, netnsid);
->>>>>>> 5fa4ec9c
 		if (IS_ERR(tgt_net))
 			return PTR_ERR(tgt_net);
 	}
