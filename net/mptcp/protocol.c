--- conflicted
+++ resolved
@@ -2045,12 +2045,8 @@
 				slow = lock_sock_fast(ssk);
 				WRITE_ONCE(ssk->sk_rcvbuf, rcvbuf);
 				WRITE_ONCE(tcp_sk(ssk)->window_clamp, window_clamp);
-<<<<<<< HEAD
-				tcp_cleanup_rbuf(ssk, 1);
-=======
 				if (tcp_can_send_ack(ssk))
 					tcp_cleanup_rbuf(ssk, 1);
->>>>>>> 1acc7dc7
 				unlock_sock_fast(ssk, slow);
 			}
 		}
