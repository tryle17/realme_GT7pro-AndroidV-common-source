# SPDX-License-Identifier: GPL-2.0-only
#
# For a description of the syntax of this configuration file,
# see Documentation/kbuild/kconfig-language.rst.
#

config 64BIT
	bool

config 32BIT
	bool

config RISCV
	def_bool y
	select ARCH_CLOCKSOURCE_INIT
	select ARCH_ENABLE_HUGEPAGE_MIGRATION if HUGETLB_PAGE && MIGRATION
	select ARCH_ENABLE_SPLIT_PMD_PTLOCK if PGTABLE_LEVELS > 2
	select ARCH_ENABLE_THP_MIGRATION if TRANSPARENT_HUGEPAGE
	select ARCH_HAS_BINFMT_FLAT
	select ARCH_HAS_CURRENT_STACK_POINTER
	select ARCH_HAS_DEBUG_VIRTUAL if MMU
	select ARCH_HAS_DEBUG_VM_PGTABLE
	select ARCH_HAS_DEBUG_WX
	select ARCH_HAS_FORTIFY_SOURCE
	select ARCH_HAS_GCOV_PROFILE_ALL
	select ARCH_HAS_GIGANTIC_PAGE
	select ARCH_HAS_KCOV
	select ARCH_HAS_MMIOWB
	select ARCH_HAS_PMEM_API
	select ARCH_HAS_PTE_SPECIAL
	select ARCH_HAS_SET_DIRECT_MAP if MMU
	select ARCH_HAS_SET_MEMORY if MMU
	select ARCH_HAS_STRICT_KERNEL_RWX if MMU && !XIP_KERNEL
	select ARCH_HAS_STRICT_MODULE_RWX if MMU && !XIP_KERNEL
	select ARCH_HAS_TICK_BROADCAST if GENERIC_CLOCKEVENTS_BROADCAST
	select ARCH_HAS_UBSAN_SANITIZE_ALL
	select ARCH_OPTIONAL_KERNEL_RWX if ARCH_HAS_STRICT_KERNEL_RWX
	select ARCH_OPTIONAL_KERNEL_RWX_DEFAULT
	select ARCH_STACKWALK
	select ARCH_SUPPORTS_ATOMIC_RMW
	select ARCH_SUPPORTS_DEBUG_PAGEALLOC if MMU
	select ARCH_SUPPORTS_HUGETLBFS if MMU
	select ARCH_SUPPORTS_PAGE_TABLE_CHECK if MMU
	select ARCH_USE_MEMTEST
	select ARCH_USE_QUEUED_RWLOCKS
	select ARCH_WANT_DEFAULT_TOPDOWN_MMAP_LAYOUT if MMU
	select ARCH_WANT_FRAME_POINTERS
	select ARCH_WANT_GENERAL_HUGETLB
	select ARCH_WANT_HUGE_PMD_SHARE if 64BIT
	select ARCH_WANTS_THP_SWAP if HAVE_ARCH_TRANSPARENT_HUGEPAGE
	select BINFMT_FLAT_NO_DATA_START_OFFSET if !MMU
	select BUILDTIME_TABLE_SORT if MMU
	select CLINT_TIMER if !MMU
	select CLONE_BACKWARDS
	select COMMON_CLK
	select CPU_PM if CPU_IDLE
	select EDAC_SUPPORT
	select GENERIC_ARCH_TOPOLOGY
	select GENERIC_ATOMIC64 if !64BIT
	select GENERIC_CLOCKEVENTS_BROADCAST if SMP
	select GENERIC_EARLY_IOREMAP
	select GENERIC_GETTIMEOFDAY if HAVE_GENERIC_VDSO
	select GENERIC_IDLE_POLL_SETUP
	select GENERIC_IOREMAP if MMU
	select GENERIC_IRQ_MULTI_HANDLER
	select GENERIC_IRQ_SHOW
	select GENERIC_IRQ_SHOW_LEVEL
	select GENERIC_LIB_DEVMEM_IS_ALLOWED
	select GENERIC_PCI_IOMAP
	select GENERIC_PTDUMP if MMU
	select GENERIC_SCHED_CLOCK
	select GENERIC_SMP_IDLE_THREAD
	select GENERIC_TIME_VSYSCALL if MMU && 64BIT
	select GENERIC_VDSO_TIME_NS if HAVE_GENERIC_VDSO
	select HARDIRQS_SW_RESEND
	select HAVE_ARCH_AUDITSYSCALL
	select HAVE_ARCH_HUGE_VMALLOC if HAVE_ARCH_HUGE_VMAP
	select HAVE_ARCH_HUGE_VMAP if MMU && 64BIT && !XIP_KERNEL
	select HAVE_ARCH_JUMP_LABEL if !XIP_KERNEL
	select HAVE_ARCH_JUMP_LABEL_RELATIVE if !XIP_KERNEL
	select HAVE_ARCH_KASAN if MMU && 64BIT
	select HAVE_ARCH_KASAN_VMALLOC if MMU && 64BIT
	select HAVE_ARCH_KFENCE if MMU && 64BIT
	select HAVE_ARCH_KGDB if !XIP_KERNEL
	select HAVE_ARCH_KGDB_QXFER_PKT
	select HAVE_ARCH_MMAP_RND_BITS if MMU
	select HAVE_ARCH_MMAP_RND_COMPAT_BITS if COMPAT
	select HAVE_ARCH_SECCOMP_FILTER
	select HAVE_ARCH_THREAD_STRUCT_WHITELIST
	select HAVE_ARCH_TRACEHOOK
	select HAVE_ARCH_TRANSPARENT_HUGEPAGE if 64BIT && MMU
	select HAVE_ARCH_VMAP_STACK if MMU && 64BIT
	select HAVE_ASM_MODVERSIONS
	select HAVE_CONTEXT_TRACKING_USER
	select HAVE_DEBUG_KMEMLEAK
	select HAVE_DMA_CONTIGUOUS if MMU
	select HAVE_EBPF_JIT if MMU
	select HAVE_FUNCTION_ARG_ACCESS_API
	select HAVE_FUNCTION_ERROR_INJECTION
	select HAVE_GCC_PLUGINS
	select HAVE_GENERIC_VDSO if MMU && 64BIT
	select HAVE_IRQ_TIME_ACCOUNTING
	select HAVE_KPROBES if !XIP_KERNEL
	select HAVE_KPROBES_ON_FTRACE if !XIP_KERNEL
	select HAVE_KRETPROBES if !XIP_KERNEL
	select HAVE_RETHOOK if !XIP_KERNEL
	select HAVE_MOVE_PMD
	select HAVE_MOVE_PUD
	select HAVE_PCI
	select HAVE_PERF_EVENTS
	select HAVE_PERF_REGS
	select HAVE_PERF_USER_STACK_DUMP
	select HAVE_POSIX_CPU_TIMERS_TASK_WORK
	select HAVE_REGS_AND_STACK_ACCESS_API
	select HAVE_RSEQ
	select HAVE_STACKPROTECTOR
	select HAVE_SYSCALL_TRACEPOINTS
	select IRQ_DOMAIN
	select IRQ_FORCED_THREADING
	select MODULES_USE_ELF_RELA if MODULES
	select MODULE_SECTIONS if MODULES
	select OF
	select OF_DMA_DEFAULT_COHERENT
	select OF_EARLY_FLATTREE
	select OF_IRQ
	select PCI_DOMAINS_GENERIC if PCI
	select PCI_MSI if PCI
	select RISCV_INTC
	select RISCV_TIMER if RISCV_SBI
	select SIFIVE_PLIC
	select SPARSE_IRQ
	select SYSCTL_EXCEPTION_TRACE
	select THREAD_INFO_IN_TASK
	select TRACE_IRQFLAGS_SUPPORT
	select UACCESS_MEMCPY if !MMU
	select ZONE_DMA32 if 64BIT
	select HAVE_DYNAMIC_FTRACE if !XIP_KERNEL && MMU && $(cc-option,-fpatchable-function-entry=8)
	select HAVE_DYNAMIC_FTRACE_WITH_REGS if HAVE_DYNAMIC_FTRACE
	select HAVE_FTRACE_MCOUNT_RECORD if !XIP_KERNEL
	select HAVE_FUNCTION_GRAPH_TRACER
	select HAVE_FUNCTION_TRACER if !XIP_KERNEL

config ARCH_MMAP_RND_BITS_MIN
	default 18 if 64BIT
	default 8

config ARCH_MMAP_RND_COMPAT_BITS_MIN
	default 8

# max bits determined by the following formula:
#  VA_BITS - PAGE_SHIFT - 3
config ARCH_MMAP_RND_BITS_MAX
	default 24 if 64BIT # SV39 based
	default 17

config ARCH_MMAP_RND_COMPAT_BITS_MAX
	default 17

# set if we run in machine mode, cleared if we run in supervisor mode
config RISCV_M_MODE
	bool
	default !MMU

# set if we are running in S-mode and can use SBI calls
config RISCV_SBI
	bool
	depends on !RISCV_M_MODE
	default y

config MMU
	bool "MMU-based Paged Memory Management Support"
	default y
	help
	  Select if you want MMU-based virtualised addressing space
	  support by paged memory management. If unsure, say 'Y'.

config PAGE_OFFSET
	hex
	default 0xC0000000 if 32BIT
	default 0x80000000 if 64BIT && !MMU
	default 0xff60000000000000 if 64BIT

config KASAN_SHADOW_OFFSET
	hex
	depends on KASAN_GENERIC
	default 0xdfffffff00000000 if 64BIT
	default 0xffffffff if 32BIT

config ARCH_FLATMEM_ENABLE
	def_bool !NUMA

config ARCH_SPARSEMEM_ENABLE
	def_bool y
	depends on MMU
	select SPARSEMEM_STATIC if 32BIT && SPARSEMEM
	select SPARSEMEM_VMEMMAP_ENABLE if 64BIT

config ARCH_SELECT_MEMORY_MODEL
	def_bool ARCH_SPARSEMEM_ENABLE

config ARCH_SUPPORTS_UPROBES
	def_bool y

config STACKTRACE_SUPPORT
	def_bool y

config GENERIC_BUG
	def_bool y
	depends on BUG
	select GENERIC_BUG_RELATIVE_POINTERS if 64BIT

config GENERIC_BUG_RELATIVE_POINTERS
	bool

config GENERIC_CALIBRATE_DELAY
	def_bool y

config GENERIC_CSUM
	def_bool y

config GENERIC_HWEIGHT
	def_bool y

config FIX_EARLYCON_MEM
	def_bool MMU

config PGTABLE_LEVELS
	int
	default 5 if 64BIT
	default 2

config LOCKDEP_SUPPORT
	def_bool y

config RISCV_DMA_NONCOHERENT
	bool
	select ARCH_HAS_DMA_PREP_COHERENT
	select ARCH_HAS_SETUP_DMA_OPS
	select ARCH_HAS_SYNC_DMA_FOR_CPU
	select ARCH_HAS_SYNC_DMA_FOR_DEVICE
	select DMA_DIRECT_REMAP

config AS_HAS_INSN
	def_bool $(as-instr,.insn r 51$(comma) 0$(comma) 0$(comma) t0$(comma) t0$(comma) zero)

source "arch/riscv/Kconfig.socs"
source "arch/riscv/Kconfig.erratas"

menu "Platform type"

config NONPORTABLE
	bool "Allow configurations that result in non-portable kernels"
	help
	  RISC-V kernel binaries are compatible between all known systems
	  whenever possible, but there are some use cases that can only be
	  satisfied by configurations that result in kernel binaries that are
	  not portable between systems.

	  Selecting N does not guarantee kernels will be portable to all known
	  systems.  Selecting any of the options guarded by NONPORTABLE will
	  result in kernel binaries that are unlikely to be portable between
	  systems.

	  If unsure, say N.

choice
	prompt "Base ISA"
	default ARCH_RV64I
	help
	  This selects the base ISA that this kernel will target and must match
	  the target platform.

config ARCH_RV32I
	bool "RV32I"
	depends on NONPORTABLE
	select 32BIT
	select GENERIC_LIB_ASHLDI3
	select GENERIC_LIB_ASHRDI3
	select GENERIC_LIB_LSHRDI3
	select GENERIC_LIB_UCMPDI2
	select MMU

config ARCH_RV64I
	bool "RV64I"
	select 64BIT
	select ARCH_SUPPORTS_INT128 if CC_HAS_INT128
	select SWIOTLB if MMU

endchoice

# We must be able to map all physical memory into the kernel, but the compiler
# is still a bit more efficient when generating code if it's setup in a manner
# such that it can only map 2GiB of memory.
choice
	prompt "Kernel Code Model"
	default CMODEL_MEDLOW if 32BIT
	default CMODEL_MEDANY if 64BIT

	config CMODEL_MEDLOW
		bool "medium low code model"
	config CMODEL_MEDANY
		bool "medium any code model"
endchoice

config MODULE_SECTIONS
	bool
	select HAVE_MOD_ARCH_SPECIFIC

config SMP
	bool "Symmetric Multi-Processing"
	help
	  This enables support for systems with more than one CPU.  If
	  you say N here, the kernel will run on single and
	  multiprocessor machines, but will use only one CPU of a
	  multiprocessor machine. If you say Y here, the kernel will run
	  on many, but not all, single processor machines. On a single
	  processor machine, the kernel will run faster if you say N
	  here.

	  If you don't know what to do here, say N.

config NR_CPUS
	int "Maximum number of CPUs (2-512)"
	depends on SMP
	range 2 512 if !RISCV_SBI_V01
	range 2 32 if RISCV_SBI_V01 && 32BIT
	range 2 64 if RISCV_SBI_V01 && 64BIT
	default "32" if 32BIT
	default "64" if 64BIT

config HOTPLUG_CPU
	bool "Support for hot-pluggable CPUs"
	depends on SMP
	select GENERIC_IRQ_MIGRATION
	help

	  Say Y here to experiment with turning CPUs off and on.  CPUs
	  can be controlled through /sys/devices/system/cpu.

	  Say N if you want to disable CPU hotplug.

choice
	prompt "CPU Tuning"
	default TUNE_GENERIC

config TUNE_GENERIC
	bool "generic"

endchoice

# Common NUMA Features
config NUMA
	bool "NUMA Memory Allocation and Scheduler Support"
	depends on SMP && MMU
	select ARCH_SUPPORTS_NUMA_BALANCING
	select GENERIC_ARCH_NUMA
	select NEED_PER_CPU_EMBED_FIRST_CHUNK
	select OF_NUMA
	select USE_PERCPU_NUMA_NODE_ID
	help
	  Enable NUMA (Non-Uniform Memory Access) support.

	  The kernel will try to allocate memory used by a CPU on the
	  local memory of the CPU and add some more NUMA awareness to the kernel.

config NODES_SHIFT
	int "Maximum NUMA Nodes (as a power of 2)"
	range 1 10
	default "2"
	depends on NUMA
	help
	  Specify the maximum number of NUMA Nodes available on the target
	  system.  Increases memory reserved to accommodate various tables.

config RISCV_ALTERNATIVE
	bool
	depends on !XIP_KERNEL
	help
	  This Kconfig allows the kernel to automatically patch the
	  errata required by the execution platform at run time. The
	  code patching is performed once in the boot stages. It means
	  that the overhead from this mechanism is just taken once.

config RISCV_ALTERNATIVE_EARLY
	bool
	depends on RISCV_ALTERNATIVE
	help
	  Allows early patching of the kernel for special errata

config RISCV_ISA_C
	bool "Emit compressed instructions when building Linux"
	default y
	help
	  Adds "C" to the ISA subsets that the toolchain is allowed to emit
	  when building Linux, which results in compressed instructions in the
	  Linux binary.

	  If you don't know what to do here, say Y.

config RISCV_ISA_SVPBMT
	bool "SVPBMT extension support"
	depends on 64BIT && MMU
	depends on !XIP_KERNEL
	default y
	select RISCV_ALTERNATIVE
	help
	   Adds support to dynamically detect the presence of the SVPBMT
	   ISA-extension (Supervisor-mode: page-based memory types) and
	   enable its usage.

	   The memory type for a page contains a combination of attributes
	   that indicate the cacheability, idempotency, and ordering
	   properties for access to that page.

	   The SVPBMT extension is only available on 64Bit cpus.

	   If you don't know what to do here, say Y.

<<<<<<< HEAD
config TOOLCHAIN_HAS_ZBB
	bool
	default y
	depends on !64BIT || $(cc-option,-mabi=lp64 -march=rv64ima_zbb)
	depends on !32BIT || $(cc-option,-mabi=ilp32 -march=rv32ima_zbb)
	depends on LLD_VERSION >= 150000 || LD_VERSION >= 23900
	depends on AS_IS_GNU

config RISCV_ISA_ZBB
	bool "Zbb extension support for bit manipulation instructions"
	depends on TOOLCHAIN_HAS_ZBB
	depends on !XIP_KERNEL && MMU
	select RISCV_ALTERNATIVE
	default y
	help
	   Adds support to dynamically detect the presence of the ZBB
	   extension (basic bit manipulation) and enable its usage.

	   The Zbb extension provides instructions to accelerate a number
	   of bit-specific operations (count bit population, sign extending,
	   bitrotation, etc).

	   If you don't know what to do here, say Y.

config TOOLCHAIN_HAS_ZICBOM
	bool
	default y
	depends on !64BIT || $(cc-option,-mabi=lp64 -march=rv64ima_zicbom)
	depends on !32BIT || $(cc-option,-mabi=ilp32 -march=rv32ima_zicbom)
	depends on LLD_VERSION >= 150000 || LD_VERSION >= 23800

=======
>>>>>>> 75c53905
config RISCV_ISA_ZICBOM
	bool "Zicbom extension support for non-coherent DMA operation"
	depends on !XIP_KERNEL && MMU
	default y
	select RISCV_ALTERNATIVE
	select RISCV_DMA_NONCOHERENT
	help
	   Adds support to dynamically detect the presence of the ZICBOM
	   extension (Cache Block Management Operations) and enable its
	   usage.

	   The Zicbom extension can be used to handle for example
	   non-coherent DMA support on devices that need it.

	   If you don't know what to do here, say Y.

config TOOLCHAIN_HAS_ZIHINTPAUSE
	bool
	default y
	depends on !64BIT || $(cc-option,-mabi=lp64 -march=rv64ima_zihintpause)
	depends on !32BIT || $(cc-option,-mabi=ilp32 -march=rv32ima_zihintpause)
	depends on LLD_VERSION >= 150000 || LD_VERSION >= 23600

config FPU
	bool "FPU support"
	default y
	help
	  Say N here if you want to disable all floating-point related procedure
	  in the kernel.

	  If you don't know what to do here, say Y.

endmenu # "Platform type"

menu "Kernel features"

source "kernel/Kconfig.hz"

config RISCV_SBI_V01
	bool "SBI v0.1 support"
	depends on RISCV_SBI
	help
	  This config allows kernel to use SBI v0.1 APIs. This will be
	  deprecated in future once legacy M-mode software are no longer in use.

config RISCV_BOOT_SPINWAIT
	bool "Spinwait booting method"
	depends on SMP
	default y if RISCV_SBI_V01 || RISCV_M_MODE
	help
	  This enables support for booting Linux via spinwait method. In the
	  spinwait method, all cores randomly jump to Linux. One of the cores
	  gets chosen via lottery and all other keep spinning on a percpu
	  variable. This method cannot support CPU hotplug and sparse hartid
	  scheme. It should be only enabled for M-mode Linux or platforms relying
	  on older firmware without SBI HSM extension. All other platforms should
	  rely on ordered booting via SBI HSM extension which gets chosen
	  dynamically at runtime if the firmware supports it.

	  Since spinwait is incompatible with sparse hart IDs, it requires
	  NR_CPUS be large enough to contain the physical hart ID of the first
	  hart to enter Linux.

	  If unsure what to do here, say N.

config KEXEC
	bool "Kexec system call"
	depends on MMU
	select HOTPLUG_CPU if SMP
	select KEXEC_CORE
	help
	  kexec is a system call that implements the ability to shutdown your
	  current kernel, and to start another kernel. It is like a reboot
	  but it is independent of the system firmware. And like a reboot
	  you can start any kernel with it, not just Linux.

	  The name comes from the similarity to the exec system call.

config KEXEC_FILE
	bool "kexec file based systmem call"
	depends on 64BIT && MMU
	select HAVE_IMA_KEXEC if IMA
	select KEXEC_CORE
	select KEXEC_ELF
	help
	  This is new version of kexec system call. This system call is
	  file based and takes file descriptors as system call argument
	  for kernel and initramfs as opposed to list of segments as
	  accepted by previous system call.

	  If you don't know what to do here, say Y.

config ARCH_HAS_KEXEC_PURGATORY
	def_bool KEXEC_FILE
	depends on CRYPTO=y
	depends on CRYPTO_SHA256=y

config CRASH_DUMP
	bool "Build kdump crash kernel"
	help
	  Generate crash dump after being started by kexec. This should
	  be normally only set in special crash dump kernels which are
	  loaded in the main kernel with kexec-tools into a specially
	  reserved region and then later executed after a crash by
	  kdump/kexec.

	  For more details see Documentation/admin-guide/kdump/kdump.rst

config COMPAT
	bool "Kernel support for 32-bit U-mode"
	default 64BIT
	depends on 64BIT && MMU
	help
	  This option enables support for a 32-bit U-mode running under a 64-bit
	  kernel at S-mode. riscv32-specific components such as system calls,
	  the user helper functions (vdso), signal rt_frame functions and the
	  ptrace interface are handled appropriately by the kernel.

	  If you want to execute 32-bit userspace applications, say Y.

endmenu # "Kernel features"

menu "Boot options"

config CMDLINE
	string "Built-in kernel command line"
	help
	  For most platforms, the arguments for the kernel's command line
	  are provided at run-time, during boot. However, there are cases
	  where either no arguments are being provided or the provided
	  arguments are insufficient or even invalid.

	  When that occurs, it is possible to define a built-in command
	  line here and choose how the kernel should use it later on.

choice
	prompt "Built-in command line usage" if CMDLINE != ""
	default CMDLINE_FALLBACK
	help
	  Choose how the kernel will handle the provided built-in command
	  line.

config CMDLINE_FALLBACK
	bool "Use bootloader kernel arguments if available"
	help
	  Use the built-in command line as fallback in case we get nothing
	  during boot. This is the default behaviour.

config CMDLINE_EXTEND
	bool "Extend bootloader kernel arguments"
	help
	  The command-line arguments provided during boot will be
	  appended to the built-in command line. This is useful in
	  cases where the provided arguments are insufficient and
	  you don't want to or cannot modify them.

config CMDLINE_FORCE
	bool "Always use the default kernel command string"
	help
	  Always use the built-in command line, even if we get one during
	  boot. This is useful in case you need to override the provided
	  command line on systems where you don't have or want control
	  over it.

endchoice

config EFI_STUB
	bool

config EFI
	bool "UEFI runtime support"
	depends on OF && !XIP_KERNEL
	depends on MMU
	default y
	select EFI_GENERIC_STUB
	select EFI_PARAMS_FROM_FDT
	select EFI_RUNTIME_WRAPPERS
	select EFI_STUB
	select LIBFDT
	select RISCV_ISA_C
	select UCS2_STRING
	help
	  This option provides support for runtime services provided
	  by UEFI firmware (such as non-volatile variables, realtime
	  clock, and platform reset). A UEFI stub is also provided to
	  allow the kernel to be booted as an EFI application. This
	  is only useful on systems that have UEFI firmware.

config CC_HAVE_STACKPROTECTOR_TLS
	def_bool $(cc-option,-mstack-protector-guard=tls -mstack-protector-guard-reg=tp -mstack-protector-guard-offset=0)

config STACKPROTECTOR_PER_TASK
	def_bool y
	depends on !RANDSTRUCT
	depends on STACKPROTECTOR && CC_HAVE_STACKPROTECTOR_TLS

config PHYS_RAM_BASE_FIXED
	bool "Explicitly specified physical RAM address"
	depends on NONPORTABLE
	default n

config PHYS_RAM_BASE
	hex "Platform Physical RAM address"
	depends on PHYS_RAM_BASE_FIXED
	default "0x80000000"
	help
	  This is the physical address of RAM in the system. It has to be
	  explicitly specified to run early relocations of read-write data
	  from flash to RAM.

config XIP_KERNEL
	bool "Kernel Execute-In-Place from ROM"
	depends on MMU && SPARSEMEM && NONPORTABLE
	# This prevents XIP from being enabled by all{yes,mod}config, which
	# fail to build since XIP doesn't support large kernels.
	depends on !COMPILE_TEST
	select PHYS_RAM_BASE_FIXED
	help
	  Execute-In-Place allows the kernel to run from non-volatile storage
	  directly addressable by the CPU, such as NOR flash. This saves RAM
	  space since the text section of the kernel is not loaded from flash
	  to RAM.  Read-write sections, such as the data section and stack,
	  are still copied to RAM.  The XIP kernel is not compressed since
	  it has to run directly from flash, so it will take more space to
	  store it.  The flash address used to link the kernel object files,
	  and for storing it, is configuration dependent. Therefore, if you
	  say Y here, you must know the proper physical address where to
	  store the kernel image depending on your own flash memory usage.

	  Also note that the make target becomes "make xipImage" rather than
	  "make zImage" or "make Image".  The final kernel binary to put in
	  ROM memory will be arch/riscv/boot/xipImage.

	  SPARSEMEM is required because the kernel text and rodata that are
	  flash resident are not backed by memmap, then any attempt to get
	  a struct page on those regions will trigger a fault.

	  If unsure, say N.

config XIP_PHYS_ADDR
	hex "XIP Kernel Physical Location"
	depends on XIP_KERNEL
	default "0x21000000"
	help
	  This is the physical address in your flash memory the kernel will
	  be linked for and stored to.  This address is dependent on your
	  own flash usage.

endmenu # "Boot options"

config BUILTIN_DTB
	bool
	depends on OF && NONPORTABLE
	default y if XIP_KERNEL

config PORTABLE
	bool
	default !NONPORTABLE
	select EFI
	select MMU
	select OF

menu "Power management options"

source "kernel/power/Kconfig"

endmenu # "Power management options"

menu "CPU Power Management"

source "drivers/cpuidle/Kconfig"

source "drivers/cpufreq/Kconfig"

endmenu # "CPU Power Management"

source "arch/riscv/kvm/Kconfig"<|MERGE_RESOLUTION|>--- conflicted
+++ resolved
@@ -416,7 +416,6 @@
 
 	   If you don't know what to do here, say Y.
 
-<<<<<<< HEAD
 config TOOLCHAIN_HAS_ZBB
 	bool
 	default y
@@ -441,15 +440,6 @@
 
 	   If you don't know what to do here, say Y.
 
-config TOOLCHAIN_HAS_ZICBOM
-	bool
-	default y
-	depends on !64BIT || $(cc-option,-mabi=lp64 -march=rv64ima_zicbom)
-	depends on !32BIT || $(cc-option,-mabi=ilp32 -march=rv32ima_zicbom)
-	depends on LLD_VERSION >= 150000 || LD_VERSION >= 23800
-
-=======
->>>>>>> 75c53905
 config RISCV_ISA_ZICBOM
 	bool "Zicbom extension support for non-coherent DMA operation"
 	depends on !XIP_KERNEL && MMU
