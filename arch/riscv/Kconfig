--- conflicted
+++ resolved
@@ -96,11 +96,8 @@
 	select HAVE_DEBUG_KMEMLEAK
 	select HAVE_DMA_CONTIGUOUS if MMU
 	select HAVE_EBPF_JIT if MMU
-<<<<<<< HEAD
 	select HAVE_EFFICIENT_UNALIGNED_ACCESS
-=======
 	select HAVE_FUNCTION_ARG_ACCESS_API
->>>>>>> 01687e7c
 	select HAVE_FUNCTION_ERROR_INJECTION
 	select HAVE_GCC_PLUGINS
 	select HAVE_GENERIC_VDSO if MMU && 64BIT
