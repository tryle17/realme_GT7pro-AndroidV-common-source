--- conflicted
+++ resolved
@@ -59,14 +59,10 @@
 	clk_prepare_enable(clk);
 }
 
-<<<<<<< HEAD
-static void __init kirkwood_dt_init_early(void)
-=======
 #define MV643XX_ETH_MAC_ADDR_LOW	0x0414
 #define MV643XX_ETH_MAC_ADDR_HIGH	0x0418
 
 static void __init kirkwood_dt_eth_fixup(void)
->>>>>>> 005ff5fb
 {
 	struct device_node *np;
 
@@ -185,10 +181,6 @@
 DT_MACHINE_START(KIRKWOOD_DT, "Marvell Kirkwood (Flattened Device Tree)")
 	/* Maintainer: Jason Cooper <jason@lakedaemon.net> */
 	.map_io		= kirkwood_map_io,
-<<<<<<< HEAD
-	.init_early	= kirkwood_dt_init_early,
-=======
->>>>>>> 005ff5fb
 	.init_machine	= kirkwood_dt_init,
 	.restart	= kirkwood_restart,
 	.dt_compat	= kirkwood_dt_board_compat,
